--- conflicted
+++ resolved
@@ -62,51 +62,12 @@
                             continue;
                         }
                         
-<<<<<<< HEAD
-                        bool eitherHasPool = ((*assignment)->getPool() || requestAssignment.getPool());
-                        bool bothHavePool = ((*assignment)->getPool() && requestAssignment.getPool());
-                        
-                        // make sure there is a pool match for the created and requested assignment
-                        // or that neither has a designated pool
-                        if ((eitherHasPool && bothHavePool
-                             && strcmp((*assignment)->getPool(), requestAssignment.getPool()) == 0)
-                            || !eitherHasPool) {
-                            
-                            // check if the requestor is on the same network as the destination for the assignment
-                            if (senderSocket.sin_addr.s_addr ==
-                                ((sockaddr_in*) (*assignment)->getAttachedPublicSocket())->sin_addr.s_addr) {
-                                // if this is the case we remove the public socket on the assignment by setting it to NULL
-                                // this ensures the local IP and port sent to the requestor is the local address of destination
-                                (*assignment)->setAttachedPublicSocket(NULL);
-                            }
-                            
-                            
-                            int numAssignmentBytes = (*assignment)->packToBuffer(assignmentPacket + numSendHeaderBytes);
-                            
-                            // send the assignment
-                            serverSocket.send((sockaddr*) &senderSocket,
-                                              assignmentPacket,
-                                              numSendHeaderBytes + numAssignmentBytes);
-                            
-                            
-                            // delete this assignment now that it has been sent out
-                            delete *assignment;
-                            // remove it from the deque and make the iterator the next assignment
-                            assignmentQueue.erase(assignment);
-                            
-                            // stop looping - we've handed out an assignment
-                            break;
-                        } else {
-                            // push forward the iterator
-                            assignment++;
-=======
                         // check if the requestor is on the same network as the destination for the assignment
                         if (senderSocket.sin_addr.s_addr ==
                             ((sockaddr_in*) (*assignment)->getAttachedPublicSocket())->sin_addr.s_addr) {
                             // if this is the case we remove the public socket on the assignment by setting it to NULL
                             // this ensures the local IP and port sent to the requestor is the local address of destination
                             (*assignment)->setAttachedPublicSocket(NULL);
->>>>>>> eaa1596a
                         }
                         
                         

//
//  PositionalAudioRingBuffer.cpp
//  hifi
//
//  Created by Stephen Birarda on 6/5/13.
//  Copyright (c) 2013 HighFidelity, Inc. All rights reserved.
//

#include <cstring>

#include <glm/detail/func_common.hpp>
#include <QtCore/QDataStream>

#include <Node.h>
#include <PacketHeaders.h>
#include <UUID.h>

#include "PositionalAudioRingBuffer.h"

PositionalAudioRingBuffer::PositionalAudioRingBuffer(PositionalAudioRingBuffer::Type type) :
    AudioRingBuffer(NETWORK_BUFFER_LENGTH_SAMPLES_PER_CHANNEL),
    _type(type),
    _position(0.0f, 0.0f, 0.0f),
    _orientation(0.0f, 0.0f, 0.0f, 0.0f),
    _willBeAddedToMix(false),
    _shouldLoopbackForNode(false),
    _shouldOutputStarveDebug(true)
{

}

PositionalAudioRingBuffer::~PositionalAudioRingBuffer() {
}

int PositionalAudioRingBuffer::parseData(const QByteArray& packet) {
    
    // skip the packet header (includes the source UUID)
    int readBytes = numBytesForPacketHeader(packet);
    
<<<<<<< HEAD
    packetStream.skipRawData(parsePositionalData(packet.mid(packetStream.device()->pos())));
=======
    readBytes += parsePositionalData(packet.mid(readBytes));
>>>>>>> 746630b3
   
    if (packetTypeForPacket(packet) == PacketTypeSilentAudioFrame) {
        // this source had no audio to send us, but this counts as a packet
        // write silence equivalent to the number of silent samples they just sent us
        int16_t numSilentSamples;
<<<<<<< HEAD
        packetStream.readRawData(reinterpret_cast<char*>(&numSilentSamples), sizeof(int16_t));
=======
        
        memcpy(&numSilentSamples, packet.data() + readBytes, sizeof(int16_t));
        
        readBytes += sizeof(int16_t);
>>>>>>> 746630b3
        
        addSilentFrame(numSilentSamples);
    } else {
        // there is audio data to read
<<<<<<< HEAD
        packetStream.skipRawData(writeData(packet.data() + packetStream.device()->pos(),
                                           packet.size() - packetStream.device()->pos()));
    }
    

    return packetStream.device()->pos();
=======
        readBytes += writeData(packet.data() + readBytes, packet.size() - readBytes);
    }
    
    return readBytes;
>>>>>>> 746630b3
}

int PositionalAudioRingBuffer::parsePositionalData(const QByteArray& positionalByteArray) {
    QDataStream packetStream(positionalByteArray);
    
    packetStream.readRawData(reinterpret_cast<char*>(&_position), sizeof(_position));
    packetStream.readRawData(reinterpret_cast<char*>(&_orientation), sizeof(_orientation));

    // if this node sent us a NaN for first float in orientation then don't consider this good audio and bail
    if (glm::isnan(_orientation.x)) {
        reset();
        return 0;
    }

    return packetStream.device()->pos();
}

bool PositionalAudioRingBuffer::shouldBeAddedToMix(int numJitterBufferSamples) {
    if (!isNotStarvedOrHasMinimumSamples(NETWORK_BUFFER_LENGTH_SAMPLES_PER_CHANNEL + numJitterBufferSamples)) {
        if (_shouldOutputStarveDebug) {
            _shouldOutputStarveDebug = false;
        }
        
        return false;
    } else if (samplesAvailable() < NETWORK_BUFFER_LENGTH_SAMPLES_PER_CHANNEL) {
        _isStarved = true;
        
        // reset our _shouldOutputStarveDebug to true so the next is printed
        _shouldOutputStarveDebug = true;
        
        return false;
    } else {
        // good buffer, add this to the mix
        _isStarved = false;

        // since we've read data from ring buffer at least once - we've started
        _hasStarted = true;

        return true;
    }

    return false;
}<|MERGE_RESOLUTION|>--- conflicted
+++ resolved
@@ -37,41 +37,24 @@
     // skip the packet header (includes the source UUID)
     int readBytes = numBytesForPacketHeader(packet);
     
-<<<<<<< HEAD
-    packetStream.skipRawData(parsePositionalData(packet.mid(packetStream.device()->pos())));
-=======
     readBytes += parsePositionalData(packet.mid(readBytes));
->>>>>>> 746630b3
    
     if (packetTypeForPacket(packet) == PacketTypeSilentAudioFrame) {
         // this source had no audio to send us, but this counts as a packet
         // write silence equivalent to the number of silent samples they just sent us
         int16_t numSilentSamples;
-<<<<<<< HEAD
-        packetStream.readRawData(reinterpret_cast<char*>(&numSilentSamples), sizeof(int16_t));
-=======
         
         memcpy(&numSilentSamples, packet.data() + readBytes, sizeof(int16_t));
         
         readBytes += sizeof(int16_t);
->>>>>>> 746630b3
         
         addSilentFrame(numSilentSamples);
     } else {
         // there is audio data to read
-<<<<<<< HEAD
-        packetStream.skipRawData(writeData(packet.data() + packetStream.device()->pos(),
-                                           packet.size() - packetStream.device()->pos()));
-    }
-    
-
-    return packetStream.device()->pos();
-=======
         readBytes += writeData(packet.data() + readBytes, packet.size() - readBytes);
     }
     
     return readBytes;
->>>>>>> 746630b3
 }
 
 int PositionalAudioRingBuffer::parsePositionalData(const QByteArray& positionalByteArray) {

--- conflicted
+++ resolved
@@ -43,10 +43,9 @@
     }
 }
 
-<<<<<<< HEAD
-VoxelServer::VoxelServer() :
-    _serverTree(true) 
-{
+VoxelServer::VoxelServer(Assignment::Command command, Assignment::Location location) :
+    Assignment(command, Assignment::VoxelServerType, location),
+    _serverTree(true) {
     _argc = 0;
     _argv = NULL;
     _dontKillOnMissingDomain = false;
@@ -65,17 +64,10 @@
     _jurisdictionSender = NULL;
     _voxelServerPacketProcessor = NULL;
     _voxelPersistThread = NULL;
-
-
-=======
-VoxelServer::VoxelServer(Assignment::Command command, Assignment::Location location) :
-    Assignment(command, Assignment::VoxelServerType, location) {
     
 }
 
 VoxelServer::VoxelServer(const unsigned char* dataBuffer, int numBytes) : Assignment(dataBuffer, numBytes) {
-    
->>>>>>> d074a349
 }
 
 void VoxelServer::setArguments(int argc, char** argv) {
@@ -103,7 +95,7 @@
 }
 
 //int main(int argc, const char * argv[]) {
-void VoxelServer::run(const char* configuration) {
+void VoxelServer::run() {
     pthread_mutex_init(&_treeLock, NULL);
     
     qInstallMessageHandler(sharedMessageHandler);

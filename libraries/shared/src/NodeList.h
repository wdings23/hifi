//
//  NodeList.h
//  hifi
//
//  Created by Stephen Birarda on 2/15/13.
//  Copyright (c) 2013 High Fidelity, Inc. All rights reserved.
//

#ifndef __hifi__NodeList__
#define __hifi__NodeList__

#ifdef _WIN32
#include "Syssocket.h"
#else
#include <netinet/in.h>
#endif
#include <stdint.h>
#include <iterator>

#ifndef _WIN32
#include <unistd.h> // not on windows, not needed for mac or windows
#endif

#include <QtCore/QElapsedTimer>
#include <QtCore/QMutex>
#include <QtCore/QSet>
#include <QtCore/QSettings>
#include <QtCore/QSharedPointer>
#include <QtNetwork/QHostAddress>
#include <QtNetwork/QUdpSocket>

#include <gnutls/gnutls.h>

#include "DomainHandler.h"
#include "LimitedNodeList.h"
#include "Node.h"

const quint64 DOMAIN_SERVER_CHECK_IN_MSECS = 1 * 1000;

const int MAX_SILENT_DOMAIN_SERVER_CHECK_INS = 5;

class Assignment;

typedef quint8 PingType_t;
namespace PingType {
    const PingType_t Agnostic = 0;
    const PingType_t Local = 1;
    const PingType_t Public = 2;
    const PingType_t Symmetric = 3;
}

class NodeList : public LimitedNodeList {
    Q_OBJECT
public:
    static NodeList* createInstance(char ownerType, unsigned short socketListenPort = 0, unsigned short dtlsPort = 0);
    static NodeList* getInstance();
    NodeType_t getOwnerType() const { return _ownerType; }
    void setOwnerType(NodeType_t ownerType) { _ownerType = ownerType; }

    qint64 sendStatsToDomainServer(const QJsonObject& statsObject);

    int getNumNoReplyDomainCheckIns() const { return _numNoReplyDomainCheckIns; }
    DomainHandler& getDomainHandler() { return _domainHandler; }
    
    const NodeSet& getNodeInterestSet() const { return _nodeTypesOfInterest; }
    void addNodeTypeToInterestSet(NodeType_t nodeTypeToAdd);
    void addSetOfNodeTypesToNodeInterestSet(const NodeSet& setOfNodeTypes);
    void resetNodeInterestSet() { _nodeTypesOfInterest.clear(); }

    void processNodeData(const HifiSockAddr& senderSockAddr, const QByteArray& packet);
    
    int processDomainServerList(const QByteArray& packet);

    void setAssignmentServerSocket(const HifiSockAddr& serverSocket) { _assignmentServerSocket = serverSocket; }
    void sendAssignment(Assignment& assignment);

    QByteArray constructPingPacket(PingType_t pingType = PingType::Agnostic);
    QByteArray constructPingReplyPacket(const QByteArray& pingPacket);
<<<<<<< HEAD
    void pingPublicAndLocalSocketsForInactiveNode(const SharedNodePointer& node);
=======
    void pingPunchForInactiveNode(const SharedNodePointer& node);

    SharedNodePointer nodeWithUUID(const QUuid& nodeUUID, bool blockingLock = true);
    SharedNodePointer sendingNodeForPacket(const QByteArray& packet);
    
    SharedNodePointer addOrUpdateNode(const QUuid& uuid, char nodeType,
                                      const HifiSockAddr& publicSocket, const HifiSockAddr& localSocket);
    SharedNodePointer updateSocketsForNode(const QUuid& uuid,
                                           const HifiSockAddr& publicSocket, const HifiSockAddr& localSocket);

    void processNodeData(const HifiSockAddr& senderSockAddr, const QByteArray& packet);
    void processKillNode(const QByteArray& datagram);

    int updateNodeWithDataFromPacket(const SharedNodePointer& matchingNode, const QByteArray& packet);
    int findNodeAndUpdateWithDataFromPacket(const QByteArray& packet);

    unsigned broadcastToNodes(const QByteArray& packet, const NodeSet& destinationNodeTypes);
    SharedNodePointer soloNodeOfType(char nodeType);

    void getPacketStats(float &packetsPerSecond, float &bytesPerSecond);
    void resetPacketStats();
>>>>>>> 72d09a5c
    
    void loadData(QSettings* settings);
    void saveData(QSettings* settings);
public slots:
    void reset();
    void sendDomainServerCheckIn();
    void pingInactiveNodes();
    void completedDTLSHandshake();
    void processAvailableDTLSDatagrams();
signals:
    void limitOfSilentDomainCheckInsReached();
private:
    static NodeList* _sharedInstance;

    NodeList(char ownerType, unsigned short socketListenPort, unsigned short dtlsListenPort);
    NodeList(NodeList const&); // Don't implement, needed to avoid copies of singleton
    void operator=(NodeList const&); // Don't implement, needed to avoid copies of singleton
    void sendSTUNRequest();
    void processSTUNResponse(const QByteArray& packet);
    
    void processDomainServerAuthRequest(const QByteArray& packet);
    void requestAuthForDomainServer();
    void activateSocketFromNodeCommunication(const QByteArray& packet, const SharedNodePointer& sendingNode);
    void timePingReply(const QByteArray& packet, const SharedNodePointer& sendingNode);
    
    NodeType_t _ownerType;
    NodeSet _nodeTypesOfInterest;
    DomainHandler _domainHandler;
    int _numNoReplyDomainCheckIns;
    HifiSockAddr _assignmentServerSocket;
    HifiSockAddr _publicSockAddr;
    bool _hasCompletedInitialSTUNFailure;
    unsigned int _stunRequestsSinceSuccess;
};

#endif /* defined(__hifi__NodeList__) */<|MERGE_RESOLUTION|>--- conflicted
+++ resolved
@@ -76,31 +76,8 @@
 
     QByteArray constructPingPacket(PingType_t pingType = PingType::Agnostic);
     QByteArray constructPingReplyPacket(const QByteArray& pingPacket);
-<<<<<<< HEAD
-    void pingPublicAndLocalSocketsForInactiveNode(const SharedNodePointer& node);
-=======
+    
     void pingPunchForInactiveNode(const SharedNodePointer& node);
-
-    SharedNodePointer nodeWithUUID(const QUuid& nodeUUID, bool blockingLock = true);
-    SharedNodePointer sendingNodeForPacket(const QByteArray& packet);
-    
-    SharedNodePointer addOrUpdateNode(const QUuid& uuid, char nodeType,
-                                      const HifiSockAddr& publicSocket, const HifiSockAddr& localSocket);
-    SharedNodePointer updateSocketsForNode(const QUuid& uuid,
-                                           const HifiSockAddr& publicSocket, const HifiSockAddr& localSocket);
-
-    void processNodeData(const HifiSockAddr& senderSockAddr, const QByteArray& packet);
-    void processKillNode(const QByteArray& datagram);
-
-    int updateNodeWithDataFromPacket(const SharedNodePointer& matchingNode, const QByteArray& packet);
-    int findNodeAndUpdateWithDataFromPacket(const QByteArray& packet);
-
-    unsigned broadcastToNodes(const QByteArray& packet, const NodeSet& destinationNodeTypes);
-    SharedNodePointer soloNodeOfType(char nodeType);
-
-    void getPacketStats(float &packetsPerSecond, float &bytesPerSecond);
-    void resetPacketStats();
->>>>>>> 72d09a5c
     
     void loadData(QSettings* settings);
     void saveData(QSettings* settings);

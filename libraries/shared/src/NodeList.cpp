--- conflicted
+++ resolved
@@ -86,22 +86,6 @@
     stopSilentNodeRemovalThread();
 }
 
-<<<<<<< HEAD
-void NodeList::setDomainHostname(const char* domainHostname) {
-    // reset the domain IP so the hostname is checked again
-    resetDomainData(_domainHostname, domainHostname);
-}
-
-void NodeList::setDomainIP(const char* domainIP) {
-    resetDomainData(_domainIP, domainIP);
-}
-
-void NodeList::setDomainIPToLocalhost() {
-    int ip = getLocalAddress();
-    char _localIP[INET_ADDRSTRLEN];
-    sprintf(_localIP, "%d.%d.%d.%d", (ip & 0xFF), ((ip >> 8) & 0xFF),((ip >> 16) & 0xFF), ((ip >> 24) & 0xFF));
-    setDomainIP(_localIP);
-=======
 void NodeList::setDomainHostname(const QString& domainHostname) {
     
     int colonIndex = domainHostname.indexOf(':');
@@ -125,7 +109,6 @@
     
     // reset our _domainIP to the null address so that a lookup happens on next check in
     _domainIP.clear();
->>>>>>> 6e99955e
 }
 
 void NodeList::timePingReply(sockaddr *nodeAddress, unsigned char *packetData) {
@@ -302,14 +285,6 @@
     _nodeTypesOfInterest[numNodeTypesOfInterest] = '\0';
 }
 
-<<<<<<< HEAD
-void NodeList::sendDomainServerCheckIn() {
-    
-    domainLookup();
-    static unsigned char* checkInPacket = NULL;
-    static int checkInPacketSize = 0;
-    
-=======
 void NodeList::sendDomainServerCheckIn(const char* assignmentUUID) {
     static bool printedDomainServerIP = false;
     
@@ -340,7 +315,6 @@
         printedDomainServerIP = true;
     }
     
->>>>>>> 6e99955e
     // construct the DS check in packet if we need to    
     if (!_checkInPacket) {
         int numBytesNodesOfInterest = _nodeTypesOfInterest ? strlen((char*) _nodeTypesOfInterest) : 0;
@@ -704,21 +678,6 @@
     }
 }
 
-void NodeList::addDomainListener(DomainChangeListener* listener) {
-    _domainListeners.push_back(listener);
-    QString domain = (strlen(_domainHostname) > 0) ? _domainHostname : _domainIP;
-    listener->domainChanged(domain);
-}
-
-void NodeList::removeDomainListener(DomainChangeListener* listener) {
-    for (int i = 0; i < _domainListeners.size(); i++) {
-        if (_domainListeners[i] == listener) {
-            _domainListeners.erase(_domainListeners.begin() + i);
-            return;
-        }
-    }
-}
-
 void NodeList::addHook(NodeListHook* hook) {
     _hooks.push_back(hook);
 }
@@ -744,48 +703,4 @@
         //printf("NodeList::notifyHooksOfKilledNode() i=%d\n", i);
         _hooks[i]->nodeKilled(node);
     }
-}
-
-void NodeList::notifyDomainChanged() {
-    QString domain = (strlen(_domainHostname) > 0) ? _domainHostname : _domainIP;
-    for (int i = 0; i < _domainListeners.size(); i++) {
-        _domainListeners[i]->domainChanged(domain);
-    }
-}
-
-void NodeList::resetDomainData(char domainField[], const char* domainValue) {
-    memset(_domainHostname, 0, sizeof(_domainHostname));
-    memcpy(_domainHostname, "", strlen(""));
-
-    memset(_domainIP, 0, sizeof(_domainIP));
-    memcpy(_domainIP, "", strlen(""));
-
-    memset(domainField, 0, sizeof(&domainField));
-    memcpy(domainField, domainValue, strlen(domainValue));
-    
-    domainLookup();
-    notifyDomainChanged();
-}
-
-void NodeList::domainLookup() {
-    static bool printedDomainServerIP = false;
-    
-    //  Lookup the IP address of the domain server if we need to
-    if (atoi(_domainIP) == 0) {
-        printf("Looking up %s\n", _domainHostname);
-        struct hostent* pHostInfo;
-        if ((pHostInfo = gethostbyname(_domainHostname)) != NULL) {
-            sockaddr_in tempAddress;
-            memcpy(&tempAddress.sin_addr, pHostInfo->h_addr_list[0], pHostInfo->h_length);
-            strcpy(_domainIP, inet_ntoa(tempAddress.sin_addr));
-            
-            qDebug("Domain Server: %s\n", _domainHostname);
-        } else {
-            qDebug("Failed domain server lookup\n");
-        }
-    } else if (!printedDomainServerIP) {
-        notifyDomainChanged();
-        qDebug("Domain Server IP: %s\n", _domainIP);
-        printedDomainServerIP = true;
-    }
 }
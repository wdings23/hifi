//
//  OctreeRenderer.cpp
//  hifi
//
//  Created by Brad Hefta-Gaub on 12/6/13.
//  Copyright (c) 2013 High Fidelity, Inc. All rights reserved.
//
//

#include <glm/glm.hpp>
#include <stdint.h>

#include <SharedUtil.h>
#include <PerfStat.h>
#include "OctreeRenderer.h"

OctreeRenderer::OctreeRenderer() {
    _tree = NULL;
    _viewFrustum = NULL;
}

void OctreeRenderer::init() {
    _tree = createTree();
}

OctreeRenderer::~OctreeRenderer() {
}

void OctreeRenderer::processDatagram(const QByteArray& dataByteArray, const HifiSockAddr& senderSockAddr, Node* sourceNode) {
    bool showTimingDetails = false; // Menu::getInstance()->isOptionChecked(MenuOption::PipelineWarnings);
    bool extraDebugging = false; // Menu::getInstance()->isOptionChecked(MenuOption::ExtraDebugging)
    PerformanceWarning warn(showTimingDetails, "OctreeRenderer::processDatagram()",showTimingDetails);
    
    const unsigned char* packetData = (const unsigned char*)dataByteArray.constData();
    int packetLength = dataByteArray.size();

    unsigned char command = *packetData;
    
    int numBytesPacketHeader = numBytesForPacketHeader(dataByteArray);
    
    PacketType expectedType = getExpectedPacketType();
    
    if(command == expectedType) {
<<<<<<< HEAD
        PerformanceWarning warn(showTimingDetails, "OctreeRenderer::processDatagram expected PacketType",showTimingDetails);
=======
        PerformanceWarning warn(showTimingDetails, "OctreeRenderer::processDatagram expected PACKET_TYPE",showTimingDetails);
        
        // if we are getting inbound packets, then our tree is also viewing, and we should remember that fact.
        _tree->setIsViewing(true);

>>>>>>> 3cfca795
    
        const unsigned char* dataAt = reinterpret_cast<const unsigned char*>(dataByteArray.data()) + numBytesPacketHeader;

        OCTREE_PACKET_FLAGS flags = (*(OCTREE_PACKET_FLAGS*)(dataAt));
        dataAt += sizeof(OCTREE_PACKET_FLAGS);
        OCTREE_PACKET_SEQUENCE sequence = (*(OCTREE_PACKET_SEQUENCE*)dataAt);
        dataAt += sizeof(OCTREE_PACKET_SEQUENCE);
        
        OCTREE_PACKET_SENT_TIME sentAt = (*(OCTREE_PACKET_SENT_TIME*)dataAt);
        dataAt += sizeof(OCTREE_PACKET_SENT_TIME);
        
        bool packetIsColored = oneAtBit(flags, PACKET_IS_COLOR_BIT);
        bool packetIsCompressed = oneAtBit(flags, PACKET_IS_COMPRESSED_BIT);
        
        OCTREE_PACKET_SENT_TIME arrivedAt = usecTimestampNow();
        int clockSkew = sourceNode ? sourceNode->getClockSkewUsec() : 0;
        int flightTime = arrivedAt - sentAt + clockSkew;
        
        OCTREE_PACKET_INTERNAL_SECTION_SIZE sectionLength = 0;
        int dataBytes = packetLength - OCTREE_PACKET_HEADER_SIZE;

        if (extraDebugging) {
            qDebug("OctreeRenderer::processDatagram() ... Got Packet Section"
                   " color:%s compressed:%s sequence: %u flight:%d usec size:%d data:%d",
                   debug::valueOf(packetIsColored), debug::valueOf(packetIsCompressed),
                   sequence, flightTime, packetLength, dataBytes);
        }
        
        int subsection = 1;
        while (dataBytes > 0) {
            if (packetIsCompressed) {
                if (dataBytes > sizeof(OCTREE_PACKET_INTERNAL_SECTION_SIZE)) {
                    sectionLength = (*(OCTREE_PACKET_INTERNAL_SECTION_SIZE*)dataAt);
                    dataAt += sizeof(OCTREE_PACKET_INTERNAL_SECTION_SIZE);
                    dataBytes -= sizeof(OCTREE_PACKET_INTERNAL_SECTION_SIZE);
                } else {
                    sectionLength = 0;
                    dataBytes = 0; // stop looping something is wrong
                }
            } else {
                sectionLength = dataBytes;
            }
            
            if (sectionLength) {
                // ask the VoxelTree to read the bitstream into the tree
                ReadBitstreamToTreeParams args(packetIsColored ? WANT_COLOR : NO_COLOR, WANT_EXISTS_BITS, NULL, 
                                                getDataSourceUUID(), sourceNode);
                _tree->lockForWrite();
                OctreePacketData packetData(packetIsCompressed);
                packetData.loadFinalizedContent(dataAt, sectionLength);
                if (extraDebugging) {
                    qDebug("OctreeRenderer::processDatagram() ... Got Packet Section"
                           " color:%s compressed:%s sequence: %u flight:%d usec size:%d data:%d"
                           " subsection:%d sectionLength:%d uncompressed:%d",
                           debug::valueOf(packetIsColored), debug::valueOf(packetIsCompressed),
                           sequence, flightTime, packetLength, dataBytes, subsection, sectionLength,
                           packetData.getUncompressedSize());
                }
                _tree->readBitstreamToTree(packetData.getUncompressedData(), packetData.getUncompressedSize(), args);
                _tree->unlock();
            
                dataBytes -= sectionLength;
                dataAt += sectionLength;
            }
        }
        subsection++;
    }
}

bool OctreeRenderer::renderOperation(OctreeElement* element, void* extraData) {
    RenderArgs* args = static_cast<RenderArgs*>(extraData);
    //if (true || element->isInView(*args->_viewFrustum)) {
    if (element->isInView(*args->_viewFrustum)) {
        if (element->hasContent()) {
            args->_renderer->renderElement(element, args);
        }
        return true;
    }
    // if not in view stop recursing
    return false;
}

void OctreeRenderer::render() {
    RenderArgs args = { 0, this, _viewFrustum };
    if (_tree) {
        _tree->lockForRead();
        _tree->recurseTreeWithOperation(renderOperation, &args);
        _tree->unlock();
    }
}

void OctreeRenderer::clear() { 
    if (_tree) {
        _tree->lockForWrite();
        _tree->eraseAllOctreeElements(); 
        _tree->unlock();
    }
}
<|MERGE_RESOLUTION|>--- conflicted
+++ resolved
@@ -41,15 +41,10 @@
     PacketType expectedType = getExpectedPacketType();
     
     if(command == expectedType) {
-<<<<<<< HEAD
-        PerformanceWarning warn(showTimingDetails, "OctreeRenderer::processDatagram expected PacketType",showTimingDetails);
-=======
-        PerformanceWarning warn(showTimingDetails, "OctreeRenderer::processDatagram expected PACKET_TYPE",showTimingDetails);
+        PerformanceWarning warn(showTimingDetails, "OctreeRenderer::processDatagram expected PacketType", showTimingDetails);
         
         // if we are getting inbound packets, then our tree is also viewing, and we should remember that fact.
         _tree->setIsViewing(true);
-
->>>>>>> 3cfca795
     
         const unsigned char* dataAt = reinterpret_cast<const unsigned char*>(dataByteArray.data()) + numBytesPacketHeader;
 

--- conflicted
+++ resolved
@@ -326,45 +326,6 @@
            testMatches(compareTo._eyeOffsetOrientation, _eyeOffsetOrientation);
 
     if (!result && debug) {
-<<<<<<< HEAD
-        qDebug("ViewFrustum::matches()... result=%s\n", debug::valueOf(result));
-        qDebug("%s -- compareTo._position=%f,%f,%f _position=%f,%f,%f\n",
-            (testMatches(compareTo._position,_position) ? "MATCHES " : "NO MATCH"),
-            compareTo._position.x, compareTo._position.y, compareTo._position.z,
-            _position.x, _position.y, _position.z );
-        qDebug("%s -- compareTo._direction=%f,%f,%f _direction=%f,%f,%f\n",
-            (testMatches(compareTo._direction, _direction) ? "MATCHES " : "NO MATCH"),
-            compareTo._direction.x, compareTo._direction.y, compareTo._direction.z,
-            _direction.x, _direction.y, _direction.z );
-        qDebug("%s -- compareTo._up=%f,%f,%f _up=%f,%f,%f\n",
-            (testMatches(compareTo._up, _up) ? "MATCHES " : "NO MATCH"),
-            compareTo._up.x, compareTo._up.y, compareTo._up.z,
-            _up.x, _up.y, _up.z );
-        qDebug("%s -- compareTo._right=%f,%f,%f _right=%f,%f,%f\n",
-            (testMatches(compareTo._right, _right) ? "MATCHES " : "NO MATCH"),
-            compareTo._right.x, compareTo._right.y, compareTo._right.z,
-            _right.x, _right.y, _right.z );
-        qDebug("%s -- compareTo._fieldOfView=%f _fieldOfView=%f\n",
-            (testMatches(compareTo._fieldOfView, _fieldOfView) ? "MATCHES " : "NO MATCH"),
-            compareTo._fieldOfView, _fieldOfView);
-        qDebug("%s -- compareTo._aspectRatio=%f _aspectRatio=%f\n",
-            (testMatches(compareTo._aspectRatio, _aspectRatio) ? "MATCHES " : "NO MATCH"),
-            compareTo._aspectRatio, _aspectRatio);
-        qDebug("%s -- compareTo._nearClip=%f _nearClip=%f\n",
-            (testMatches(compareTo._nearClip, _nearClip) ? "MATCHES " : "NO MATCH"),
-            compareTo._nearClip, _nearClip);
-        qDebug("%s -- compareTo._farClip=%f _farClip=%f\n",
-            (testMatches(compareTo._farClip, _farClip) ? "MATCHES " : "NO MATCH"),
-            compareTo._farClip, _farClip);
-        qDebug("%s -- compareTo._focalLength=%f _focalLength=%f\n",
-            (testMatches(compareTo._focalLength, _focalLength) ? "MATCHES " : "NO MATCH"),
-            compareTo._focalLength, _focalLength);
-        qDebug("%s -- compareTo._eyeOffsetPosition=%f,%f,%f _eyeOffsetPosition=%f,%f,%f\n",
-            (testMatches(compareTo._eyeOffsetPosition, _eyeOffsetPosition) ? "MATCHES " : "NO MATCH"),
-            compareTo._eyeOffsetPosition.x, compareTo._eyeOffsetPosition.y, compareTo._eyeOffsetPosition.z,
-            _eyeOffsetPosition.x, _eyeOffsetPosition.y, _eyeOffsetPosition.z);
-        qDebug("%s -- compareTo._eyeOffsetOrientation=%f,%f,%f,%f _eyeOffsetOrientation=%f,%f,%f,%f\n",
-=======
         qDebug("ViewFrustum::matches()... result=%s", debug::valueOf(result));
         qDebug("%s -- compareTo._position=%f,%f,%f _position=%f,%f,%f",
             (testMatches(compareTo._position,_position) ? "MATCHES " : "NO MATCH"),
@@ -402,7 +363,6 @@
             compareTo._eyeOffsetPosition.x, compareTo._eyeOffsetPosition.y, compareTo._eyeOffsetPosition.z,
             _eyeOffsetPosition.x, _eyeOffsetPosition.y, _eyeOffsetPosition.z);
         qDebug("%s -- compareTo._eyeOffsetOrientation=%f,%f,%f,%f _eyeOffsetOrientation=%f,%f,%f,%f",
->>>>>>> 83257539
             (testMatches(compareTo._eyeOffsetOrientation, _eyeOffsetOrientation) ? "MATCHES " : "NO MATCH"),
             compareTo._eyeOffsetOrientation.x, compareTo._eyeOffsetOrientation.y,
                 compareTo._eyeOffsetOrientation.z, compareTo._eyeOffsetOrientation.w,
@@ -453,42 +413,11 @@
 
     if (!result && debug) {
         qDebug("ViewFrustum::isVerySimilar()... result=%s\n", debug::valueOf(result));
-<<<<<<< HEAD
-        qDebug("%s -- compareTo._position=%f,%f,%f _position=%f,%f,%f\n",
-=======
         qDebug("%s -- compareTo._position=%f,%f,%f _position=%f,%f,%f",
->>>>>>> 83257539
             (testMatches(compareTo._position,_position, POSITION_SIMILAR_ENOUGH) ? "IS SIMILAR ENOUGH " : "IS NOT SIMILAR ENOUGH"),
             compareTo._position.x, compareTo._position.y, compareTo._position.z,
             _position.x, _position.y, _position.z );
 
-<<<<<<< HEAD
-        qDebug("%s -- positionDistance=%f\n",
-            (testMatches(0,positionDistance, POSITION_SIMILAR_ENOUGH) ? "IS SIMILAR ENOUGH " : "IS NOT SIMILAR ENOUGH"),
-            positionDistance);
-
-        qDebug("%s -- angleOrientation=%f\n",
-            (testMatches(0, angleOrientation, ORIENTATION_SIMILAR_ENOUGH) ? "IS SIMILAR ENOUGH " : "IS NOT SIMILAR ENOUGH"),
-            angleOrientation);
-
-        qDebug("%s -- compareTo._fieldOfView=%f _fieldOfView=%f\n",
-            (testMatches(compareTo._fieldOfView, _fieldOfView) ? "MATCHES " : "NO MATCH"),
-            compareTo._fieldOfView, _fieldOfView);
-        qDebug("%s -- compareTo._aspectRatio=%f _aspectRatio=%f\n",
-            (testMatches(compareTo._aspectRatio, _aspectRatio) ? "MATCHES " : "NO MATCH"),
-            compareTo._aspectRatio, _aspectRatio);
-        qDebug("%s -- compareTo._nearClip=%f _nearClip=%f\n",
-            (testMatches(compareTo._nearClip, _nearClip) ? "MATCHES " : "NO MATCH"),
-            compareTo._nearClip, _nearClip);
-        qDebug("%s -- compareTo._farClip=%f _farClip=%f\n",
-            (testMatches(compareTo._farClip, _farClip) ? "MATCHES " : "NO MATCH"),
-            compareTo._farClip, _farClip);
-        qDebug("%s -- compareTo._focalLength=%f _focalLength=%f\n",
-            (testMatches(compareTo._focalLength, _focalLength) ? "MATCHES " : "NO MATCH"),
-            compareTo._focalLength, _focalLength);
-
-        qDebug("%s -- compareTo._eyeOffsetPosition=%f,%f,%f _eyeOffsetPosition=%f,%f,%f\n",
-=======
         qDebug("%s -- positionDistance=%f",
             (testMatches(0,positionDistance, POSITION_SIMILAR_ENOUGH) ? "IS SIMILAR ENOUGH " : "IS NOT SIMILAR ENOUGH"),
             positionDistance);
@@ -514,24 +443,15 @@
             compareTo._focalLength, _focalLength);
 
         qDebug("%s -- compareTo._eyeOffsetPosition=%f,%f,%f _eyeOffsetPosition=%f,%f,%f",
->>>>>>> 83257539
             (testMatches(compareTo._eyeOffsetPosition, _eyeOffsetPosition, POSITION_SIMILAR_ENOUGH) ? "IS SIMILAR ENOUGH " : "IS NOT SIMILAR ENOUGH"),
             compareTo._eyeOffsetPosition.x, compareTo._eyeOffsetPosition.y, compareTo._eyeOffsetPosition.z,
             _eyeOffsetPosition.x, _eyeOffsetPosition.y, _eyeOffsetPosition.z);
 
-<<<<<<< HEAD
-        qDebug("%s -- eyeOffsetpositionDistance=%f\n",
-            (testMatches(0,eyeOffsetpositionDistance, EYEOFFSET_POSITION_SIMILAR_ENOUGH) ? "IS SIMILAR ENOUGH " : "IS NOT SIMILAR ENOUGH"),
-            eyeOffsetpositionDistance);
-
-        qDebug("%s -- angleEyeOffsetOrientation=%f\n",
-=======
         qDebug("%s -- eyeOffsetpositionDistance=%f",
             (testMatches(0,eyeOffsetpositionDistance, EYEOFFSET_POSITION_SIMILAR_ENOUGH) ? "IS SIMILAR ENOUGH " : "IS NOT SIMILAR ENOUGH"),
             eyeOffsetpositionDistance);
 
         qDebug("%s -- angleEyeOffsetOrientation=%f",
->>>>>>> 83257539
             (testMatches(0, angleEyeOffsetOrientation, ORIENTATION_SIMILAR_ENOUGH) ? "IS SIMILAR ENOUGH " : "IS NOT SIMILAR ENOUGH"),
             angleEyeOffsetOrientation);
     }

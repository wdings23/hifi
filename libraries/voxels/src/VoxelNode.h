//
//  VoxelNode.h
//  hifi
//
//  Created by Stephen Birarda on 3/13/13.
//
//

#ifndef __hifi__VoxelNode__
#define __hifi__VoxelNode__

#include <SharedUtil.h>
#include "AABox.h"
#include "ViewFrustum.h"
#include "VoxelConstants.h"

class VoxelTree; // forward delclaration

typedef unsigned char colorPart;
typedef unsigned char nodeColor[4];
typedef unsigned char rgbColor[3];

class VoxelNode {
private:
    nodeColor _trueColor;
#ifndef NO_FALSE_COLOR // !NO_FALSE_COLOR means, does have false color
    nodeColor _currentColor;
    bool      _falseColored;
#endif
    glBufferIndex _glBufferIndex;
    bool _isDirty;
    double _lastChanged;
    bool _shouldRender;
    bool _isStagedForDeletion;
    AABox _box;
    unsigned char* _octalCode;
    VoxelNode* _children[8];
    int _childCount;

    void calculateAABox();

    void init(unsigned char * octalCode);
    
    double _lastChanged;

public:
    VoxelNode(); // root node constructor
    VoxelNode(unsigned char * octalCode); // regular constructor
    ~VoxelNode();
    
    unsigned char* getOctalCode() const { return _octalCode; };
    VoxelNode* getChildAtIndex(int childIndex) const { return _children[childIndex]; };
    void deleteChildAtIndex(int childIndex);
    VoxelNode* removeChildAtIndex(int childIndex);
    VoxelNode* addChildAtIndex(int childIndex);
    void safeDeepDeleteChildAtIndex(int childIndex, bool& stagedForDeletion); // handles staging or deletion of all descendents

    void setColorFromAverageOfChildren();
    void setRandomColor(int minimumBrightness);
    bool collapseIdenticalLeaves();

    const AABox& getAABox() const { return _box; };
    const glm::vec3& getCenter() const { return _box.getCenter(); };
    const glm::vec3& getCorner() const { return _box.getCorner(); };
    float getScale() const { return _box.getSize().x;  /* voxelScale = (1 / powf(2, *node->getOctalCode())); */ };
    int getLevel() const { return *_octalCode + 1; /* one based or zero based? */ };
    
    float getEnclosingRadius() const;
    
    bool isColored() const { return (_trueColor[3]==1); }; 
    bool isInView(const ViewFrustum& viewFrustum) const; 
    ViewFrustum::location inFrustum(const ViewFrustum& viewFrustum) const;
    float distanceToCamera(const ViewFrustum& viewFrustum) const; 
    
    // points are assumed to be in Voxel Coordinates (not TREE_SCALE'd)
    float distanceSquareToPoint(const glm::vec3& point) const; // when you don't need the actual distance, use this.
    float distanceToPoint(const glm::vec3& point) const;

    bool isLeaf() const { return _childCount == 0; }
    int getChildCount() const { return _childCount; }
    void printDebugDetails(const char* label) const;
    bool isDirty() const { return _isDirty; };
    void clearDirtyBit() { _isDirty = false; };
    bool hasChangedSince(double time) const { return (_lastChanged > time);  };
    void markWithChangedTime() { _lastChanged = usecTimestampNow();  };
<<<<<<< HEAD
=======
    void handleSubtreeChanged(VoxelTree* myTree);
>>>>>>> cbec812f
    
    glBufferIndex getBufferIndex() const { return _glBufferIndex; };
    bool isKnownBufferIndex() const { return (_glBufferIndex != GLBUFFER_INDEX_UNKNOWN); };
    void setBufferIndex(glBufferIndex index) { _glBufferIndex = index; };

    // Used by VoxelSystem for rendering in/out of view and LOD
    void setShouldRender(bool shouldRender);
    bool getShouldRender() const { return _shouldRender; }

    // Used by VoxelSystem to mark a node as to be deleted on next render pass
    void stageForDeletion() { _isStagedForDeletion = true; _isDirty = true; };
    bool isStagedForDeletion() const { return _isStagedForDeletion; }

#ifndef NO_FALSE_COLOR // !NO_FALSE_COLOR means, does have false color
    void setFalseColor(colorPart red, colorPart green, colorPart blue);
    void setFalseColored(bool isFalseColored);
    bool getFalseColored() { return _falseColored; };
    void setColor(const nodeColor& color);
    const nodeColor& getTrueColor() const { return _trueColor; };
    const nodeColor& getColor() const { return _currentColor; };
#else
    void setFalseColor(colorPart red, colorPart green, colorPart blue) { /* no op */ };
    void setFalseColored(bool isFalseColored) { /* no op */ };
    bool getFalseColored() { return false; };
    void setColor(const nodeColor& color) { memcpy(_trueColor,color,sizeof(nodeColor)); };
    const nodeColor& getTrueColor() const { return _trueColor; };
    const nodeColor& getColor() const { return _trueColor; };
#endif
};

#endif /* defined(__hifi__VoxelNode__) */<|MERGE_RESOLUTION|>--- conflicted
+++ resolved
@@ -83,10 +83,7 @@
     void clearDirtyBit() { _isDirty = false; };
     bool hasChangedSince(double time) const { return (_lastChanged > time);  };
     void markWithChangedTime() { _lastChanged = usecTimestampNow();  };
-<<<<<<< HEAD
-=======
     void handleSubtreeChanged(VoxelTree* myTree);
->>>>>>> cbec812f
     
     glBufferIndex getBufferIndex() const { return _glBufferIndex; };
     bool isKnownBufferIndex() const { return (_glBufferIndex != GLBUFFER_INDEX_UNKNOWN); };

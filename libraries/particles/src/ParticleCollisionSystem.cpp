--- conflicted
+++ resolved
@@ -118,37 +118,25 @@
 
             // handle A particle
             particleA->setVelocity(particleA->getVelocity() - axialVelocity * (2.0f * massB / totalMass));
+            particleA->setPosition(particleA->getPosition() - 0.5f * penetration);
             ParticleProperties propertiesA;
             ParticleID particleAid(particleA->getID());
             propertiesA.copyFromParticle(*particleA);
             propertiesA.setVelocity(particleA->getVelocity() * (float)TREE_SCALE);
+            propertiesA.setPosition(particleA->getPosition() * (float)TREE_SCALE);
             _packetSender->queueParticleEditMessage(PACKET_TYPE_PARTICLE_ADD_OR_EDIT, particleAid, propertiesA);
 
-<<<<<<< HEAD
-            ParticleEditHandle particleEditHandle(_packetSender, _particles, particleA->getID());
-            penetration /= (float)(TREE_SCALE);
-            glm::vec3 position = particleA->getPosition() - 0.5f * penetration;
-            particleEditHandle.updateParticle(position, particleA->getRadius(), particleA->getXColor(), particleA->getVelocity(),
-                           particleA->getGravity(), particleA->getDamping(), particleA->getInHand(), particleA->getScript());
-
-=======
             // handle B particle
->>>>>>> 3c5cd850
             particleB->setVelocity(particleB->getVelocity() + axialVelocity * (2.0f * massA / totalMass));
+            particleA->setPosition(particleB->getPosition() + 0.5f * penetration);
             ParticleProperties propertiesB;
             ParticleID particleBid(particleB->getID());
             propertiesB.copyFromParticle(*particleB);
             propertiesB.setVelocity(particleB->getVelocity() * (float)TREE_SCALE);
+            propertiesB.setPosition(particleB->getPosition() * (float)TREE_SCALE);
             _packetSender->queueParticleEditMessage(PACKET_TYPE_PARTICLE_ADD_OR_EDIT, particleBid, propertiesB);
 
-<<<<<<< HEAD
-            ParticleEditHandle penetratedparticleEditHandle(_packetSender, _particles, particleB->getID());
-            position = particleB->getPosition() + 0.5f * penetration;
-            penetratedparticleEditHandle.updateParticle(position, particleB->getRadius(), particleB->getXColor(), particleB->getVelocity(),
-                           particleB->getGravity(), particleB->getDamping(), particleB->getInHand(), particleB->getScript());
-=======
             _packetSender->releaseQueuedMessages();
->>>>>>> 3c5cd850
 
             updateCollisionSound(particleA, penetration, COLLISION_FREQUENCY);
         }

--- conflicted
+++ resolved
@@ -25,11 +25,8 @@
     glm::vec3 multiply(const glm::vec3& v1, float f);
     glm::vec3 multiplyQbyV(const glm::quat& q, const glm::vec3& v);
     glm::vec3 sum(const glm::vec3& v1, const glm::vec3& v2);
-<<<<<<< HEAD
     glm::vec3 subtract(const glm::vec3& v1, const glm::vec3& v2);
-=======
     float length(const glm::vec3& v);
->>>>>>> cd057af1
 };
 
 

//
//  VoxelTree.cpp
//  hifi
//
//  Created by Stephen Birarda on 3/13/13.
//  Copyright (c) 2013 High Fidelity, Inc. All rights reserved.
//

#include <cstring>
#include <cmath>
#include "SharedUtil.h"
#include "OctalCode.h"
#include "VoxelTree.h"
#include <iostream> // to load voxels from file
#include <fstream> // to load voxels from file

const int TREE_SCALE = 10;

int boundaryDistanceForRenderLevel(unsigned int renderLevel) {
    switch (renderLevel) {
        case 1:
            return 100;
            break;
        case 2:
            return 50;
            break;
        case 3:
            return 25;
            break;
        case 4:
            return 12;
            break;
        case 5:
            return 6;
            break;
        default:
            return 3;
            break;
    }
}

VoxelTree::VoxelTree() {
    rootNode = new VoxelNode();
    rootNode->octalCode = new unsigned char[1];
    *rootNode->octalCode = 0;
}

VoxelTree::~VoxelTree() {
    // delete the children of the root node
    // this recursively deletes the tree
    for (int i = 0; i < 8; i++) {
        delete rootNode->children[i];
    }
}

VoxelNode * VoxelTree::nodeForOctalCode(VoxelNode *ancestorNode, unsigned char * needleCode) {
    // find the appropriate branch index based on this ancestorNode
    if (*needleCode > 0) {
        int branchForNeedle = branchIndexWithDescendant(ancestorNode->octalCode, needleCode);
        VoxelNode *childNode = ancestorNode->children[branchForNeedle];
        
        if (childNode != NULL) {
            if (*childNode->octalCode == *needleCode) {
                // the fact that the number of sections is equivalent does not always guarantee
                // that this is the same node, however due to the recursive traversal
                // we know that this is our node
                return childNode;
            } else {
                // we need to go deeper
                return nodeForOctalCode(childNode, needleCode);
            }
        }
    }
    
    // we've been given a code we don't have a node for
    // return this node as the last created parent
    return ancestorNode;
}

VoxelNode * VoxelTree::createMissingNode(VoxelNode *lastParentNode, unsigned char *codeToReach) {
    int indexOfNewChild = branchIndexWithDescendant(lastParentNode->octalCode, codeToReach);
    lastParentNode->addChildAtIndex(indexOfNewChild);
    
    if (*lastParentNode->children[indexOfNewChild]->octalCode == *codeToReach) {
        return lastParentNode;
    } else {
        return createMissingNode(lastParentNode->children[indexOfNewChild], codeToReach);
    }
}

// if node has color & <= 4 children then prune children
void VoxelTree::pruneTree(VoxelNode* pruneAt) {
	int childCount = 0;
    int childMask = 0;
	
	// determine how many children we have
<<<<<<< HEAD
	for (int i = 0; i < 8; i++)	{
=======
	for (int i = 0; i < 8; i++) {
>>>>>>> 055c46c6
		if (pruneAt->children[i]) {
			childCount++;
		}
	}
    
	// if appropriate, prune them
	if (pruneAt->color[3] && childCount <= 4) {
		for (int i = 0; i < 8; i++) {
			if (pruneAt->children[i]) {
				delete pruneAt->children[i];
				pruneAt->children[i]=NULL;
			}
		}
	} else {
		// Otherwise, iterate the children and recursively call
		// prune on all of them
		for (int i = 0; i < 8; i++) {
			if (pruneAt->children[i]) {
				this->pruneTree(pruneAt->children[i]);
			}
		}
	}
	// repair our child mask
	// determine how many children we have
	pruneAt->childMask = 0;
	for (int i = 0; i < 8; i++) {
		if (pruneAt->children[i]) {
			pruneAt->childMask += (1 << (7 - i));
		}
	}
}

int VoxelTree::readNodeData(VoxelNode *destinationNode,
                            unsigned char * nodeData,
                            int bytesLeftToRead) {
    
    // instantiate variable for bytes already read
    int bytesRead = 1;
    int colorArray[4] = {};
    
    for (int i = 0; i < 8; i++) {
        // check the colors mask to see if we have a child to color in
        if (oneAtBit(*nodeData, i)) {
            
            // create the child if it doesn't exist
            if (destinationNode->children[i] == NULL) {
                destinationNode->addChildAtIndex(i);
            }
            
            // pull the color for this child
            memcpy(destinationNode->children[i]->color, nodeData + bytesRead, 3);
            destinationNode->children[i]->color[3] = 1;
           
            for (int j = 0; j < 3; j++) {
                colorArray[j] += destinationNode->children[i]->color[j];
            }
            
            bytesRead += 3;
            colorArray[3]++;
        }
    }
    
    // average node's color based on color of children
    destinationNode->setColorFromAverageOfChildren(colorArray);
    
    // give this destination node the child mask from the packet
    unsigned char childMask = *(nodeData + bytesRead);
    
    int childIndex = 0;
    bytesRead++;
    
    while (bytesLeftToRead - bytesRead > 0 && childIndex < 8) {
        // check the exists mask to see if we have a child to traverse into
        
        if (oneAtBit(childMask, childIndex)) {            
            if (destinationNode->children[childIndex] == NULL) {
                // add a child at that index, if it doesn't exist
                destinationNode->addChildAtIndex(childIndex);
            }
            
            // tell the child to read the subsequent data
            bytesRead += readNodeData(destinationNode->children[childIndex],
                                      nodeData + bytesRead,
                                      bytesLeftToRead - bytesRead);
        }
        
        childIndex++;
    }
    
    return bytesRead;
}

void VoxelTree::readBitstreamToTree(unsigned char * bitstream, int bufferSizeBytes) {
    VoxelNode *bitstreamRootNode = nodeForOctalCode(rootNode, (unsigned char *)bitstream);
    
    if (*bitstream != *bitstreamRootNode->octalCode) {
        // if the octal code returned is not on the same level as
        // the code being searched for, we have VoxelNodes to create
        bitstreamRootNode = createMissingNode(bitstreamRootNode, (unsigned char *)bitstream);
    }
    
    int octalCodeBytes = bytesRequiredForCodeLength(*bitstream);
    readNodeData(bitstreamRootNode, bitstream + octalCodeBytes, bufferSizeBytes - octalCodeBytes);
}

void VoxelTree::readCodeColorBufferToTree(unsigned char *codeColorBuffer) {
    int octalCodeBytes = bytesRequiredForCodeLength(*codeColorBuffer);
    VoxelNode *lastCreatedNode = nodeForOctalCode(rootNode, codeColorBuffer);
    
    // create the node if it does not exist
    if (*lastCreatedNode->octalCode != *codeColorBuffer) {
        VoxelNode *parentNode = createMissingNode(lastCreatedNode, codeColorBuffer);
        lastCreatedNode = parentNode->children[branchIndexWithDescendant(parentNode->octalCode, codeColorBuffer)];
    }
    
    // give this node its color
    memcpy(lastCreatedNode->color, codeColorBuffer + octalCodeBytes, 3);
    lastCreatedNode->color[3] = 1;
}

unsigned char * VoxelTree::loadBitstreamBuffer(unsigned char *& bitstreamBuffer,
                                               VoxelNode *currentVoxelNode,
                                               MarkerNode *currentMarkerNode,
                                               float * agentPosition,
                                               float thisNodePosition[3],
                                               unsigned char * stopOctalCode)
{
    static unsigned char *initialBitstreamPos = bitstreamBuffer;
    
    unsigned char * childStopOctalCode = NULL;
    
    if (stopOctalCode == NULL) {
        stopOctalCode = rootNode->octalCode;
    }
    
    // check if we have any children
    bool hasAtLeastOneChild;
    
    for (int i = 0; i < 8; i++) {
        if (currentVoxelNode->children[i] != NULL) {
            hasAtLeastOneChild = true;
        }
    }
    
    // if we have at least one child, check if it will be worth recursing into our children
    if (hasAtLeastOneChild) {
        
        int firstIndexToCheck = 0;
        unsigned char * childMaskPointer = NULL;
        
        float halfUnitForVoxel = powf(0.5, *currentVoxelNode->octalCode) * (0.5 * TREE_SCALE);
        
        float distanceToVoxelCenter = sqrtf(powf(agentPosition[0] - thisNodePosition[0] - halfUnitForVoxel, 2) +
                                            powf(agentPosition[1] - thisNodePosition[1] - halfUnitForVoxel, 2) +
                                            powf(agentPosition[2] - thisNodePosition[2] - halfUnitForVoxel, 2));
        
        // if the distance to this voxel's center is less than the threshold
        // distance for its children, we should send the children
        if (distanceToVoxelCenter < boundaryDistanceForRenderLevel(*currentVoxelNode->octalCode + 1)) {
            
            // write this voxel's data if we're below or at
            // or at the same level as the stopOctalCode
            
            if (*currentVoxelNode->octalCode >= *stopOctalCode) {
                if ((bitstreamBuffer - initialBitstreamPos) + MAX_TREE_SLICE_BYTES > MAX_VOXEL_PACKET_SIZE) {
                    // we can't send this packet, not enough room
                    // return our octal code as the stop
                    return currentVoxelNode->octalCode;
                }
                
                if (strcmp((char *)stopOctalCode, (char *)currentVoxelNode->octalCode) == 0) {
                    // this is is the root node for this packet
                    // add the leading V
                    *(bitstreamBuffer++) = 'V';
                    
                    // add its octal code to the packet
                    int octalCodeBytes = bytesRequiredForCodeLength(*currentVoxelNode->octalCode);
                    
                    memcpy(bitstreamBuffer, currentVoxelNode->octalCode, octalCodeBytes);
                    bitstreamBuffer += octalCodeBytes;
                }
                
                // default color mask is 0, increment pointer for colors
                *bitstreamBuffer = 0;
                
                // keep a colorPointer so we can check how many colors were added
                unsigned char *colorPointer = bitstreamBuffer + 1;
                
                for (int i = 0; i < 8; i++) {
                    
                    // check if the child exists and is not transparent
                    if (currentVoxelNode->children[i] != NULL
                        && currentVoxelNode->children[i]->color[3] != 0) {
                        
                        // copy in the childs color to bitstreamBuffer
                        memcpy(colorPointer, currentVoxelNode->children[i]->color, 3);
                        colorPointer += 3;
                        
                        // set the colorMask by bitshifting the value of childExists
                        *bitstreamBuffer += (1 << (7 - i));
                    }
                }
                
                // push the bitstreamBuffer forwards for the number of added colors
                bitstreamBuffer += (colorPointer - bitstreamBuffer);
                
                // maintain a pointer to this spot in the buffer so we can set our child mask
                // depending on the results of the recursion below
                childMaskPointer = bitstreamBuffer++;
                
                // reset the childMaskPointer for this node to 0
                *childMaskPointer = 0;
            } else {
                firstIndexToCheck = *stopOctalCode > 0
                ? branchIndexWithDescendant(currentVoxelNode->octalCode, stopOctalCode)
                : 0;
            }            
            
            unsigned char  * arrBufferBeforeChild = bitstreamBuffer;
            
            for (int i = firstIndexToCheck; i < 8; i ++) {
                
                // ask the child to load this bitstream buffer
                // if they or their descendants fill the MTU we will receive the childStopOctalCode back
                if (currentVoxelNode->children[i] != NULL) {
                    
                    if (!oneAtBit(currentMarkerNode->childrenVisitedMask, i)) {
                        
                        // create the marker node for this child if it does not yet exist
                        if (currentMarkerNode->children[i] == NULL) {
                            currentMarkerNode->children[i] = new MarkerNode();
                        }
                        
                        // calculate the child's position based on the parent position
                        float childNodePosition[3];
                        
                        for (int j = 0; j < 3; j++) {
                            childNodePosition[j] = thisNodePosition[j];
                            
                            if (oneAtBit(branchIndexWithDescendant(currentVoxelNode->octalCode,
                                                                   currentVoxelNode->children[i]->octalCode),
                                         (7 - j))) {
                                childNodePosition[j] -= (powf(0.5, *currentVoxelNode->children[i]->octalCode) * TREE_SCALE);
                            }
                        }
                        
                        // ask the child to load the bitstream buffer with their data
                        childStopOctalCode = loadBitstreamBuffer(bitstreamBuffer,
                                                                 currentVoxelNode->children[i],
                                                                 currentMarkerNode->children[i],
                                                                 agentPosition,
                                                                 childNodePosition,
                                                                 stopOctalCode);
                        
                        if (bitstreamBuffer - arrBufferBeforeChild > 0) {
                            // this child added data to the packet - add it to our child mask
                            if (childMaskPointer != NULL) {
                                *childMaskPointer += (1 << (7 - i));
                            }
                            
                            arrBufferBeforeChild = bitstreamBuffer;
                        }
                    }
                }
                
                if (childStopOctalCode != NULL) {
                    break;
                } else {
                    // this child node has been covered
                    // add the appropriate bit to the childrenVisitedMask for the current marker node
                    currentMarkerNode->childrenVisitedMask += 1 << (7 - i);
                    
                    // if we are above the stopOctal and we got a NULL code
                    // we cannot go to the next child
                    // so break and return the NULL stop code
                    if (*currentVoxelNode->octalCode < *stopOctalCode) {
                        break;
                    }
                }
            }
        }
    }
    
    return childStopOctalCode;
}

void VoxelTree::printTreeForDebugging(VoxelNode *startNode) {
    int colorMask = 0;
    
    // create the color mask
    for (int i = 0; i < 8; i++) {
        if (startNode->children[i] != NULL && startNode->children[i]->color[3] != 0) {
            colorMask += (1 << (7 - i));
        }
    }
    
    outputBits(colorMask);
    
    // output the colors we have
    for (int j = 0; j < 8; j++) {
        if (startNode->children[j] != NULL && startNode->children[j]->color[3] != 0) {
            for (int c = 0; c < 3; c++) {
                outputBits(startNode->children[j]->color[c]);
            }
        }
    }
    
    unsigned char childMask = 0;
    
    for (int k = 0; k < 8; k++) {
        if (startNode->children[k] != NULL) {
            childMask += (1 << (7 - k));
        }
    }
<<<<<<< HEAD
    
    outputBits(childMask);
    
    if (childMask > 0) {
        // ask children to recursively output their trees
        // if they aren't a leaf
        for (int l = 0; l < 8; l++) {
            if (startNode->children[l] != NULL) {
                printTreeForDebugging(startNode->children[l]);
            }
        }
    }   
=======
}


//////////////////////////////////////////////////////////////////////////////////////////
// Method:      VoxelTree::loadVoxelsFile()
// Description: Loads HiFidelity encoded Voxels from a binary file. The current file
//              format is a stream of single voxels with color data.
// Complaints:  Brad :)
void VoxelTree::loadVoxelsFile(const char* fileName, bool wantColorRandomizer) {
    int vCount = 0;

    std::ifstream file(fileName, std::ios::in|std::ios::binary);

    char octets;
    unsigned int lengthInBytes;
    
    int totalBytesRead = 0;
    if(file.is_open()) {
		printf("loading file...\n");    
        bool bail = false;
        while (!file.eof() && !bail) {
            file.get(octets);
			//printf("octets=%d...\n",octets);    
            totalBytesRead++;
            lengthInBytes = bytesRequiredForCodeLength(octets)-1; //(octets*3/8)+1;
            unsigned char * voxelData = new unsigned char[lengthInBytes+1+3];
            voxelData[0]=octets;
            char byte;

            for (size_t i = 0; i < lengthInBytes; i++) {
                file.get(byte);
                totalBytesRead++;
                voxelData[i+1] = byte;
            }
            // read color data
            char colorRead;
            unsigned char red,green,blue;
            file.get(colorRead);
            red = (unsigned char)colorRead;
            file.get(colorRead);
            green = (unsigned char)colorRead;
            file.get(colorRead);
            blue = (unsigned char)colorRead;

            printf("voxel color from file  red:%d\, green:%d, blue:%d \n",red,green,blue);
            vCount++;
            //printf("vCount:%d\n",vCount);

            int colorRandomizer = wantColorRandomizer ? randIntInRange (-5, 5) : 0;
            voxelData[lengthInBytes+1] = std::max(0,std::min(255,red + colorRandomizer));
            voxelData[lengthInBytes+2] = std::max(0,std::min(255,green + colorRandomizer));
            voxelData[lengthInBytes+3] = std::max(0,std::min(255,blue + colorRandomizer));
            printf("voxel color after rand red:%d\, green:%d, blue:%d\n",voxelData[lengthInBytes+1],voxelData[lengthInBytes+2],voxelData[lengthInBytes+3]);

            //printVoxelCode(voxelData);
            this->readCodeColorBufferToTree(voxelData);
            delete voxelData;
        }
        file.close();
    }
    
    this->pruneTree(this->rootNode);
}

//////////////////////////////////////////////////////////////////////////////////////////
// Method:      VoxelTree::createSphere()
// Description: Creates a sphere of voxels in the local system at a given location/radius
// To Do:       Move this function someplace better? Do we really need to call pruneTree()??
// Complaints:  Brad :)
void VoxelTree::createSphere(float r,float xc, float yc, float zc, float s, bool solid) {
    // About the color of the sphere... we're going to make this sphere be a gradient
    // between two RGB colors. We will do the gradient along the phi spectrum
    unsigned char r1 = randomColorValue(165);
    unsigned char g1 = randomColorValue(165);
    unsigned char b1 = randomColorValue(165);
    unsigned char r2 = randomColorValue(65);
    unsigned char g2 = randomColorValue(65);
    unsigned char b2 = randomColorValue(65);
    
    // we don't want them to match!!
    if (r1==r2 && g1==g2 && b1==b2) {
        r2=r1/2;
        g2=g1/2;
        b2=b1/2;
    }

    // Psuedocode for creating a sphere: 
    //
    // for (theta from 0 to 2pi):
    //     for (phi from 0 to pi):
	//          x = xc+r*cos(theta)*sin(phi)
	//          y = yc+r*sin(theta)*sin(phi)
	//          z = zc+r*cos(phi)
	
	int t=0; // total points

    // We want to make sure that as we "sweep" through our angles we use a delta angle that's small enough to not skip any 
    // voxels we can calculate theta from our desired arc length
	//      lenArc = ndeg/360deg * 2pi*R  --->  lenArc = theta/2pi * 2pi*R
	//      lenArc = theta*R ---> theta = lenArc/R ---> theta = g/r	
	float angleDelta = (s/r);

	// assume solid for now
	float ri = 0.0;
	if (!solid) {
		ri=r; // just the outer surface
	}
	// If you also iterate form the interior of the sphere to the radius, makeing
	// larger and larger sphere's you'd end up with a solid sphere. And lots of voxels!
	for (; ri <= r; ri+=s) {
		for (float theta=0.0; theta <= 2*M_PI; theta += angleDelta) {
			for (float phi=0.0; phi <= M_PI; phi += angleDelta) {
				t++; // total voxels
				float x = xc+r*cos(theta)*sin(phi);
				float y = yc+r*sin(theta)*sin(phi);
				float z = zc+r*cos(phi);
                
                // gradient color data
                float gradient = (phi/M_PI);
                unsigned char red   = r1+((r2-r1)*gradient);
                unsigned char green = g1+((g2-g1)*gradient);
                unsigned char blue  = b1+((b2-b1)*gradient);
				
				unsigned char* voxelData = pointToVoxel(x,y,z,s,red,green,blue);
                this->readCodeColorBufferToTree(voxelData);
                delete voxelData;
			}
		}
	}
    this->pruneTree(this->rootNode); // XXXBHG Hack: Need to call this for now???
>>>>>>> 055c46c6
}<|MERGE_RESOLUTION|>--- conflicted
+++ resolved
@@ -94,11 +94,7 @@
     int childMask = 0;
 	
 	// determine how many children we have
-<<<<<<< HEAD
 	for (int i = 0; i < 8; i++)	{
-=======
-	for (int i = 0; i < 8; i++) {
->>>>>>> 055c46c6
 		if (pruneAt->children[i]) {
 			childCount++;
 		}
@@ -413,7 +409,6 @@
             childMask += (1 << (7 - k));
         }
     }
-<<<<<<< HEAD
     
     outputBits(childMask);
     
@@ -426,136 +421,4 @@
             }
         }
     }   
-=======
-}
-
-
-//////////////////////////////////////////////////////////////////////////////////////////
-// Method:      VoxelTree::loadVoxelsFile()
-// Description: Loads HiFidelity encoded Voxels from a binary file. The current file
-//              format is a stream of single voxels with color data.
-// Complaints:  Brad :)
-void VoxelTree::loadVoxelsFile(const char* fileName, bool wantColorRandomizer) {
-    int vCount = 0;
-
-    std::ifstream file(fileName, std::ios::in|std::ios::binary);
-
-    char octets;
-    unsigned int lengthInBytes;
-    
-    int totalBytesRead = 0;
-    if(file.is_open()) {
-		printf("loading file...\n");    
-        bool bail = false;
-        while (!file.eof() && !bail) {
-            file.get(octets);
-			//printf("octets=%d...\n",octets);    
-            totalBytesRead++;
-            lengthInBytes = bytesRequiredForCodeLength(octets)-1; //(octets*3/8)+1;
-            unsigned char * voxelData = new unsigned char[lengthInBytes+1+3];
-            voxelData[0]=octets;
-            char byte;
-
-            for (size_t i = 0; i < lengthInBytes; i++) {
-                file.get(byte);
-                totalBytesRead++;
-                voxelData[i+1] = byte;
-            }
-            // read color data
-            char colorRead;
-            unsigned char red,green,blue;
-            file.get(colorRead);
-            red = (unsigned char)colorRead;
-            file.get(colorRead);
-            green = (unsigned char)colorRead;
-            file.get(colorRead);
-            blue = (unsigned char)colorRead;
-
-            printf("voxel color from file  red:%d\, green:%d, blue:%d \n",red,green,blue);
-            vCount++;
-            //printf("vCount:%d\n",vCount);
-
-            int colorRandomizer = wantColorRandomizer ? randIntInRange (-5, 5) : 0;
-            voxelData[lengthInBytes+1] = std::max(0,std::min(255,red + colorRandomizer));
-            voxelData[lengthInBytes+2] = std::max(0,std::min(255,green + colorRandomizer));
-            voxelData[lengthInBytes+3] = std::max(0,std::min(255,blue + colorRandomizer));
-            printf("voxel color after rand red:%d\, green:%d, blue:%d\n",voxelData[lengthInBytes+1],voxelData[lengthInBytes+2],voxelData[lengthInBytes+3]);
-
-            //printVoxelCode(voxelData);
-            this->readCodeColorBufferToTree(voxelData);
-            delete voxelData;
-        }
-        file.close();
-    }
-    
-    this->pruneTree(this->rootNode);
-}
-
-//////////////////////////////////////////////////////////////////////////////////////////
-// Method:      VoxelTree::createSphere()
-// Description: Creates a sphere of voxels in the local system at a given location/radius
-// To Do:       Move this function someplace better? Do we really need to call pruneTree()??
-// Complaints:  Brad :)
-void VoxelTree::createSphere(float r,float xc, float yc, float zc, float s, bool solid) {
-    // About the color of the sphere... we're going to make this sphere be a gradient
-    // between two RGB colors. We will do the gradient along the phi spectrum
-    unsigned char r1 = randomColorValue(165);
-    unsigned char g1 = randomColorValue(165);
-    unsigned char b1 = randomColorValue(165);
-    unsigned char r2 = randomColorValue(65);
-    unsigned char g2 = randomColorValue(65);
-    unsigned char b2 = randomColorValue(65);
-    
-    // we don't want them to match!!
-    if (r1==r2 && g1==g2 && b1==b2) {
-        r2=r1/2;
-        g2=g1/2;
-        b2=b1/2;
-    }
-
-    // Psuedocode for creating a sphere: 
-    //
-    // for (theta from 0 to 2pi):
-    //     for (phi from 0 to pi):
-	//          x = xc+r*cos(theta)*sin(phi)
-	//          y = yc+r*sin(theta)*sin(phi)
-	//          z = zc+r*cos(phi)
-	
-	int t=0; // total points
-
-    // We want to make sure that as we "sweep" through our angles we use a delta angle that's small enough to not skip any 
-    // voxels we can calculate theta from our desired arc length
-	//      lenArc = ndeg/360deg * 2pi*R  --->  lenArc = theta/2pi * 2pi*R
-	//      lenArc = theta*R ---> theta = lenArc/R ---> theta = g/r	
-	float angleDelta = (s/r);
-
-	// assume solid for now
-	float ri = 0.0;
-	if (!solid) {
-		ri=r; // just the outer surface
-	}
-	// If you also iterate form the interior of the sphere to the radius, makeing
-	// larger and larger sphere's you'd end up with a solid sphere. And lots of voxels!
-	for (; ri <= r; ri+=s) {
-		for (float theta=0.0; theta <= 2*M_PI; theta += angleDelta) {
-			for (float phi=0.0; phi <= M_PI; phi += angleDelta) {
-				t++; // total voxels
-				float x = xc+r*cos(theta)*sin(phi);
-				float y = yc+r*sin(theta)*sin(phi);
-				float z = zc+r*cos(phi);
-                
-                // gradient color data
-                float gradient = (phi/M_PI);
-                unsigned char red   = r1+((r2-r1)*gradient);
-                unsigned char green = g1+((g2-g1)*gradient);
-                unsigned char blue  = b1+((b2-b1)*gradient);
-				
-				unsigned char* voxelData = pointToVoxel(x,y,z,s,red,green,blue);
-                this->readCodeColorBufferToTree(voxelData);
-                delete voxelData;
-			}
-		}
-	}
-    this->pruneTree(this->rootNode); // XXXBHG Hack: Need to call this for now???
->>>>>>> 055c46c6
 }
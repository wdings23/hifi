--- conflicted
+++ resolved
@@ -506,58 +506,6 @@
     return currentPosition;
 }
 
-<<<<<<< HEAD
-=======
-DomainServer::DomainServer(int argc, char* argv[]) :
-    _assignmentQueueMutex(),
-    _assignmentQueue(),
-    _staticAssignmentFile(QString("%1/config.ds").arg(QCoreApplication::applicationDirPath())),
-    _staticAssignmentFileData(NULL),
-    _voxelServerConfig(NULL),
-    _hasCompletedRestartHold(false)
-{
-    DomainServer::setDomainServerInstance(this);
-        
-    const char CUSTOM_PORT_OPTION[] = "-p";
-    const char* customPortString = getCmdOption(argc, (const char**) argv, CUSTOM_PORT_OPTION);
-    unsigned short domainServerPort = customPortString ? atoi(customPortString) : DEFAULT_DOMAIN_SERVER_PORT;
-    
-    NodeList::createInstance(NODE_TYPE_DOMAIN, domainServerPort);
-    
-    struct sigaction sigIntHandler;
-    
-    sigIntHandler.sa_handler = DomainServer::signalHandler;
-    sigemptyset(&sigIntHandler.sa_mask);
-    sigIntHandler.sa_flags = 0;
-    
-    sigaction(SIGINT, &sigIntHandler, NULL);
-        
-    const char VOXEL_CONFIG_OPTION[] = "--voxelServerConfig";
-    _voxelServerConfig = getCmdOption(argc, (const char**) argv, VOXEL_CONFIG_OPTION);
-
-    const char PARTICLE_CONFIG_OPTION[] = "--particleServerConfig";
-    _particleServerConfig = getCmdOption(argc, (const char**) argv, PARTICLE_CONFIG_OPTION);
-    
-    // setup the mongoose web server
-    struct mg_callbacks callbacks = {};
-    
-    QString documentRootString = QString("%1/resources/web").arg(QCoreApplication::applicationDirPath());
-    
-    char documentRoot[documentRootString.size() + 1];
-    strcpy(documentRoot, documentRootString.toLocal8Bit().constData());
-    
-    // list of options. Last element must be NULL.
-    const char* options[] = {"listening_ports", "8080",
-        "document_root", documentRoot, NULL};
-    
-    callbacks.begin_request = civetwebRequestHandler;
-    callbacks.upload = civetwebUploadHandler;
-    
-    // Start the web server.
-    mg_start(&callbacks, NULL, options);
-}
-
->>>>>>> 0c4b66ef
 void DomainServer::prepopulateStaticAssignmentFile() {
     int numFreshStaticAssignments = 0;
     

<?xml version="1.0" encoding="utf-8"?>
<!DOCTYPE TS>
<TS version="2.1" language="en_US">
<context>
    <name>Application</name>
    <message>
        <location filename="src/Application.cpp" line="1385"/>
        <source>Export Voxels</source>
        <translation type="unfinished"></translation>
    </message>
    <message>
        <location filename="src/Application.cpp" line="1386"/>
        <source>Sparse Voxel Octree Files (*.svo)</source>
        <translation type="unfinished"></translation>
    </message>
    <message>
<<<<<<< HEAD
        <location filename="src/Application.cpp" line="3643"/>
=======
        <location filename="src/Application.cpp" line="3714"/>
>>>>>>> 389091ac
        <source>Open Script</source>
        <translation type="unfinished"></translation>
    </message>
    <message>
<<<<<<< HEAD
        <location filename="src/Application.cpp" line="3644"/>
=======
        <location filename="src/Application.cpp" line="3715"/>
>>>>>>> 389091ac
        <source>JavaScript Files (*.js)</source>
        <translation type="unfinished"></translation>
    </message>
</context>
<context>
    <name>ChatWindow</name>
    <message>
        <location filename="ui/chatWindow.ui" line="29"/>
        <location filename="../build/interface/ui_chatWindow.h" line="153"/>
        <source>Chat</source>
        <translation type="unfinished"></translation>
    </message>
    <message>
        <location filename="ui/chatWindow.ui" line="57"/>
        <location filename="../build/interface/ui_chatWindow.h" line="154"/>
        <source>Connecting to XMPP...</source>
        <translation type="unfinished"></translation>
    </message>
    <message>
        <location filename="ui/chatWindow.ui" line="78"/>
        <location filename="../build/interface/ui_chatWindow.h" line="155"/>
        <source> online now:</source>
        <translation type="unfinished"></translation>
    </message>
    <message numerus="yes">
        <location filename="src/ui/ChatWindow.cpp" line="135"/>
        <source>day</source>
        <translation>
            <numerusform>%n day</numerusform>
            <numerusform>%n days</numerusform>
        </translation>
    </message>
    <message numerus="yes">
        <location filename="src/ui/ChatWindow.cpp" line="135"/>
        <source>hour</source>
        <translation>
            <numerusform>%n hour</numerusform>
            <numerusform>%n hours</numerusform>
        </translation>
    </message>
    <message numerus="yes">
        <location filename="src/ui/ChatWindow.cpp" line="135"/>
        <source>minute</source>
        <translation>
            <numerusform>%n minute</numerusform>
            <numerusform>%n minutes</numerusform>
        </translation>
    </message>
    <message numerus="yes">
        <source>second</source>
        <translation type="vanished">
            <numerusform>%n second</numerusform>
            <numerusform>%n seconds</numerusform>
        </translation>
    </message>
    <message>
        <location filename="src/ui/ChatWindow.cpp" line="191"/>
        <source>%1 online now:</source>
        <translation type="unfinished"></translation>
    </message>
</context>
<context>
    <name>Dialog</name>
    <message>
        <location filename="ui/updateDialog.ui" line="20"/>
        <location filename="ui/updateDialog.ui" line="73"/>
        <location filename="../build/interface/ui_updateDialog.h" line="137"/>
        <location filename="../build/interface/ui_updateDialog.h" line="138"/>
        <source>Update Required</source>
        <translation type="unfinished"></translation>
    </message>
    <message>
        <location filename="ui/updateDialog.ui" line="129"/>
        <location filename="../build/interface/ui_updateDialog.h" line="140"/>
        <source>Download</source>
        <translation type="unfinished"></translation>
    </message>
    <message>
        <location filename="ui/updateDialog.ui" line="151"/>
        <location filename="../build/interface/ui_updateDialog.h" line="141"/>
        <source>Skip Version</source>
        <translation type="unfinished"></translation>
    </message>
    <message>
        <location filename="ui/updateDialog.ui" line="173"/>
        <location filename="../build/interface/ui_updateDialog.h" line="142"/>
        <source>Close</source>
        <translation type="unfinished"></translation>
    </message>
</context>
<context>
    <name>Menu</name>
    <message>
<<<<<<< HEAD
        <location filename="src/Menu.cpp" line="457"/>
=======
        <location filename="src/Menu.cpp" line="463"/>
>>>>>>> 389091ac
        <source>Open .ini config file</source>
        <translation type="unfinished"></translation>
    </message>
    <message>
<<<<<<< HEAD
        <location filename="src/Menu.cpp" line="459"/>
        <location filename="src/Menu.cpp" line="471"/>
=======
        <location filename="src/Menu.cpp" line="465"/>
        <location filename="src/Menu.cpp" line="477"/>
>>>>>>> 389091ac
        <source>Text files (*.ini)</source>
        <translation type="unfinished"></translation>
    </message>
    <message>
<<<<<<< HEAD
        <location filename="src/Menu.cpp" line="469"/>
=======
        <location filename="src/Menu.cpp" line="475"/>
>>>>>>> 389091ac
        <source>Save .ini config file</source>
        <translation type="unfinished"></translation>
    </message>
</context>
<context>
    <name>QObject</name>
    <message>
        <location filename="src/ui/ImportDialog.cpp" line="22"/>
        <location filename="src/ui/ImportDialog.cpp" line="23"/>
        <source>Import Voxels</source>
        <translation type="unfinished"></translation>
    </message>
    <message>
        <location filename="src/ui/ImportDialog.cpp" line="24"/>
        <source>Loading ...</source>
        <translation type="unfinished"></translation>
    </message>
    <message>
        <location filename="src/ui/ImportDialog.cpp" line="25"/>
        <source>Place voxels</source>
        <translation type="unfinished"></translation>
    </message>
    <message>
        <location filename="src/ui/ImportDialog.cpp" line="26"/>
        <source>&lt;b&gt;Import&lt;/b&gt; %1 as voxels</source>
        <translation type="unfinished"></translation>
    </message>
    <message>
        <location filename="src/ui/ImportDialog.cpp" line="27"/>
        <source>Cancel</source>
        <translation type="unfinished"></translation>
    </message>
</context>
<context>
    <name>RunningScriptsWidget</name>
    <message>
        <location filename="ui/runningScriptsWidget.ui" line="14"/>
        <location filename="../build/interface/ui_runningScriptsWidget.h" line="126"/>
        <source>Form</source>
        <translation type="unfinished"></translation>
    </message>
    <message>
        <location filename="ui/runningScriptsWidget.ui" line="32"/>
        <location filename="../build/interface/ui_runningScriptsWidget.h" line="127"/>
        <source>&lt;html&gt;&lt;head/&gt;&lt;body&gt;&lt;p&gt;&lt;span style=&quot; font-size:18pt;&quot;&gt;Running Scripts&lt;/span&gt;&lt;/p&gt;&lt;/body&gt;&lt;/html&gt;</source>
        <translation type="unfinished"></translation>
    </message>
    <message>
        <location filename="ui/runningScriptsWidget.ui" line="48"/>
        <location filename="../build/interface/ui_runningScriptsWidget.h" line="128"/>
        <source>&lt;html&gt;&lt;head/&gt;&lt;body&gt;&lt;p&gt;&lt;span style=&quot; font-weight:600;&quot;&gt;Currently running&lt;/span&gt;&lt;/p&gt;&lt;/body&gt;&lt;/html&gt;</source>
        <translation type="unfinished"></translation>
    </message>
    <message>
        <location filename="ui/runningScriptsWidget.ui" line="69"/>
        <location filename="../build/interface/ui_runningScriptsWidget.h" line="129"/>
        <source>Reload All</source>
        <translation type="unfinished"></translation>
    </message>
    <message>
        <location filename="ui/runningScriptsWidget.ui" line="94"/>
        <location filename="../build/interface/ui_runningScriptsWidget.h" line="130"/>
        <source>Stop All</source>
        <translation type="unfinished"></translation>
    </message>
    <message>
        <location filename="ui/runningScriptsWidget.ui" line="114"/>
        <location filename="../build/interface/ui_runningScriptsWidget.h" line="131"/>
        <source>&lt;html&gt;&lt;head/&gt;&lt;body&gt;&lt;p&gt;&lt;span style=&quot; font-weight:600;&quot;&gt;Recently loaded&lt;/span&gt;&lt;/p&gt;&lt;/body&gt;&lt;/html&gt;</source>
        <translation type="unfinished"></translation>
    </message>
    <message>
        <location filename="ui/runningScriptsWidget.ui" line="146"/>
        <location filename="../build/interface/ui_runningScriptsWidget.h" line="132"/>
        <source>(click a script or use the 1-9 keys to load and run it)</source>
        <translation type="unfinished"></translation>
    </message>
    <message>
        <location filename="ui/runningScriptsWidget.ui" line="236"/>
        <location filename="../build/interface/ui_runningScriptsWidget.h" line="134"/>
        <source>There are no scripts currently running.</source>
        <translation type="unfinished"></translation>
    </message>
</context>
</TS><|MERGE_RESOLUTION|>--- conflicted
+++ resolved
@@ -4,30 +4,22 @@
 <context>
     <name>Application</name>
     <message>
-        <location filename="src/Application.cpp" line="1385"/>
+        <location filename="src/Application.cpp" line="1389"/>
         <source>Export Voxels</source>
         <translation type="unfinished"></translation>
     </message>
     <message>
-        <location filename="src/Application.cpp" line="1386"/>
+        <location filename="src/Application.cpp" line="1390"/>
         <source>Sparse Voxel Octree Files (*.svo)</source>
         <translation type="unfinished"></translation>
     </message>
     <message>
-<<<<<<< HEAD
-        <location filename="src/Application.cpp" line="3643"/>
-=======
-        <location filename="src/Application.cpp" line="3714"/>
->>>>>>> 389091ac
+        <location filename="src/Application.cpp" line="3734"/>
         <source>Open Script</source>
         <translation type="unfinished"></translation>
     </message>
     <message>
-<<<<<<< HEAD
-        <location filename="src/Application.cpp" line="3644"/>
-=======
-        <location filename="src/Application.cpp" line="3715"/>
->>>>>>> 389091ac
+        <location filename="src/Application.cpp" line="3735"/>
         <source>JavaScript Files (*.js)</source>
         <translation type="unfinished"></translation>
     </message>
@@ -121,31 +113,18 @@
 <context>
     <name>Menu</name>
     <message>
-<<<<<<< HEAD
-        <location filename="src/Menu.cpp" line="457"/>
-=======
-        <location filename="src/Menu.cpp" line="463"/>
->>>>>>> 389091ac
+        <location filename="src/Menu.cpp" line="462"/>
         <source>Open .ini config file</source>
         <translation type="unfinished"></translation>
     </message>
     <message>
-<<<<<<< HEAD
-        <location filename="src/Menu.cpp" line="459"/>
-        <location filename="src/Menu.cpp" line="471"/>
-=======
-        <location filename="src/Menu.cpp" line="465"/>
-        <location filename="src/Menu.cpp" line="477"/>
->>>>>>> 389091ac
+        <location filename="src/Menu.cpp" line="464"/>
+        <location filename="src/Menu.cpp" line="476"/>
         <source>Text files (*.ini)</source>
         <translation type="unfinished"></translation>
     </message>
     <message>
-<<<<<<< HEAD
-        <location filename="src/Menu.cpp" line="469"/>
-=======
-        <location filename="src/Menu.cpp" line="475"/>
->>>>>>> 389091ac
+        <location filename="src/Menu.cpp" line="474"/>
         <source>Save .ini config file</source>
         <translation type="unfinished"></translation>
     </message>
@@ -183,49 +162,49 @@
     <name>RunningScriptsWidget</name>
     <message>
         <location filename="ui/runningScriptsWidget.ui" line="14"/>
-        <location filename="../build/interface/ui_runningScriptsWidget.h" line="126"/>
+        <location filename="../build/interface/ui_runningScriptsWidget.h" line="127"/>
         <source>Form</source>
         <translation type="unfinished"></translation>
     </message>
     <message>
-        <location filename="ui/runningScriptsWidget.ui" line="32"/>
-        <location filename="../build/interface/ui_runningScriptsWidget.h" line="127"/>
+        <location filename="ui/runningScriptsWidget.ui" line="33"/>
+        <location filename="../build/interface/ui_runningScriptsWidget.h" line="128"/>
         <source>&lt;html&gt;&lt;head/&gt;&lt;body&gt;&lt;p&gt;&lt;span style=&quot; font-size:18pt;&quot;&gt;Running Scripts&lt;/span&gt;&lt;/p&gt;&lt;/body&gt;&lt;/html&gt;</source>
         <translation type="unfinished"></translation>
     </message>
     <message>
-        <location filename="ui/runningScriptsWidget.ui" line="48"/>
-        <location filename="../build/interface/ui_runningScriptsWidget.h" line="128"/>
+        <location filename="ui/runningScriptsWidget.ui" line="49"/>
+        <location filename="../build/interface/ui_runningScriptsWidget.h" line="129"/>
         <source>&lt;html&gt;&lt;head/&gt;&lt;body&gt;&lt;p&gt;&lt;span style=&quot; font-weight:600;&quot;&gt;Currently running&lt;/span&gt;&lt;/p&gt;&lt;/body&gt;&lt;/html&gt;</source>
         <translation type="unfinished"></translation>
     </message>
     <message>
-        <location filename="ui/runningScriptsWidget.ui" line="69"/>
-        <location filename="../build/interface/ui_runningScriptsWidget.h" line="129"/>
+        <location filename="ui/runningScriptsWidget.ui" line="70"/>
+        <location filename="../build/interface/ui_runningScriptsWidget.h" line="130"/>
         <source>Reload All</source>
         <translation type="unfinished"></translation>
     </message>
     <message>
-        <location filename="ui/runningScriptsWidget.ui" line="94"/>
-        <location filename="../build/interface/ui_runningScriptsWidget.h" line="130"/>
+        <location filename="ui/runningScriptsWidget.ui" line="95"/>
+        <location filename="../build/interface/ui_runningScriptsWidget.h" line="131"/>
         <source>Stop All</source>
         <translation type="unfinished"></translation>
     </message>
     <message>
-        <location filename="ui/runningScriptsWidget.ui" line="114"/>
-        <location filename="../build/interface/ui_runningScriptsWidget.h" line="131"/>
+        <location filename="ui/runningScriptsWidget.ui" line="115"/>
+        <location filename="../build/interface/ui_runningScriptsWidget.h" line="132"/>
         <source>&lt;html&gt;&lt;head/&gt;&lt;body&gt;&lt;p&gt;&lt;span style=&quot; font-weight:600;&quot;&gt;Recently loaded&lt;/span&gt;&lt;/p&gt;&lt;/body&gt;&lt;/html&gt;</source>
         <translation type="unfinished"></translation>
     </message>
     <message>
-        <location filename="ui/runningScriptsWidget.ui" line="146"/>
-        <location filename="../build/interface/ui_runningScriptsWidget.h" line="132"/>
+        <location filename="ui/runningScriptsWidget.ui" line="147"/>
+        <location filename="../build/interface/ui_runningScriptsWidget.h" line="133"/>
         <source>(click a script or use the 1-9 keys to load and run it)</source>
         <translation type="unfinished"></translation>
     </message>
     <message>
-        <location filename="ui/runningScriptsWidget.ui" line="236"/>
-        <location filename="../build/interface/ui_runningScriptsWidget.h" line="134"/>
+        <location filename="ui/runningScriptsWidget.ui" line="237"/>
+        <location filename="../build/interface/ui_runningScriptsWidget.h" line="135"/>
         <source>There are no scripts currently running.</source>
         <translation type="unfinished"></translation>
     </message>

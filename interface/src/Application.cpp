//
//  Application.cpp
//  interface
//
//  Created by Andrzej Kapolka on 5/10/13.
//  Copyright (c) 2013 High Fidelity, Inc. All rights reserved.

#include <sstream>

#include <stdlib.h>
#include <cmath>

#include <glm/gtx/component_wise.hpp>
#include <glm/gtx/quaternion.hpp>
#include <glm/gtx/vector_angle.hpp>

// include this before QGLWidget, which includes an earlier version of OpenGL
#include "InterfaceConfig.h"

#include <QActionGroup>
#include <QColorDialog>
#include <QDesktopWidget>
#include <QCheckBox>
#include <QImage>
#include <QKeyEvent>
#include <QMainWindow>
#include <QMenuBar>
#include <QMouseEvent>
#include <QNetworkAccessManager>
#include <QNetworkDiskCache>
#include <QOpenGLFramebufferObject>
#include <QWheelEvent>
#include <QSettings>
#include <QShortcut>
#include <QTimer>
#include <QUrl>
#include <QtDebug>
#include <QFileDialog>
#include <QDesktopServices>

#include <AudioInjector.h>
#include <NodeTypes.h>
#include <Logging.h>
#include <OctalCode.h>
#include <PacketHeaders.h>
#include <PairingHandler.h>
#include <ParticlesScriptingInterface.h>
#include <PerfStat.h>
#include <UUID.h>
#include <VoxelSceneStats.h>

#include "Application.h"
#include "DataServerClient.h"
#include "InterfaceVersion.h"
#include "Menu.h"
#include "Swatch.h"
#include "Util.h"
#include "devices/LeapManager.h"
#include "devices/OculusManager.h"
#include "devices/TV3DManager.h"
#include "renderer/ProgramObject.h"
#include "ui/TextRenderer.h"
#include "InfoView.h"

using namespace std;

//  Starfield information
static unsigned STARFIELD_NUM_STARS = 50000;
static unsigned STARFIELD_SEED = 1;

static const int BANDWIDTH_METER_CLICK_MAX_DRAG_LENGTH = 6; // farther dragged clicks are ignored

const int IDLE_SIMULATE_MSECS = 16;              //  How often should call simulate and other stuff
                                                 //  in the idle loop?  (60 FPS is default)
static QTimer* idleTimer = NULL;

const int STARTUP_JITTER_SAMPLES = NETWORK_BUFFER_LENGTH_SAMPLES_PER_CHANNEL / 2;
                                                 //  Startup optimistically with small jitter buffer that
                                                 //  will start playback on the second received audio packet.

const int MIRROR_VIEW_TOP_PADDING = 5;
const int MIRROR_VIEW_LEFT_PADDING = 10;
const int MIRROR_VIEW_WIDTH = 265;
const int MIRROR_VIEW_HEIGHT = 215;
const float MIRROR_FULLSCREEN_DISTANCE = 0.35f;
const float MIRROR_REARVIEW_DISTANCE = 0.65f;
const float MIRROR_REARVIEW_BODY_DISTANCE = 2.3f;


void messageHandler(QtMsgType type, const QMessageLogContext& context, const QString &message) {
    fprintf(stdout, "%s", message.toLocal8Bit().constData());
    Application::getInstance()->getLogger()->addMessage(message.toLocal8Bit().constData());
}

Application::Application(int& argc, char** argv, timeval &startup_time) :
        QApplication(argc, argv),
        _window(new QMainWindow(desktop())),
        _glWidget(new GLCanvas()),
        _displayLevels(false),
        _frameCount(0),
        _fps(120.0f),
        _justStarted(true),
        _voxelImporter(_window),
        _wantToKillLocalVoxels(false),
        _audioScope(256, 200, true),
        _profile(QString()),
        _mirrorViewRect(QRect(MIRROR_VIEW_LEFT_PADDING, MIRROR_VIEW_TOP_PADDING, MIRROR_VIEW_WIDTH, MIRROR_VIEW_HEIGHT)),
        _mouseX(0),
        _mouseY(0),
        _lastMouseMove(usecTimestampNow()),
        _mouseHidden(false),
        _seenMouseMove(false),
        _touchAvgX(0.0f),
        _touchAvgY(0.0f),
        _isTouchPressed(false),
        _yawFromTouch(0.0f),
        _pitchFromTouch(0.0f),
        _mousePressed(false),
        _isHoverVoxel(false),
        _isHoverVoxelSounding(false),
        _mouseVoxelScale(1.0f / 1024.0f),
        _mouseVoxelScaleInitialized(false),
        _justEditedVoxel(false),
        _isHighlightVoxel(false),
        _nudgeStarted(false),
        _lookingAlongX(false),
        _lookingAwayFromOrigin(true),
        _lookatTargetAvatar(NULL),
        _lookatIndicatorScale(1.0f),
        _perfStatsOn(false),
        _chatEntryOn(false),
        _audio(&_audioScope, STARTUP_JITTER_SAMPLES),
        _stopNetworkReceiveThread(false),
        _voxelProcessor(),
        _voxelHideShowThread(&_voxels),
        _voxelEditSender(this),
        _particleEditSender(this),
        _packetCount(0),
        _packetsPerSecond(0),
        _bytesPerSecond(0),
        _bytesCount(0),
        _recentMaxPackets(0),
        _resetRecentMaxPacketsSoon(true),
        _swatch(NULL),
        _pasteMode(false),
        _logger(new FileLogger())
{
    _applicationStartupTime = startup_time;

    switchToResourcesParentIfRequired();
    QFontDatabase::addApplicationFont("resources/styles/Inconsolata.otf");
    _window->setWindowTitle("Interface");

    qInstallMessageHandler(messageHandler);

    // call Menu getInstance static method to set up the menu
    _window->setMenuBar(Menu::getInstance());

    qDebug("[VERSION] Build sequence: %i\n", BUILD_VERSION);

    unsigned int listenPort = 0; // bind to an ephemeral port by default
    const char** constArgv = const_cast<const char**>(argv);
    const char* portStr = getCmdOption(argc, constArgv, "--listenPort");
    if (portStr) {
        listenPort = atoi(portStr);
    }

    NodeList* nodeList = NodeList::createInstance(NODE_TYPE_AGENT, listenPort);

    // put the audio processing on a separate thread
    QThread* audioThread = new QThread(this);

    _audio.moveToThread(audioThread);
    connect(audioThread, SIGNAL(started()), &_audio, SLOT(start()));

    audioThread->start();

    nodeList->addHook(&_voxels);
    nodeList->addHook(this);
    nodeList->addDomainListener(this);
    nodeList->addDomainListener(&_voxels);

    // network receive thread and voxel parsing thread are both controlled by the --nonblocking command line
    _enableProcessVoxelsThread = _enableNetworkThread = !cmdOptionExists(argc, constArgv, "--nonblocking");

    // read the ApplicationInfo.ini file for Name/Version/Domain information
    QSettings applicationInfo("resources/info/ApplicationInfo.ini", QSettings::IniFormat);

    // set the associated application properties
    applicationInfo.beginGroup("INFO");

    setApplicationName(applicationInfo.value("name").toString());
    setApplicationVersion(applicationInfo.value("version").toString());
    setOrganizationName(applicationInfo.value("organizationName").toString());
    setOrganizationDomain(applicationInfo.value("organizationDomain").toString());

    _settings = new QSettings(this);

    // Check to see if the user passed in a command line option for loading a local
    // Voxel File.
    _voxelsFilename = getCmdOption(argc, constArgv, "-i");

    // the callback for our instance of NodeList is attachNewHeadToNode
    nodeList->linkedDataCreateCallback = &attachNewHeadToNode;

    #ifdef _WIN32
    WSADATA WsaData;
    int wsaresult = WSAStartup(MAKEWORD(2,2), &WsaData);
    #endif

    // tell the NodeList instance who to tell the domain server we care about
<<<<<<< HEAD
    const char nodeTypesOfInterest[] = {NODE_TYPE_AUDIO_MIXER, NODE_TYPE_AVATAR_MIXER, NODE_TYPE_VOXEL_SERVER, 
        NODE_TYPE_PARTICLE_SERVER, NODE_TYPE_METAVOXEL_SERVER};
=======
    const char nodeTypesOfInterest[] = {NODE_TYPE_AUDIO_MIXER, NODE_TYPE_AVATAR_MIXER, NODE_TYPE_VOXEL_SERVER,
                                        NODE_TYPE_PARTICLE_SERVER};
>>>>>>> 61d3f63f
    nodeList->setNodeTypesOfInterest(nodeTypesOfInterest, sizeof(nodeTypesOfInterest));

    QTimer* silentNodeTimer = new QTimer(this);
    connect(silentNodeTimer, SIGNAL(timeout()), nodeList, SLOT(removeSilentNodes()));
    silentNodeTimer->start(NODE_SILENCE_THRESHOLD_USECS / 1000);

    QString cachePath = QStandardPaths::writableLocation(QStandardPaths::DataLocation);

    _networkAccessManager = new QNetworkAccessManager(this);
    QNetworkDiskCache* cache = new QNetworkDiskCache(_networkAccessManager);
    cache->setCacheDirectory(!cachePath.isEmpty() ? cachePath : "interfaceCache");
    _networkAccessManager->setCache(cache);

    _window->setCentralWidget(_glWidget);

    restoreSizeAndPosition();
    _window->setVisible(true);
    _glWidget->setFocusPolicy(Qt::StrongFocus);
    _glWidget->setFocus();

    // enable mouse tracking; otherwise, we only get drag events
    _glWidget->setMouseTracking(true);

    // initialization continues in initializeGL when OpenGL context is ready

    // Tell our voxel edit sender about our known jurisdictions
    _voxelEditSender.setVoxelServerJurisdictions(&_voxelServerJurisdictions);
    _particleEditSender.setServerJurisdictions(&_particleServerJurisdictions);

    Particle::setVoxelEditPacketSender(&_voxelEditSender);
    Particle::setParticleEditPacketSender(&_particleEditSender);

    // For now we're going to set the PPS for outbound packets to be super high, this is
    // probably not the right long term solution. But for now, we're going to do this to
    // allow you to move a particle around in your hand
    _particleEditSender.setPacketsPerSecond(3000); // super high!!

    // Set the sixense filtering
    _sixenseManager.setFilter(Menu::getInstance()->isOptionChecked(MenuOption::FilterSixense));
}

Application::~Application() {

    qInstallMessageHandler(NULL);

    // make sure we don't call the idle timer any more
    delete idleTimer;

    // ask the audio thread to quit and wait until it is done
    _audio.thread()->quit();
    _audio.thread()->wait();

    storeSizeAndPosition();
    NodeList::getInstance()->removeHook(&_voxels);
    NodeList::getInstance()->removeHook(this);
    NodeList::getInstance()->removeDomainListener(this);

    _sharedVoxelSystem.changeTree(new VoxelTree);

    VoxelTreeElement::removeDeleteHook(&_voxels); // we don't need to do this processing on shutdown
    Menu::getInstance()->deleteLater();

    delete _logger;
    delete _settings;
    delete _followMode;
    delete _glWidget;
}

void Application::restoreSizeAndPosition() {
    QSettings* settings = new QSettings(this);
    QRect available = desktop()->availableGeometry();

    settings->beginGroup("Window");

    int x = (int)loadSetting(settings, "x", 0);
    int y = (int)loadSetting(settings, "y", 0);
    _window->move(x, y);

    int width = (int)loadSetting(settings, "width", available.width());
    int height = (int)loadSetting(settings, "height", available.height());
    _window->resize(width, height);

    settings->endGroup();
}

void Application::storeSizeAndPosition() {
    QSettings* settings = new QSettings(this);

    settings->beginGroup("Window");

    settings->setValue("width", _window->rect().width());
    settings->setValue("height", _window->rect().height());

    settings->setValue("x", _window->pos().x());
    settings->setValue("y", _window->pos().y());

    settings->endGroup();
}

void Application::initializeGL() {
    qDebug( "Created Display Window.\n" );

    // initialize glut for shape drawing; Qt apparently initializes it on OS X
    #ifndef __APPLE__
    int argc = 0;
    glutInit(&argc, 0);
    #endif

    // Before we render anything, let's set up our viewFrustumOffsetCamera with a sufficiently large
    // field of view and near and far clip to make it interesting.
    //viewFrustumOffsetCamera.setFieldOfView(90.0);
    _viewFrustumOffsetCamera.setNearClip(0.1);
    _viewFrustumOffsetCamera.setFarClip(500.0 * TREE_SCALE);

    initDisplay();
    qDebug( "Initialized Display.\n" );

    init();
    qDebug( "Init() complete.\n" );

    // create thread for receipt of data via UDP
    if (_enableNetworkThread) {
        pthread_create(&_networkReceiveThread, NULL, networkReceive, NULL);
        qDebug("Network receive thread created.\n");
    }

    // create thread for parsing of voxel data independent of the main network and rendering threads
    _voxelProcessor.initialize(_enableProcessVoxelsThread);
    _voxelEditSender.initialize(_enableProcessVoxelsThread);
    _voxelHideShowThread.initialize(_enableProcessVoxelsThread);
    _particleEditSender.initialize(_enableProcessVoxelsThread);
    if (_enableProcessVoxelsThread) {
        qDebug("Voxel parsing thread created.\n");
    }

    // call terminate before exiting
    connect(this, SIGNAL(aboutToQuit()), SLOT(terminate()));

    // call our timer function every second
    QTimer* timer = new QTimer(this);
    connect(timer, SIGNAL(timeout()), SLOT(timer()));
    timer->start(1000);

    // call our idle function whenever we can
    idleTimer = new QTimer(this);
    connect(idleTimer, SIGNAL(timeout()), SLOT(idle()));
    idleTimer->start(0);
    _idleLoopStdev.reset();

    if (_justStarted) {
        float startupTime = (usecTimestampNow() - usecTimestamp(&_applicationStartupTime)) / 1000000.0;
        _justStarted = false;
        char title[50];
        sprintf(title, "Interface: %4.2f seconds\n", startupTime);
        qDebug("%s", title);
        const char LOGSTASH_INTERFACE_START_TIME_KEY[] = "interface-start-time";

        // ask the Logstash class to record the startup time
        Logging::stashValue(STAT_TYPE_TIMER, LOGSTASH_INTERFACE_START_TIME_KEY, startupTime);
    }

    // update before the first render
    update(0.0f);

    InfoView::showFirstTime();
}

void Application::paintGL() {
    PerformanceWarning::setSuppressShortTimings(Menu::getInstance()->isOptionChecked(MenuOption::SuppressShortTimings));
    bool showWarnings = Menu::getInstance()->isOptionChecked(MenuOption::PipelineWarnings);
    PerformanceWarning warn(showWarnings, "Application::paintGL()");

    glEnable(GL_LINE_SMOOTH);

    if (OculusManager::isConnected()) {
        _myCamera.setUpShift       (0.0f);
        _myCamera.setDistance      (0.0f);
        _myCamera.setTightness     (0.0f);     //  Camera is directly connected to head without smoothing
        _myCamera.setTargetPosition(_myAvatar.getHead().calculateAverageEyePosition());
        _myCamera.setTargetRotation(_myAvatar.getHead().getOrientation());

    } else if (_myCamera.getMode() == CAMERA_MODE_FIRST_PERSON) {
        _myCamera.setTightness(0.0f);  //  In first person, camera follows head exactly without delay
        _myCamera.setTargetPosition(_myAvatar.getHead().calculateAverageEyePosition());
        _myCamera.setTargetRotation(_myAvatar.getHead().getCameraOrientation());

    } else if (_myCamera.getMode() == CAMERA_MODE_THIRD_PERSON) {
        _myCamera.setTightness     (0.0f);     //  Camera is directly connected to head without smoothing
        _myCamera.setTargetPosition(_myAvatar.getUprightHeadPosition());
        _myCamera.setTargetRotation(_myAvatar.getHead().getCameraOrientation());

    } else if (_myCamera.getMode() == CAMERA_MODE_MIRROR) {
        _myCamera.setTightness(0.0f);
        float headHeight = _myAvatar.getHead().calculateAverageEyePosition().y - _myAvatar.getPosition().y;
        _myCamera.setDistance(MIRROR_FULLSCREEN_DISTANCE * _myAvatar.getScale());
        _myCamera.setTargetPosition(_myAvatar.getPosition() + glm::vec3(0, headHeight, 0));
        _myCamera.setTargetRotation(_myAvatar.getWorldAlignedOrientation() * glm::quat(glm::vec3(0.0f, PIf, 0.0f)));
    }

    // Update camera position
    _myCamera.update( 1.f/_fps );


    // Note: whichCamera is used to pick between the normal camera myCamera for our
    // main camera, vs, an alternate camera. The alternate camera we support right now
    // is the viewFrustumOffsetCamera. But theoretically, we could use this same mechanism
    // to add other cameras.
    //
    // Why have two cameras? Well, one reason is that because in the case of the renderViewFrustum()
    // code, we want to keep the state of "myCamera" intact, so we can render what the view frustum of
    // myCamera is. But we also want to do meaningful camera transforms on OpenGL for the offset camera
    Camera whichCamera = _myCamera;

    if (Menu::getInstance()->isOptionChecked(MenuOption::DisplayFrustum)) {

        ViewFrustumOffset viewFrustumOffset = Menu::getInstance()->getViewFrustumOffset();

        // set the camera to third-person view but offset so we can see the frustum
        _viewFrustumOffsetCamera.setTargetPosition(_myCamera.getTargetPosition());
        _viewFrustumOffsetCamera.setTargetRotation(_myCamera.getTargetRotation() * glm::quat(glm::radians(glm::vec3(
            viewFrustumOffset.pitch, viewFrustumOffset.yaw, viewFrustumOffset.roll))));
        _viewFrustumOffsetCamera.setUpShift(viewFrustumOffset.up);
        _viewFrustumOffsetCamera.setDistance(viewFrustumOffset.distance);
        _viewFrustumOffsetCamera.initialize(); // force immediate snap to ideal position and orientation
        _viewFrustumOffsetCamera.update(1.f/_fps);
        whichCamera = _viewFrustumOffsetCamera;
    }

    if (Menu::getInstance()->isOptionChecked(MenuOption::Shadows)) {
        updateShadowMap();
    }

    if (OculusManager::isConnected()) {
        OculusManager::display(whichCamera);
    } else if (TV3DManager::isConnected()) {
        _glowEffect.prepare();
        TV3DManager::display(whichCamera);
        _glowEffect.render();
    } else {
        _glowEffect.prepare();

        glMatrixMode(GL_MODELVIEW);
        glPushMatrix();
        glLoadIdentity();
        displaySide(whichCamera);
        glPopMatrix();

        _glowEffect.render();

        if (Menu::getInstance()->isOptionChecked(MenuOption::Mirror)) {

            bool eyeRelativeCamera = false;
            if (_rearMirrorTools->getZoomLevel() == BODY) {
                _mirrorCamera.setDistance(MIRROR_REARVIEW_BODY_DISTANCE * _myAvatar.getScale());
                _mirrorCamera.setTargetPosition(_myAvatar.getChestJointPosition());
            } else { // HEAD zoom level
                _mirrorCamera.setDistance(MIRROR_REARVIEW_DISTANCE * _myAvatar.getScale());
                if (_myAvatar.getSkeletonModel().isActive() && _myAvatar.getHead().getFaceModel().isActive()) {
                    // as a hack until we have a better way of dealing with coordinate precision issues, reposition the
                    // face/body so that the average eye position lies at the origin
                    eyeRelativeCamera = true;
                    _mirrorCamera.setTargetPosition(glm::vec3());

                } else {
                    _mirrorCamera.setTargetPosition(_myAvatar.getHead().calculateAverageEyePosition());
                }
            }

            _mirrorCamera.setTargetRotation(_myAvatar.getWorldAlignedOrientation() * glm::quat(glm::vec3(0.0f, PIf, 0.0f)));
            _mirrorCamera.update(1.0f/_fps);

            // set the bounds of rear mirror view
            glViewport(_mirrorViewRect.x(), _glWidget->height() - _mirrorViewRect.y() - _mirrorViewRect.height(),
                        _mirrorViewRect.width(), _mirrorViewRect.height());
            glScissor(_mirrorViewRect.x(), _glWidget->height() - _mirrorViewRect.y() - _mirrorViewRect.height(),
                        _mirrorViewRect.width(), _mirrorViewRect.height());
            bool updateViewFrustum = false;
            updateProjectionMatrix(_mirrorCamera, updateViewFrustum);
            glEnable(GL_SCISSOR_TEST);
            glClear(GL_COLOR_BUFFER_BIT | GL_DEPTH_BUFFER_BIT);

            // render rear mirror view
            glPushMatrix();
            if (eyeRelativeCamera) {
                // save absolute translations
                glm::vec3 absoluteSkeletonTranslation = _myAvatar.getSkeletonModel().getTranslation();
                glm::vec3 absoluteFaceTranslation = _myAvatar.getHead().getFaceModel().getTranslation();

                // get the eye positions relative to the neck and use them to set the face translation
                glm::vec3 leftEyePosition, rightEyePosition;
                _myAvatar.getHead().getFaceModel().setTranslation(glm::vec3());
                _myAvatar.getHead().getFaceModel().getEyePositions(leftEyePosition, rightEyePosition);
                _myAvatar.getHead().getFaceModel().setTranslation((leftEyePosition + rightEyePosition) * -0.5f);

                // get the neck position relative to the body and use it to set the skeleton translation
                glm::vec3 neckPosition;
                _myAvatar.getSkeletonModel().setTranslation(glm::vec3());
                _myAvatar.getSkeletonModel().getNeckPosition(neckPosition);
                _myAvatar.getSkeletonModel().setTranslation(_myAvatar.getHead().getFaceModel().getTranslation() -
                    neckPosition);

                displaySide(_mirrorCamera, true);

                // restore absolute translations
                _myAvatar.getSkeletonModel().setTranslation(absoluteSkeletonTranslation);
                _myAvatar.getHead().getFaceModel().setTranslation(absoluteFaceTranslation);
            } else {
                displaySide(_mirrorCamera, true);
            }
            glPopMatrix();

            _rearMirrorTools->render(false);

            // reset Viewport and projection matrix
            glViewport(0, 0, _glWidget->width(), _glWidget->height());
            glDisable(GL_SCISSOR_TEST);
            updateProjectionMatrix(_myCamera, updateViewFrustum);
        } else if (Menu::getInstance()->isOptionChecked(MenuOption::FullscreenMirror)) {
            _rearMirrorTools->render(true);
        }

        displayOverlay();
    }

    _frameCount++;
}

void Application::resetCamerasOnResizeGL(Camera& camera, int width, int height) {
    if (OculusManager::isConnected()) {
        OculusManager::configureCamera(camera, width, height);
    } else if (TV3DManager::isConnected()) {
        TV3DManager::configureCamera(camera, width, height);
    } else {
        camera.setAspectRatio((float)width / height);
        camera.setFieldOfView(Menu::getInstance()->getFieldOfView());
    }
}

void Application::resizeGL(int width, int height) {
    resetCamerasOnResizeGL(_viewFrustumOffsetCamera, width, height);
    resetCamerasOnResizeGL(_myCamera, width, height);

    glViewport(0, 0, width, height); // shouldn't this account for the menu???

    updateProjectionMatrix();
    glLoadIdentity();
}

void Application::updateProjectionMatrix() {
    updateProjectionMatrix(_myCamera);
}

void Application::updateProjectionMatrix(Camera& camera, bool updateViewFrustum) {
    glMatrixMode(GL_PROJECTION);
    glLoadIdentity();

    float left, right, bottom, top, nearVal, farVal;
    glm::vec4 nearClipPlane, farClipPlane;

    // Tell our viewFrustum about this change, using the application camera
    if (updateViewFrustum) {
        loadViewFrustum(camera, _viewFrustum);
        computeOffAxisFrustum(left, right, bottom, top, nearVal, farVal, nearClipPlane, farClipPlane);

        // If we're in Display Frustum mode, then we want to use the slightly adjust near/far clip values of the
        // _viewFrustumOffsetCamera, so that we can see more of the application content in the application's frustum
        if (Menu::getInstance()->isOptionChecked(MenuOption::DisplayFrustum)) {
            nearVal = _viewFrustumOffsetCamera.getNearClip();
            farVal = _viewFrustumOffsetCamera.getFarClip();
        }
    } else {
        ViewFrustum tempViewFrustum;
        loadViewFrustum(camera, tempViewFrustum);
        tempViewFrustum.computeOffAxisFrustum(left, right, bottom, top, nearVal, farVal, nearClipPlane, farClipPlane);
    }
    glFrustum(left, right, bottom, top, nearVal, farVal);

    glMatrixMode(GL_MODELVIEW);
}

void Application::resetProfile(const QString& username) {
    // call the destructor on the old profile and construct a new one
    (&_profile)->~Profile();
    new (&_profile) Profile(username);
    updateWindowTitle();
}

void Application::controlledBroadcastToNodes(unsigned char* broadcastData, size_t dataBytes,
                                             const char* nodeTypes, int numNodeTypes) {
    Application* self = getInstance();
    for (int i = 0; i < numNodeTypes; ++i) {

        // Intercept data to voxel server when voxels are disabled
        if (nodeTypes[i] == NODE_TYPE_VOXEL_SERVER && !Menu::getInstance()->isOptionChecked(MenuOption::Voxels)) {
            continue;
        }

        // Perform the broadcast for one type
        int nReceivingNodes = NodeList::getInstance()->broadcastToNodes(broadcastData, dataBytes, & nodeTypes[i], 1);

        // Feed number of bytes to corresponding channel of the bandwidth meter, if any (done otherwise)
        BandwidthMeter::ChannelIndex channel;
        switch (nodeTypes[i]) {
            case NODE_TYPE_AGENT:
            case NODE_TYPE_AVATAR_MIXER:
                channel = BandwidthMeter::AVATARS;
                break;
            case NODE_TYPE_VOXEL_SERVER:
                channel = BandwidthMeter::VOXELS;
                break;
            default:
                continue;
        }
        self->_bandwidthMeter.outputStream(channel).updateValue(nReceivingNodes * dataBytes);
    }
}

void Application::keyPressEvent(QKeyEvent* event) {
    if (activeWindow() == _window) {
        if (_chatEntryOn) {
            if (_chatEntry.keyPressEvent(event)) {
                _myAvatar.setKeyState(event->key() == Qt::Key_Backspace || event->key() == Qt::Key_Delete ?
                                      DELETE_KEY_DOWN : INSERT_KEY_DOWN);
                _myAvatar.setChatMessage(string(_chatEntry.getContents().size(), SOLID_BLOCK_CHAR));

            } else {
                _myAvatar.setChatMessage(_chatEntry.getContents());
                _chatEntry.clear();
                _chatEntryOn = false;
                setMenuShortcutsEnabled(true);
            }
            return;
        }

        bool isShifted = event->modifiers().testFlag(Qt::ShiftModifier);
        bool isMeta = event->modifiers().testFlag(Qt::ControlModifier);
        switch (event->key()) {
            case Qt::Key_N:
                shootParticle();
                break;
            case Qt::Key_Shift:
                if (Menu::getInstance()->isOptionChecked(MenuOption::VoxelSelectMode)) {
                    _pasteMode = true;
                }
                break;
            case Qt::Key_BracketLeft:
            case Qt::Key_BracketRight:
            case Qt::Key_BraceLeft:
            case Qt::Key_BraceRight:
            case Qt::Key_ParenLeft:
            case Qt::Key_ParenRight:
            case Qt::Key_Less:
            case Qt::Key_Greater:
            case Qt::Key_Comma:
            case Qt::Key_Period:
                Menu::getInstance()->handleViewFrustumOffsetKeyModifier(event->key());
                break;
            case Qt::Key_Apostrophe:
                _audioScope.inputPaused = !_audioScope.inputPaused;
                break;
            case Qt::Key_L:
                if (!isShifted && !isMeta) {
                    _displayLevels = !_displayLevels;
                } else if (isShifted) {
                    Menu::getInstance()->triggerOption(MenuOption::LodTools);
                } else if (isMeta) {
                    Menu::getInstance()->triggerOption(MenuOption::Log);
                }
                break;

            case Qt::Key_E:
                if (_nudgeStarted) {
                    _nudgeGuidePosition.y += _mouseVoxel.s;
                } else {
                   if (!_myAvatar.getDriveKeys(UP)) {
                        _myAvatar.jump();
                    }
                    _myAvatar.setDriveKeys(UP, 1);
                }
                break;

            case Qt::Key_Asterisk:
                Menu::getInstance()->triggerOption(MenuOption::Stars);
                break;

            case Qt::Key_C:
                if (_nudgeStarted) {
                    _nudgeGuidePosition.y -= _mouseVoxel.s;
                } else {
                    _myAvatar.setDriveKeys(DOWN, 1);
                }
                break;

            case Qt::Key_W:
                if (_nudgeStarted) {
                    if (_lookingAlongX) {
                        if (_lookingAwayFromOrigin) {
                            _nudgeGuidePosition.x += _mouseVoxel.s;
                        } else {
                            _nudgeGuidePosition.x -= _mouseVoxel.s;
                        }
                    } else {
                        if (_lookingAwayFromOrigin) {
                            _nudgeGuidePosition.z += _mouseVoxel.s;
                        } else {
                            _nudgeGuidePosition.z -= _mouseVoxel.s;
                        }
                    }
                } else {
                    _myAvatar.setDriveKeys(FWD, 1);
                }
                break;

            case Qt::Key_S:
                if (isShifted && !isMeta)  {
                    _voxels.collectStatsForTreesAndVBOs();
                } else if (isShifted && isMeta)  {
                    Menu::getInstance()->triggerOption(MenuOption::SuppressShortTimings);
                } else if (_nudgeStarted) {
                    if (_lookingAlongX) {
                        if (_lookingAwayFromOrigin) {
                            _nudgeGuidePosition.x -= _mouseVoxel.s;
                        } else {
                            _nudgeGuidePosition.x += _mouseVoxel.s;
                        }
                    } else {
                        if (_lookingAwayFromOrigin) {
                            _nudgeGuidePosition.z -= _mouseVoxel.s;
                        } else {
                            _nudgeGuidePosition.z += _mouseVoxel.s;
                        }
                    }
                } else {
                    _myAvatar.setDriveKeys(BACK, 1);
                }
                break;

            case Qt::Key_Space:
                resetSensors();
                break;

            case Qt::Key_G:
                if (isShifted) {
                    Menu::getInstance()->triggerOption(MenuOption::Gravity);
                } else {
                    Menu::getInstance()->triggerOption(MenuOption::VoxelGetColorMode);
                }
                break;

            case Qt::Key_A:
                if (isShifted) {
                    Menu::getInstance()->triggerOption(MenuOption::Atmosphere);
                } else if (_nudgeStarted) {
                    if (_lookingAlongX) {
                        if (_lookingAwayFromOrigin) {
                            _nudgeGuidePosition.z -= _mouseVoxel.s;
                        } else {
                            _nudgeGuidePosition.z += _mouseVoxel.s;
                        }
                    } else {
                        if (_lookingAwayFromOrigin) {
                            _nudgeGuidePosition.x += _mouseVoxel.s;
                        } else {
                            _nudgeGuidePosition.x -= _mouseVoxel.s;
                        }
                    }
                } else {
                    _myAvatar.setDriveKeys(ROT_LEFT, 1);
                }
                break;

            case Qt::Key_D:
                if (_nudgeStarted) {
                    if (_lookingAlongX) {
                        if (_lookingAwayFromOrigin) {
                            _nudgeGuidePosition.z += _mouseVoxel.s;
                        } else {
                            _nudgeGuidePosition.z -= _mouseVoxel.s;
                        }
                    } else {
                        if (_lookingAwayFromOrigin) {
                            _nudgeGuidePosition.x -= _mouseVoxel.s;
                        } else {
                            _nudgeGuidePosition.x += _mouseVoxel.s;
                        }
                    }
                } else {
                    _myAvatar.setDriveKeys(ROT_RIGHT, 1);
                }
                break;

            case Qt::Key_Return:
            case Qt::Key_Enter:
                if (_nudgeStarted) {
                    nudgeVoxels();
                } else {
                    _chatEntryOn = true;
                    _myAvatar.setKeyState(NO_KEY_DOWN);
                    _myAvatar.setChatMessage(string());
                    setMenuShortcutsEnabled(false);
                }
                break;

            case Qt::Key_Up:
                if (_nudgeStarted && !isShifted) {
                    if (_lookingAlongX) {
                        if (_lookingAwayFromOrigin) {
                            _nudgeGuidePosition.x += _mouseVoxel.s;
                        } else {
                            _nudgeGuidePosition.x -= _mouseVoxel.s;
                        }
                    } else {
                        if (_lookingAwayFromOrigin) {
                            _nudgeGuidePosition.z += _mouseVoxel.s;
                        } else {
                            _nudgeGuidePosition.z -= _mouseVoxel.s;
                        }
                    }
                } else if (_nudgeStarted && isShifted) {
                    _nudgeGuidePosition.y += _mouseVoxel.s;
                } else {
                    _myAvatar.setDriveKeys(isShifted ? UP : FWD, 1);
                }
                break;

            case Qt::Key_Down:
                if (_nudgeStarted && !isShifted) {
                    if (_lookingAlongX) {
                        if (_lookingAwayFromOrigin) {
                            _nudgeGuidePosition.x -= _mouseVoxel.s;
                        } else {
                            _nudgeGuidePosition.x += _mouseVoxel.s;
                        }
                    } else {
                        if (_lookingAwayFromOrigin) {
                            _nudgeGuidePosition.z -= _mouseVoxel.s;
                        } else {
                            _nudgeGuidePosition.z += _mouseVoxel.s;
                        }
                    }
                } else if (_nudgeStarted && isShifted) {
                    _nudgeGuidePosition.y -= _mouseVoxel.s;
                } else {
                    _myAvatar.setDriveKeys(isShifted ? DOWN : BACK, 1);
                }
                break;

            case Qt::Key_Left:
                if (_nudgeStarted) {
                    if (_lookingAlongX) {
                        if (_lookingAwayFromOrigin) {
                            _nudgeGuidePosition.z -= _mouseVoxel.s;
                        } else {
                            _nudgeGuidePosition.z += _mouseVoxel.s;
                        }
                    } else {
                        if (_lookingAwayFromOrigin) {
                            _nudgeGuidePosition.x += _mouseVoxel.s;
                        } else {
                            _nudgeGuidePosition.x -= _mouseVoxel.s;
                        }
                    }
                } else {
                    _myAvatar.setDriveKeys(isShifted ? LEFT : ROT_LEFT, 1);
                }
                break;

            case Qt::Key_Right:
                if (_nudgeStarted) {
                    if (_lookingAlongX) {
                        if (_lookingAwayFromOrigin) {
                            _nudgeGuidePosition.z += _mouseVoxel.s;
                        } else {
                            _nudgeGuidePosition.z -= _mouseVoxel.s;
                        }
                    } else {
                        if (_lookingAwayFromOrigin) {
                            _nudgeGuidePosition.x -= _mouseVoxel.s;
                        } else {
                            _nudgeGuidePosition.x += _mouseVoxel.s;
                        }
                    }
                } else {
                    _myAvatar.setDriveKeys(isShifted ? RIGHT : ROT_RIGHT, 1);
                }
                break;

            case Qt::Key_I:
                if (isShifted) {
                    _myCamera.setEyeOffsetOrientation(glm::normalize(
                                                                     glm::quat(glm::vec3(0.002f, 0, 0)) * _myCamera.getEyeOffsetOrientation()));
                } else {
                    _myCamera.setEyeOffsetPosition(_myCamera.getEyeOffsetPosition() + glm::vec3(0, 0.001, 0));
                }
                updateProjectionMatrix();
                break;

            case Qt::Key_K:
                if (isShifted) {
                    _myCamera.setEyeOffsetOrientation(glm::normalize(
                                                                     glm::quat(glm::vec3(-0.002f, 0, 0)) * _myCamera.getEyeOffsetOrientation()));
                } else {
                    _myCamera.setEyeOffsetPosition(_myCamera.getEyeOffsetPosition() + glm::vec3(0, -0.001, 0));
                }
                updateProjectionMatrix();
                break;

            case Qt::Key_J:
                if (isShifted) {
                    _viewFrustum.setFocalLength(_viewFrustum.getFocalLength() - 0.1f);
                    if (TV3DManager::isConnected()) {
                        TV3DManager::configureCamera(_myCamera, _glWidget->width(),_glWidget->height());
                    }
                } else {
                    _myCamera.setEyeOffsetPosition(_myCamera.getEyeOffsetPosition() + glm::vec3(-0.001, 0, 0));
                }
                updateProjectionMatrix();
                break;

            case Qt::Key_M:
                if (isShifted) {
                    _viewFrustum.setFocalLength(_viewFrustum.getFocalLength() + 0.1f);
                    if (TV3DManager::isConnected()) {
                        TV3DManager::configureCamera(_myCamera, _glWidget->width(),_glWidget->height());
                    }

                } else {
                    _myCamera.setEyeOffsetPosition(_myCamera.getEyeOffsetPosition() + glm::vec3(0.001, 0, 0));
                }
                updateProjectionMatrix();
                break;

            case Qt::Key_U:
                if (isShifted) {
                    _myCamera.setEyeOffsetOrientation(glm::normalize(
                                                                     glm::quat(glm::vec3(0, 0, -0.002f)) * _myCamera.getEyeOffsetOrientation()));
                } else {
                    _myCamera.setEyeOffsetPosition(_myCamera.getEyeOffsetPosition() + glm::vec3(0, 0, -0.001));
                }
                updateProjectionMatrix();
                break;

            case Qt::Key_Y:
                if (isShifted) {
                    _myCamera.setEyeOffsetOrientation(glm::normalize(
                                                                     glm::quat(glm::vec3(0, 0, 0.002f)) * _myCamera.getEyeOffsetOrientation()));
                } else {
                    _myCamera.setEyeOffsetPosition(_myCamera.getEyeOffsetPosition() + glm::vec3(0, 0, 0.001));
                }
                updateProjectionMatrix();
                break;
            case Qt::Key_H:
                if (isShifted) {
                    Menu::getInstance()->triggerOption(MenuOption::Mirror);
                } else {
                    Menu::getInstance()->triggerOption(MenuOption::FullscreenMirror);
                }
                break;
            case Qt::Key_F:
                if (isShifted)  {
                    Menu::getInstance()->triggerOption(MenuOption::DisplayFrustum);
                }
                break;
            case Qt::Key_V:
                if (isShifted) {
                    Menu::getInstance()->triggerOption(MenuOption::Voxels);
                } else {
                    Menu::getInstance()->triggerOption(MenuOption::VoxelAddMode);
                    _nudgeStarted = false;
                }
                break;
            case Qt::Key_P:
                 Menu::getInstance()->triggerOption(MenuOption::FirstPerson);
                 break;
            case Qt::Key_R:
                if (isShifted)  {
                    Menu::getInstance()->triggerOption(MenuOption::FrustumRenderMode);
                } else {
                    Menu::getInstance()->triggerOption(MenuOption::VoxelDeleteMode);
                    _nudgeStarted = false;
                }
                break;
            case Qt::Key_B:
                Menu::getInstance()->triggerOption(MenuOption::VoxelColorMode);
                _nudgeStarted = false;
                break;
            case Qt::Key_O:
                Menu::getInstance()->triggerOption(MenuOption::VoxelSelectMode);
                _nudgeStarted = false;
                break;
            case Qt::Key_Slash:
                Menu::getInstance()->triggerOption(MenuOption::Stats);
                break;
            case Qt::Key_Backspace:
            case Qt::Key_Delete:
                if (Menu::getInstance()->isOptionChecked(MenuOption::VoxelDeleteMode) ||
                    Menu::getInstance()->isOptionChecked(MenuOption::VoxelSelectMode)) {
                    deleteVoxelUnderCursor();
                }
                break;
            case Qt::Key_Plus:
                _myAvatar.increaseSize();
                break;
            case Qt::Key_Minus:
                _myAvatar.decreaseSize();
                break;

            case Qt::Key_1:
            case Qt::Key_2:
            case Qt::Key_3:
            case Qt::Key_4:
            case Qt::Key_5:
            case Qt::Key_6:
            case Qt::Key_7:
            case Qt::Key_8:
                _swatch.handleEvent(event->key(), Menu::getInstance()->isOptionChecked(MenuOption::VoxelGetColorMode));
                break;
            case Qt::Key_At:
                Menu::getInstance()->goToUser();
                break;
            default:
                event->ignore();
                break;
        }
    }
}

void Application::keyReleaseEvent(QKeyEvent* event) {
    if (activeWindow() == _window) {
        if (_chatEntryOn) {
            _myAvatar.setKeyState(NO_KEY_DOWN);
            return;
        }

        switch (event->key()) {
            case Qt::Key_Shift:
                _pasteMode = false;
                break;
            case Qt::Key_E:
                _myAvatar.setDriveKeys(UP, 0);
                break;

            case Qt::Key_C:
                _myAvatar.setDriveKeys(DOWN, 0);
                break;

            case Qt::Key_W:
                _myAvatar.setDriveKeys(FWD, 0);
                break;

            case Qt::Key_S:
                _myAvatar.setDriveKeys(BACK, 0);
                break;

            case Qt::Key_A:
                _myAvatar.setDriveKeys(ROT_LEFT, 0);
                break;

            case Qt::Key_D:
                _myAvatar.setDriveKeys(ROT_RIGHT, 0);
                break;

            case Qt::Key_Up:
                _myAvatar.setDriveKeys(FWD, 0);
                _myAvatar.setDriveKeys(UP, 0);
                break;

            case Qt::Key_Down:
                _myAvatar.setDriveKeys(BACK, 0);
                _myAvatar.setDriveKeys(DOWN, 0);
                break;

            case Qt::Key_Left:
                _myAvatar.setDriveKeys(LEFT, 0);
                _myAvatar.setDriveKeys(ROT_LEFT, 0);
                break;

            case Qt::Key_Right:
                _myAvatar.setDriveKeys(RIGHT, 0);
                _myAvatar.setDriveKeys(ROT_RIGHT, 0);
                break;

            default:
                event->ignore();
                break;
        }
    }
}

void Application::mouseMoveEvent(QMouseEvent* event) {
    _lastMouseMove = usecTimestampNow();
    if (_mouseHidden) {
        getGLWidget()->setCursor(Qt::ArrowCursor);
        _mouseHidden = false;
        _seenMouseMove = true;
    }

    if (activeWindow() == _window) {
        int deltaX = event->x() - _mouseX;
        int deltaY = event->y() - _mouseY;

        _mouseX = event->x();
        _mouseY = event->y();

        // orbit behavior
        if (_mousePressed && !Menu::getInstance()->isVoxelModeActionChecked()) {
            if (_lookatTargetAvatar) {
                _myAvatar.orbit(_lookatTargetAvatar->getPosition(), deltaX, deltaY);
                return;
            }
            if (_isHoverVoxel) {
                _myAvatar.orbit(glm::vec3(_hoverVoxel.x, _hoverVoxel.y, _hoverVoxel.z) * (float)TREE_SCALE, deltaX, deltaY);
                return;
            }
        }

        // detect drag
        glm::vec3 mouseVoxelPos(_mouseVoxel.x, _mouseVoxel.y, _mouseVoxel.z);
        if (!_justEditedVoxel && mouseVoxelPos != _lastMouseVoxelPos) {
            if (event->buttons().testFlag(Qt::LeftButton)) {
                maybeEditVoxelUnderCursor();

            } else if (event->buttons().testFlag(Qt::RightButton) && Menu::getInstance()->isVoxelModeActionChecked()) {
                deleteVoxelUnderCursor();
            }
        }

        _pieMenu.mouseMoveEvent(_mouseX, _mouseY);
    }
}

const bool MAKE_SOUND_ON_VOXEL_HOVER = false;
const bool MAKE_SOUND_ON_VOXEL_CLICK = true;
const float HOVER_VOXEL_FREQUENCY = 7040.f;
const float HOVER_VOXEL_DECAY = 0.999f;

void Application::mousePressEvent(QMouseEvent* event) {
    if (activeWindow() == _window) {
        if (event->button() == Qt::LeftButton) {
            _mouseX = event->x();
            _mouseY = event->y();
            _mouseDragStartedX = _mouseX;
            _mouseDragStartedY = _mouseY;
            _mouseVoxelDragging = _mouseVoxel;
            _mousePressed = true;

            maybeEditVoxelUnderCursor();

            if (_audio.mousePressEvent(_mouseX, _mouseY)) {
                // stop propagation
                return;
            }

            if (_rearMirrorTools->mousePressEvent(_mouseX, _mouseY)) {
                // stop propagation
                return;
            }

            if (!_palette.isActive() && (!_isHoverVoxel || _lookatTargetAvatar)) {
                // disable for now
                // _pieMenu.mousePressEvent(_mouseX, _mouseY);
            }

            if (Menu::getInstance()->isOptionChecked(MenuOption::VoxelSelectMode) && _pasteMode) {
                pasteVoxels();
            }

            if (MAKE_SOUND_ON_VOXEL_CLICK && _isHoverVoxel && !_isHoverVoxelSounding) {
                _hoverVoxelOriginalColor[0] = _hoverVoxel.red;
                _hoverVoxelOriginalColor[1] = _hoverVoxel.green;
                _hoverVoxelOriginalColor[2] = _hoverVoxel.blue;
                _hoverVoxelOriginalColor[3] = 1;
                const float RED_CLICK_FREQUENCY = 1000.f;
                const float GREEN_CLICK_FREQUENCY = 1250.f;
                const float BLUE_CLICK_FREQUENCY = 1330.f;
                const float MIDDLE_A_FREQUENCY = 440.f;
                float frequency = MIDDLE_A_FREQUENCY +
                    (_hoverVoxel.red / 255.f * RED_CLICK_FREQUENCY +
                    _hoverVoxel.green / 255.f * GREEN_CLICK_FREQUENCY +
                    _hoverVoxel.blue / 255.f * BLUE_CLICK_FREQUENCY) / 3.f;

                _audio.startCollisionSound(1.0, frequency, 0.0, HOVER_VOXEL_DECAY, false);
                _isHoverVoxelSounding = true;

                const float PERCENTAGE_TO_MOVE_TOWARD = 0.90f;
                glm::vec3 newTarget = getMouseVoxelWorldCoordinates(_hoverVoxel);
                glm::vec3 myPosition = _myAvatar.getPosition();

                // If there is not an action tool set (add, delete, color), move to this voxel
                if (Menu::getInstance()->isOptionChecked(MenuOption::ClickToFly) &&
                     !(Menu::getInstance()->isOptionChecked(MenuOption::VoxelAddMode) ||
                     Menu::getInstance()->isOptionChecked(MenuOption::VoxelDeleteMode) ||
                     Menu::getInstance()->isOptionChecked(MenuOption::VoxelColorMode))) {
                    _myAvatar.setMoveTarget(myPosition + (newTarget - myPosition) * PERCENTAGE_TO_MOVE_TOWARD);
                }
            }

        } else if (event->button() == Qt::RightButton && Menu::getInstance()->isVoxelModeActionChecked()) {
            deleteVoxelUnderCursor();
        }
    }
}

void Application::mouseReleaseEvent(QMouseEvent* event) {
    if (activeWindow() == _window) {
        if (event->button() == Qt::LeftButton) {
            _mouseX = event->x();
            _mouseY = event->y();
            _mousePressed = false;
            checkBandwidthMeterClick();

            _pieMenu.mouseReleaseEvent(_mouseX, _mouseY);
        }
    }
}

void Application::touchUpdateEvent(QTouchEvent* event) {
    bool validTouch = false;
    if (activeWindow() == _window) {
        const QList<QTouchEvent::TouchPoint>& tPoints = event->touchPoints();
        _touchAvgX = 0.0f;
        _touchAvgY = 0.0f;
        int numTouches = tPoints.count();
        if (numTouches > 1) {
            for (int i = 0; i < numTouches; ++i) {
                _touchAvgX += tPoints[i].pos().x();
                _touchAvgY += tPoints[i].pos().y();
            }
            _touchAvgX /= (float)(numTouches);
            _touchAvgY /= (float)(numTouches);
            validTouch = true;
        }
    }
    if (!_isTouchPressed) {
        _touchDragStartedAvgX = _touchAvgX;
        _touchDragStartedAvgY = _touchAvgY;
    }
    _isTouchPressed = validTouch;
}

void Application::touchBeginEvent(QTouchEvent* event) {
    touchUpdateEvent(event);
    _lastTouchAvgX = _touchAvgX;
    _lastTouchAvgY = _touchAvgY;
}

void Application::touchEndEvent(QTouchEvent* event) {
    _touchDragStartedAvgX = _touchAvgX;
    _touchDragStartedAvgY = _touchAvgY;
    _isTouchPressed = false;
}

const bool USE_MOUSEWHEEL = false;
void Application::wheelEvent(QWheelEvent* event) {
    //  Wheel Events disabled for now because they are also activated by touch look pitch up/down.
    if (USE_MOUSEWHEEL && (activeWindow() == _window)) {
        if (!Menu::getInstance()->isVoxelModeActionChecked()) {
            event->ignore();
            return;
        }
        if (event->delta() > 0) {
            increaseVoxelSize();
        } else {
            decreaseVoxelSize();
        }
    }
}

void Application::sendPingPackets() {

    const char nodesToPing[] = {NODE_TYPE_VOXEL_SERVER, NODE_TYPE_PARTICLE_SERVER,
<<<<<<< HEAD
        NODE_TYPE_AUDIO_MIXER, NODE_TYPE_AVATAR_MIXER, NODE_TYPE_METAVOXEL_SERVER};
=======
                                NODE_TYPE_AUDIO_MIXER, NODE_TYPE_AVATAR_MIXER};
>>>>>>> 61d3f63f

    unsigned char pingPacket[MAX_PACKET_SIZE];
    int length = NodeList::getInstance()->fillPingPacket(pingPacket);

    getInstance()->controlledBroadcastToNodes(pingPacket, length,
                                              nodesToPing, sizeof(nodesToPing));
}

void Application::sendAvatarFaceVideoMessage(int frameCount, const QByteArray& data) {
    unsigned char packet[MAX_PACKET_SIZE];
    unsigned char* packetPosition = packet;

    packetPosition += populateTypeAndVersion(packetPosition, PACKET_TYPE_AVATAR_FACE_VIDEO);

    QByteArray rfcUUID = NodeList::getInstance()->getOwnerUUID().toRfc4122();
    memcpy(packetPosition, rfcUUID.constData(), rfcUUID.size());
    packetPosition += rfcUUID.size();

    *(uint32_t*)packetPosition = frameCount;
    packetPosition += sizeof(uint32_t);

    *(uint32_t*)packetPosition = data.size();
    packetPosition += sizeof(uint32_t);

    uint32_t* offsetPosition = (uint32_t*)packetPosition;
    packetPosition += sizeof(uint32_t);

    int headerSize = packetPosition - packet;

    // break the data up into submessages of the maximum size (at least one, for zero-length packets)
    *offsetPosition = 0;
    do {
        int payloadSize = min(data.size() - (int)*offsetPosition, MAX_PACKET_SIZE - headerSize);
        memcpy(packetPosition, data.constData() + *offsetPosition, payloadSize);
        getInstance()->controlledBroadcastToNodes(packet, headerSize + payloadSize, &NODE_TYPE_AVATAR_MIXER, 1);
        *offsetPosition += payloadSize;

    } while (*offsetPosition < data.size());
}

//  Every second, check the frame rates and other stuff
void Application::timer() {
    gettimeofday(&_timerEnd, NULL);

    if (Menu::getInstance()->isOptionChecked(MenuOption::TestPing)) {
        sendPingPackets();
    }

    _fps = (float)_frameCount / ((float)diffclock(&_timerStart, &_timerEnd) / 1000.f);
    _packetsPerSecond = (float)_packetCount / ((float)diffclock(&_timerStart, &_timerEnd) / 1000.f);
    _bytesPerSecond = (float)_bytesCount / ((float)diffclock(&_timerStart, &_timerEnd) / 1000.f);
    _frameCount = 0;
    _packetCount = 0;
    _bytesCount = 0;

    gettimeofday(&_timerStart, NULL);

    // if we haven't detected gyros, check for them now
    if (!_serialHeadSensor.isActive()) {
        _serialHeadSensor.pair();
    }

    // ask the node list to check in with the domain server
    NodeList::getInstance()->sendDomainServerCheckIn();

    // give the MyAvatar object position to the Profile so it can propagate to the data-server
    _profile.updatePosition(_myAvatar.getPosition());
}

static glm::vec3 getFaceVector(BoxFace face) {
    switch (face) {
        case MIN_X_FACE:
            return glm::vec3(-1, 0, 0);

        case MAX_X_FACE:
            return glm::vec3(1, 0, 0);

        case MIN_Y_FACE:
            return glm::vec3(0, -1, 0);

        case MAX_Y_FACE:
            return glm::vec3(0, 1, 0);

        case MIN_Z_FACE:
            return glm::vec3(0, 0, -1);

        case MAX_Z_FACE:
            return glm::vec3(0, 0, 1);
    }
}

void Application::idle() {
    // Normally we check PipelineWarnings, but since idle will often take more than 10ms we only show these idle timing
    // details if we're in ExtraDebugging mode. However, the ::update() and it's subcomponents will show their timing
    // details normally.
    bool showWarnings = getLogger()->extraDebugging();
    PerformanceWarning warn(showWarnings, "Application::idle()");

    timeval check;
    gettimeofday(&check, NULL);

    //  Only run simulation code if more than IDLE_SIMULATE_MSECS have passed since last time we ran

    double timeSinceLastUpdate = diffclock(&_lastTimeUpdated, &check);
    if (timeSinceLastUpdate > IDLE_SIMULATE_MSECS) {
        {
            PerformanceWarning warn(showWarnings, "Application::idle()... update()");
            const float BIGGEST_DELTA_TIME_SECS = 0.25f;
            update(glm::clamp((float)timeSinceLastUpdate / 1000.f, 0.f, BIGGEST_DELTA_TIME_SECS));
        }
        {
            PerformanceWarning warn(showWarnings, "Application::idle()... updateGL()");
            _glWidget->updateGL();
        }
        {
            PerformanceWarning warn(showWarnings, "Application::idle()... rest of it");
            _lastTimeUpdated = check;
            _idleLoopStdev.addValue(timeSinceLastUpdate);

            //  Record standard deviation and reset counter if needed
            const int STDEV_SAMPLES = 500;
            if (_idleLoopStdev.getSamples() > STDEV_SAMPLES) {
                _idleLoopMeasuredJitter = _idleLoopStdev.getStDev();
                _idleLoopStdev.reset();
            }

            // After finishing all of the above work, restart the idle timer, allowing 2ms to process events.
            idleTimer->start(2);
        }
    }
}
void Application::terminate() {
    // Close serial port
    // close(serial_fd);

    LeapManager::terminate();
    Menu::getInstance()->saveSettings();
    _rearMirrorTools->saveSettings(_settings);
    _settings->sync();

    // let the avatar mixer know we're out
    NodeList::getInstance()->sendKillNode(&NODE_TYPE_AVATAR_MIXER, 1);

    if (_enableNetworkThread) {
        _stopNetworkReceiveThread = true;
        pthread_join(_networkReceiveThread, NULL);
    }

    printf("");
    _voxelProcessor.terminate();
    _voxelHideShowThread.terminate();
    _voxelEditSender.terminate();
    _particleEditSender.terminate();
}

static Avatar* processAvatarMessageHeader(unsigned char*& packetData, size_t& dataBytes) {
    // record the packet for stats-tracking
    Application::getInstance()->getBandwidthMeter()->inputStream(BandwidthMeter::AVATARS).updateValue(dataBytes);
    Node* avatarMixerNode = NodeList::getInstance()->soloNodeOfType(NODE_TYPE_AVATAR_MIXER);
    if (avatarMixerNode) {
        avatarMixerNode->recordBytesReceived(dataBytes);
    }

    // skip the header
    int numBytesPacketHeader = numBytesForPacketHeader(packetData);
    packetData += numBytesPacketHeader;
    dataBytes -= numBytesPacketHeader;

    // read the node id
    QUuid nodeUUID = QUuid::fromRfc4122(QByteArray((char*) packetData, NUM_BYTES_RFC4122_UUID));

    packetData += NUM_BYTES_RFC4122_UUID;
    dataBytes -= NUM_BYTES_RFC4122_UUID;

    // make sure the node exists
    Node* node = NodeList::getInstance()->nodeWithUUID(nodeUUID);
    if (!node || !node->getLinkedData()) {
        return NULL;
    }
    Avatar* avatar = static_cast<Avatar*>(node->getLinkedData());
    return avatar->isInitialized() ? avatar : NULL;
}

void Application::processAvatarURLsMessage(unsigned char* packetData, size_t dataBytes) {
    Avatar* avatar = processAvatarMessageHeader(packetData, dataBytes);
    if (!avatar) {
        return;
    }
    //  PER Note: message is no longer processed but used to trigger
    //  Dataserver lookup - redesign this to instantly ask the
    //  dataserver on first receipt of other avatar UUID, and also
    //  don't ask over and over again.   Instead use this message to
    //  Tell the other avatars that your dataserver data has
    //  changed.

    //QDataStream in(QByteArray((char*)packetData, dataBytes));
    //QUrl voxelURL;
    //in >> voxelURL;

    // use this timing to as the data-server for an updated mesh for this avatar (if we have UUID)
    DataServerClient::getValuesForKeysAndUUID(QStringList() << DataServerKey::FaceMeshURL << DataServerKey::SkeletonURL,
        avatar->getUUID());
}

void Application::processAvatarFaceVideoMessage(unsigned char* packetData, size_t dataBytes) {
    Avatar* avatar = processAvatarMessageHeader(packetData, dataBytes);
    if (!avatar) {
        return;
    }
    avatar->getHead().getVideoFace().processVideoMessage(packetData, dataBytes);
}

void Application::checkBandwidthMeterClick() {
    // ... to be called upon button release

    if (Menu::getInstance()->isOptionChecked(MenuOption::Bandwidth) &&
        glm::compMax(glm::abs(glm::ivec2(_mouseX - _mouseDragStartedX, _mouseY - _mouseDragStartedY)))
            <= BANDWIDTH_METER_CLICK_MAX_DRAG_LENGTH
            && _bandwidthMeter.isWithinArea(_mouseX, _mouseY, _glWidget->width(), _glWidget->height())) {

        // The bandwidth meter is visible, the click didn't get dragged too far and
        // we actually hit the bandwidth meter
        Menu::getInstance()->bandwidthDetails();
    }
}

void Application::setFullscreen(bool fullscreen) {
    _window->setWindowState(fullscreen ? (_window->windowState() | Qt::WindowFullScreen) :
        (_window->windowState() & ~Qt::WindowFullScreen));
}

void Application::setRenderVoxels(bool voxelRender) {
    _voxelEditSender.setShouldSend(voxelRender);
    if (!voxelRender) {
        doKillLocalVoxels();
    }
}

void Application::doKillLocalVoxels() {
    _wantToKillLocalVoxels = true;
}

void Application::removeVoxel(glm::vec3 position,
                              float scale) {
    VoxelDetail voxel;
    voxel.x = position.x / TREE_SCALE;
    voxel.y = position.y / TREE_SCALE;
    voxel.z = position.z / TREE_SCALE;
    voxel.s = scale / TREE_SCALE;
    _voxelEditSender.sendVoxelEditMessage(PACKET_TYPE_VOXEL_ERASE, voxel);

    // delete it locally to see the effect immediately (and in case no voxel server is present)
    _voxels.deleteVoxelAt(voxel.x, voxel.y, voxel.z, voxel.s);
}

void Application::shootParticle() {

    glm::vec3 position  = _viewFrustum.getPosition();
    glm::vec3 direction = _viewFrustum.getDirection();
    const float LINEAR_VELOCITY = 5.f;
    glm::vec3 lookingAt = position + (direction * LINEAR_VELOCITY);

    const float radius = 0.125 / TREE_SCALE;
    xColor color = { 0, 255, 255};
    glm::vec3 velocity = lookingAt - position;
    glm::vec3 gravity = DEFAULT_GRAVITY * 0.f;
    float damping = DEFAULT_DAMPING * 0.01f;
    QString script(
                 " function collisionWithVoxel(voxel) { "
                 "   print('collisionWithVoxel(voxel)... '); "
                 "   print('myID=' + Particle.getID() + '\\n'); "
                 "   var voxelColor = voxel.getColor();"
                 "   print('voxelColor=' + voxelColor.red + ', ' + voxelColor.green + ', ' + voxelColor.blue + '\\n'); "
                 "   var myColor = Particle.getColor();"
                 "   print('myColor=' + myColor.red + ', ' + myColor.green + ', ' + myColor.blue + '\\n'); "
                 "   Particle.setColor(voxelColor); "
                 "   var voxelAt = voxel.getPosition();"
                 "   var voxelScale = voxel.getScale();"
                 "   Voxels.queueVoxelDelete(voxelAt.x, voxelAt.y, voxelAt.z, voxelScale);  "
                 "   print('Voxels.queueVoxelDelete(' + voxelAt.x + ', ' + voxelAt.y + ', ' + voxelAt.z + ', ' + voxelScale + ')... \\n'); "
                 " } "
                 " Particle.collisionWithVoxel.connect(collisionWithVoxel); " );


    ParticleEditHandle* particleEditHandle = makeParticle(position / (float)TREE_SCALE, radius, color,
                                     velocity / (float)TREE_SCALE,  gravity, damping, NOT_IN_HAND, script);

    // If we wanted to be able to edit this particle after shooting, then we could store this value
    // and use it for editing later. But we don't care about that for "shooting" and therefore we just
    // clean up our memory now. deleting a ParticleEditHandle does not effect the underlying particle,
    // it just removes your ability to edit that particle later.
    delete particleEditHandle;
}

// Caller is responsible for managing this EditableParticle
ParticleEditHandle* Application::newParticleEditHandle(uint32_t id) {
    ParticleEditHandle* particleEditHandle = new ParticleEditHandle(&_particleEditSender, _particles.getTree(), id);
    return particleEditHandle;
}

// Caller is responsible for managing this EditableParticle
ParticleEditHandle* Application::makeParticle(glm::vec3 position, float radius, xColor color, glm::vec3 velocity,
            glm::vec3 gravity, float damping, bool inHand, QString updateScript) {

    ParticleEditHandle* particleEditHandle = newParticleEditHandle();
    particleEditHandle->createParticle(position, radius, color, velocity,  gravity, damping, inHand, updateScript);
    return particleEditHandle;
}


void Application::makeVoxel(glm::vec3 position,
                            float scale,
                            unsigned char red,
                            unsigned char green,
                            unsigned char blue,
                            bool isDestructive) {
    VoxelDetail voxel;
    voxel.x = position.x / TREE_SCALE;
    voxel.y = position.y / TREE_SCALE;
    voxel.z = position.z / TREE_SCALE;
    voxel.s = scale / TREE_SCALE;
    voxel.red = red;
    voxel.green = green;
    voxel.blue = blue;
    PACKET_TYPE message = isDestructive ? PACKET_TYPE_VOXEL_SET_DESTRUCTIVE : PACKET_TYPE_VOXEL_SET;
    _voxelEditSender.sendVoxelEditMessage(message, voxel);

    // create the voxel locally so it appears immediately

    _voxels.createVoxel(voxel.x, voxel.y, voxel.z, voxel.s,
                        voxel.red, voxel.green, voxel.blue,
                        isDestructive);
   }

const glm::vec3 Application::getMouseVoxelWorldCoordinates(const VoxelDetail _mouseVoxel) {
    return glm::vec3((_mouseVoxel.x + _mouseVoxel.s / 2.f) * TREE_SCALE,
                     (_mouseVoxel.y + _mouseVoxel.s / 2.f) * TREE_SCALE,
                     (_mouseVoxel.z + _mouseVoxel.s / 2.f) * TREE_SCALE);
}

const float NUDGE_PRECISION_MIN = 1 / pow(2.0, 12.0);

void Application::decreaseVoxelSize() {
    if (_nudgeStarted) {
        if (_mouseVoxelScale >= NUDGE_PRECISION_MIN) {
            _mouseVoxelScale /= 2;
        }
    } else {
        _mouseVoxelScale /= 2;
    }
}

void Application::increaseVoxelSize() {
    if (_nudgeStarted) {
        if (_mouseVoxelScale < _nudgeVoxel.s) {
            _mouseVoxelScale *= 2;
        }
    } else {
        _mouseVoxelScale *= 2;
    }
}

const int MAXIMUM_EDIT_VOXEL_MESSAGE_SIZE = 1500;
struct SendVoxelsOperationArgs {
    const unsigned char*  newBaseOctCode;
};

bool Application::sendVoxelsOperation(OctreeElement* element, void* extraData) {
    VoxelTreeElement* voxel = (VoxelTreeElement*)element;
    SendVoxelsOperationArgs* args = (SendVoxelsOperationArgs*)extraData;
    if (voxel->isColored()) {
        const unsigned char* nodeOctalCode = voxel->getOctalCode();
        unsigned char* codeColorBuffer = NULL;
        int codeLength  = 0;
        int bytesInCode = 0;
        int codeAndColorLength;

        // If the newBase is NULL, then don't rebase
        if (args->newBaseOctCode) {
            codeColorBuffer = rebaseOctalCode(nodeOctalCode, args->newBaseOctCode, true);
            codeLength  = numberOfThreeBitSectionsInCode(codeColorBuffer);
            bytesInCode = bytesRequiredForCodeLength(codeLength);
            codeAndColorLength = bytesInCode + SIZE_OF_COLOR_DATA;
        } else {
            codeLength  = numberOfThreeBitSectionsInCode(nodeOctalCode);
            bytesInCode = bytesRequiredForCodeLength(codeLength);
            codeAndColorLength = bytesInCode + SIZE_OF_COLOR_DATA;
            codeColorBuffer = new unsigned char[codeAndColorLength];
            memcpy(codeColorBuffer, nodeOctalCode, bytesInCode);
        }

        // copy the colors over
        codeColorBuffer[bytesInCode + RED_INDEX] = voxel->getColor()[RED_INDEX];
        codeColorBuffer[bytesInCode + GREEN_INDEX] = voxel->getColor()[GREEN_INDEX];
        codeColorBuffer[bytesInCode + BLUE_INDEX] = voxel->getColor()[BLUE_INDEX];
        getInstance()->_voxelEditSender.queueVoxelEditMessage(PACKET_TYPE_VOXEL_SET_DESTRUCTIVE,
                codeColorBuffer, codeAndColorLength);

        delete[] codeColorBuffer;
    }
    return true; // keep going
}

void Application::exportVoxels() {
    QString desktopLocation = QStandardPaths::writableLocation(QStandardPaths::DesktopLocation);
    QString suggestedName = desktopLocation.append("/voxels.svo");

    QString fileNameString = QFileDialog::getSaveFileName(_glWidget, tr("Export Voxels"), suggestedName,
                                                          tr("Sparse Voxel Octree Files (*.svo)"));
    QByteArray fileNameAscii = fileNameString.toLocal8Bit();
    const char* fileName = fileNameAscii.data();
    VoxelTreeElement* selectedNode = _voxels.getVoxelAt(_mouseVoxel.x, _mouseVoxel.y, _mouseVoxel.z, _mouseVoxel.s);
    if (selectedNode) {
        VoxelTree exportTree;
        _voxels.copySubTreeIntoNewTree(selectedNode, &exportTree, true);
        exportTree.writeToSVOFile(fileName);
    }

    // restore the main window's active state
    _window->activateWindow();
}

void Application::importVoxels() {
    if (_voxelImporter.exec()) {
        qDebug("[DEBUG] Import succedded.\n");
    } else {
        qDebug("[DEBUG] Import failed.\n");
    }

    // restore the main window's active state
    _window->activateWindow();
}

void Application::cutVoxels() {
    copyVoxels();
    deleteVoxelUnderCursor();
}

void Application::copyVoxels() {
    // switch to and clear the clipboard first...
    _sharedVoxelSystem.killLocalVoxels();
    if (_sharedVoxelSystem.getTree() != &_clipboard) {
        _clipboard.eraseAllOctreeElements();
        _sharedVoxelSystem.changeTree(&_clipboard);
    }

    // then copy onto it if there is something to copy
    VoxelTreeElement* selectedNode = _voxels.getVoxelAt(_mouseVoxel.x, _mouseVoxel.y, _mouseVoxel.z, _mouseVoxel.s);
    if (selectedNode) {
        _voxels.copySubTreeIntoNewTree(selectedNode, &_sharedVoxelSystem, true);
    }
}

void Application::pasteVoxelsToOctalCode(const unsigned char* octalCodeDestination) {
    // Recurse the clipboard tree, where everything is root relative, and send all the colored voxels to
    // the server as an set voxel message, this will also rebase the voxels to the new location
    SendVoxelsOperationArgs args;
    args.newBaseOctCode = octalCodeDestination;
    _sharedVoxelSystem.getTree()->recurseTreeWithOperation(sendVoxelsOperation, &args);

    if (_sharedVoxelSystem.getTree() != &_clipboard) {
        _sharedVoxelSystem.killLocalVoxels();
        _sharedVoxelSystem.changeTree(&_clipboard);
    }

    _voxelEditSender.releaseQueuedMessages();
}

void Application::pasteVoxels() {
    unsigned char* calculatedOctCode = NULL;
    VoxelTreeElement* selectedNode = _voxels.getVoxelAt(_mouseVoxel.x, _mouseVoxel.y, _mouseVoxel.z, _mouseVoxel.s);

    // we only need the selected voxel to get the newBaseOctCode, which we can actually calculate from the
    // voxel size/position details. If we don't have an actual selectedNode then use the mouseVoxel to create a
    // target octalCode for where the user is pointing.
    const unsigned char* octalCodeDestination;
    if (selectedNode) {
        octalCodeDestination = selectedNode->getOctalCode();
    } else {
        octalCodeDestination = calculatedOctCode = pointToVoxel(_mouseVoxel.x, _mouseVoxel.y, _mouseVoxel.z, _mouseVoxel.s);
    }

    pasteVoxelsToOctalCode(octalCodeDestination);

    if (calculatedOctCode) {
        delete[] calculatedOctCode;
    }
}

void Application::findAxisAlignment() {
    glm::vec3 direction = _myAvatar.getMouseRayDirection();
    if (fabs(direction.z) > fabs(direction.x)) {
        _lookingAlongX = false;
        if (direction.z < 0) {
            _lookingAwayFromOrigin = false;
        } else {
            _lookingAwayFromOrigin = true;
        }
    } else {
        _lookingAlongX = true;
        if (direction.x < 0) {
            _lookingAwayFromOrigin = false;
        } else {
            _lookingAwayFromOrigin = true;
        }
    }
}

void Application::nudgeVoxels() {
    VoxelTreeElement* selectedNode = _voxels.getVoxelAt(_mouseVoxel.x, _mouseVoxel.y, _mouseVoxel.z, _mouseVoxel.s);
    if (!Menu::getInstance()->isOptionChecked(MenuOption::VoxelSelectMode) && selectedNode) {
        Menu::getInstance()->triggerOption(MenuOption::VoxelSelectMode);
    }

    if (!_nudgeStarted && selectedNode) {
        _nudgeVoxel = _mouseVoxel;
        _nudgeStarted = true;
        _nudgeGuidePosition = glm::vec3(_nudgeVoxel.x, _nudgeVoxel.y, _nudgeVoxel.z);
        findAxisAlignment();
    } else {
        // calculate nudgeVec
        glm::vec3 nudgeVec(_nudgeGuidePosition.x - _nudgeVoxel.x, _nudgeGuidePosition.y - _nudgeVoxel.y, _nudgeGuidePosition.z - _nudgeVoxel.z);

        VoxelTreeElement* nodeToNudge = _voxels.getVoxelAt(_nudgeVoxel.x, _nudgeVoxel.y, _nudgeVoxel.z, _nudgeVoxel.s);

        if (nodeToNudge) {
            _voxels.getTree()->nudgeSubTree(nodeToNudge, nudgeVec, _voxelEditSender);
            _nudgeStarted = false;
        }
    }
}

void Application::deleteVoxels() {
    deleteVoxelUnderCursor();
}

void Application::initDisplay() {
    glEnable(GL_BLEND);
    glBlendFuncSeparate(GL_SRC_ALPHA, GL_ONE_MINUS_SRC_ALPHA, GL_CONSTANT_ALPHA, GL_ONE);
    glShadeModel(GL_SMOOTH);
    glEnable(GL_LIGHTING);
    glEnable(GL_LIGHT0);
    glEnable(GL_DEPTH_TEST);
}

void Application::init() {
    _sharedVoxelSystemViewFrustum.setPosition(glm::vec3(TREE_SCALE / 2.0f,
                                                        TREE_SCALE / 2.0f,
                                                        3.0f * TREE_SCALE / 2.0f));
    _sharedVoxelSystemViewFrustum.setNearClip(TREE_SCALE / 2.0f);
    _sharedVoxelSystemViewFrustum.setFarClip(3.0f * TREE_SCALE / 2.0f);
    _sharedVoxelSystemViewFrustum.setFieldOfView(90);
    _sharedVoxelSystemViewFrustum.setOrientation(glm::quat());
    _sharedVoxelSystemViewFrustum.calculate();
    _sharedVoxelSystem.setViewFrustum(&_sharedVoxelSystemViewFrustum);

    VoxelTreeElement::removeUpdateHook(&_sharedVoxelSystem);

    _sharedVoxelSystem.init();
    VoxelTree* tmpTree = _sharedVoxelSystem.getTree();
    _sharedVoxelSystem.changeTree(&_clipboard);
    delete tmpTree;

    _voxelImporter.init();

    _environment.init();

    _glowEffect.init();
    _ambientOcclusionEffect.init();
    _voxelShader.init();
    _pointShader.init();

    _headMouseX = _mouseX = _glWidget->width() / 2;
    _headMouseY = _mouseY = _glWidget->height() / 2;
    QCursor::setPos(_headMouseX, _headMouseY);

    _myAvatar.init();
    _myAvatar.setPosition(START_LOCATION);
    _myCamera.setMode(CAMERA_MODE_FIRST_PERSON);
    _myCamera.setModeShiftRate(1.0f);
    _myAvatar.setDisplayingLookatVectors(false);

    _mirrorCamera.setMode(CAMERA_MODE_MIRROR);
    _mirrorCamera.setAspectRatio((float)MIRROR_VIEW_WIDTH / (float)MIRROR_VIEW_HEIGHT);
    _mirrorCamera.setFieldOfView(30);

    OculusManager::connect();
    if (OculusManager::isConnected()) {
        QMetaObject::invokeMethod(Menu::getInstance()->getActionForOption(MenuOption::Fullscreen),
                                  "trigger",
                                  Qt::QueuedConnection);
    }

    TV3DManager::connect();
    if (TV3DManager::isConnected()) {
        QMetaObject::invokeMethod(Menu::getInstance()->getActionForOption(MenuOption::Fullscreen),
                                  "trigger",
                                  Qt::QueuedConnection);
    }

    LeapManager::initialize();

    gettimeofday(&_timerStart, NULL);
    gettimeofday(&_lastTimeUpdated, NULL);

    Menu::getInstance()->loadSettings();
    if (Menu::getInstance()->getAudioJitterBufferSamples() != 0) {
        _audio.setJitterBufferSamples(Menu::getInstance()->getAudioJitterBufferSamples());
    }
    qDebug("Loaded settings.\n");

    if (!_profile.getUsername().isEmpty()) {
        // we have a username for this avatar, ask the data-server for the mesh URL for this avatar
        DataServerClient::getClientValueForKey(DataServerKey::FaceMeshURL);
        DataServerClient::getClientValueForKey(DataServerKey::SkeletonURL);
    }

    // Set up VoxelSystem after loading preferences so we can get the desired max voxel count
    _voxels.setMaxVoxels(Menu::getInstance()->getMaxVoxels());
    _voxels.setUseVoxelShader(Menu::getInstance()->isOptionChecked(MenuOption::UseVoxelShader));
    _voxels.setVoxelsAsPoints(Menu::getInstance()->isOptionChecked(MenuOption::VoxelsAsPoints));
    _voxels.setDisableFastVoxelPipeline(false);
    _voxels.init();

    _particles.init();
    _particles.setViewFrustum(getViewFrustum());

    _metavoxels.init();

    _particleCollisionSystem.init(&_particleEditSender, _particles.getTree(), _voxels.getTree(), &_audio, &_myAvatar);

    _palette.init(_glWidget->width(), _glWidget->height());
    _palette.addAction(Menu::getInstance()->getActionForOption(MenuOption::VoxelAddMode), 0, 0);
    _palette.addAction(Menu::getInstance()->getActionForOption(MenuOption::VoxelDeleteMode), 0, 1);
    _palette.addTool(&_swatch);
    _palette.addAction(Menu::getInstance()->getActionForOption(MenuOption::VoxelColorMode), 0, 2);
    _palette.addAction(Menu::getInstance()->getActionForOption(MenuOption::VoxelGetColorMode), 0, 3);
    _palette.addAction(Menu::getInstance()->getActionForOption(MenuOption::VoxelSelectMode), 0, 4);

    _pieMenu.init("./resources/images/hifi-interface-tools-v2-pie.svg",
                  _glWidget->width(),
                  _glWidget->height());

    _followMode = new QAction(this);
    connect(_followMode, SIGNAL(triggered()), this, SLOT(toggleFollowMode()));
    _pieMenu.addAction(_followMode);

    _audio.init(_glWidget);

    _rearMirrorTools = new RearMirrorTools(_glWidget, _mirrorViewRect, _settings);
    connect(_rearMirrorTools, SIGNAL(closeView()), SLOT(closeMirrorView()));
    connect(_rearMirrorTools, SIGNAL(restoreView()), SLOT(restoreMirrorView()));
    connect(_rearMirrorTools, SIGNAL(shrinkView()), SLOT(shrinkMirrorView()));
    connect(_rearMirrorTools, SIGNAL(resetView()), SLOT(resetSensors()));
}

void Application::closeMirrorView() {
    if (Menu::getInstance()->isOptionChecked(MenuOption::Mirror)) {
        Menu::getInstance()->triggerOption(MenuOption::Mirror);;
    }
}

void Application::restoreMirrorView() {
    if (Menu::getInstance()->isOptionChecked(MenuOption::Mirror)) {
        Menu::getInstance()->triggerOption(MenuOption::Mirror);;
    }

    if (!Menu::getInstance()->isOptionChecked(MenuOption::FullscreenMirror)) {
        Menu::getInstance()->triggerOption(MenuOption::FullscreenMirror);
    }
}

void Application::shrinkMirrorView() {
    if (!Menu::getInstance()->isOptionChecked(MenuOption::Mirror)) {
        Menu::getInstance()->triggerOption(MenuOption::Mirror);;
    }

    if (Menu::getInstance()->isOptionChecked(MenuOption::FullscreenMirror)) {
        Menu::getInstance()->triggerOption(MenuOption::FullscreenMirror);
    }
}

const float MAX_AVATAR_EDIT_VELOCITY = 1.0f;
const float MAX_VOXEL_EDIT_DISTANCE = 50.0f;
const float HEAD_SPHERE_RADIUS = 0.07;

static QUuid DEFAULT_NODE_ID_REF;

void Application::updateLookatTargetAvatar(const glm::vec3& mouseRayOrigin, const glm::vec3& mouseRayDirection,
    glm::vec3& eyePosition) {
    bool showWarnings = Menu::getInstance()->isOptionChecked(MenuOption::PipelineWarnings);
    PerformanceWarning warn(showWarnings, "Application::updateLookatTargetAvatar()");

    if (!_mousePressed) {
        _lookatTargetAvatar = findLookatTargetAvatar(mouseRayOrigin, mouseRayDirection, eyePosition, DEFAULT_NODE_ID_REF);
    }
}

Avatar* Application::findLookatTargetAvatar(const glm::vec3& mouseRayOrigin, const glm::vec3& mouseRayDirection,
    glm::vec3& eyePosition, QUuid& nodeUUID = DEFAULT_NODE_ID_REF) {

    NodeList* nodeList = NodeList::getInstance();
    for (NodeList::iterator node = nodeList->begin(); node != nodeList->end(); node++) {
        if (node->getLinkedData() != NULL && node->getType() == NODE_TYPE_AGENT) {
            Avatar* avatar = (Avatar*)node->getLinkedData();
            float distance;
            if (avatar->findRayIntersection(mouseRayOrigin, mouseRayDirection, distance)) {
                // rescale to compensate for head embiggening
                eyePosition = (avatar->getHead().calculateAverageEyePosition() - avatar->getHead().getScalePivot()) *
                    (avatar->getScale() / avatar->getHead().getScale()) + avatar->getHead().getScalePivot();

                _lookatIndicatorScale = avatar->getHead().getScale();
                _lookatOtherPosition = avatar->getHead().getPosition();
                nodeUUID = avatar->getOwningNode()->getUUID();
                return avatar;
            }
        }
    }
    return NULL;
}

bool Application::isLookingAtMyAvatar(Avatar* avatar) {
    glm::vec3 theirLookat = avatar->getHead().getLookAtPosition();
    glm::vec3 myHeadPosition = _myAvatar.getHead().getPosition();

    if (pointInSphere(theirLookat, myHeadPosition, HEAD_SPHERE_RADIUS * _myAvatar.getScale())) {
        return true;
    }
    return false;
}

void Application::renderLookatIndicator(glm::vec3 pointOfInterest) {

    const float DISTANCE_FROM_HEAD_SPHERE = 0.1f * _lookatIndicatorScale;
    const float INDICATOR_RADIUS = 0.1f * _lookatIndicatorScale;
    const float YELLOW[] = { 1.0f, 1.0f, 0.0f };
    const int NUM_SEGMENTS = 30;
    glm::vec3 haloOrigin(pointOfInterest.x, pointOfInterest.y + DISTANCE_FROM_HEAD_SPHERE, pointOfInterest.z);
    glColor3f(YELLOW[0], YELLOW[1], YELLOW[2]);
    renderCircle(haloOrigin, INDICATOR_RADIUS, IDENTITY_UP, NUM_SEGMENTS);
}

void maybeBeginFollowIndicator(bool& began) {
    if (!began) {
        Application::getInstance()->getGlowEffect()->begin();
        glLineWidth(5);
        glBegin(GL_LINES);
        began = true;
    }
}

void Application::renderFollowIndicator() {
    NodeList* nodeList = NodeList::getInstance();

    // initialize lazily so that we don't enable the glow effect unnecessarily
    bool began = false;

    for (NodeList::iterator node = nodeList->begin(); node != nodeList->end(); ++node) {
        if (node->getLinkedData() != NULL && node->getType() == NODE_TYPE_AGENT) {
            Avatar* avatar = (Avatar *) node->getLinkedData();
            Avatar* leader = NULL;

            if (!avatar->getLeaderUUID().isNull()) {
                if (avatar->getLeaderUUID() == NodeList::getInstance()->getOwnerUUID()) {
                    leader = &_myAvatar;
                } else {
                    for (NodeList::iterator it = nodeList->begin(); it != nodeList->end(); ++it) {
                        if(it->getUUID() == avatar->getLeaderUUID()
                                && it->getType() == NODE_TYPE_AGENT) {
                            leader = (Avatar*) it->getLinkedData();
                        }
                    }
                }

                if (leader != NULL) {
                    maybeBeginFollowIndicator(began);
                    glColor3f(1.f, 0.f, 0.f);
                    glVertex3f((avatar->getHead().getPosition().x + avatar->getPosition().x) / 2.f,
                               (avatar->getHead().getPosition().y + avatar->getPosition().y) / 2.f,
                               (avatar->getHead().getPosition().z + avatar->getPosition().z) / 2.f);
                    glColor3f(0.f, 1.f, 0.f);
                    glVertex3f((leader->getHead().getPosition().x + leader->getPosition().x) / 2.f,
                               (leader->getHead().getPosition().y + leader->getPosition().y) / 2.f,
                               (leader->getHead().getPosition().z + leader->getPosition().z) / 2.f);
                }
            }
        }
    }

    if (_myAvatar.getLeadingAvatar() != NULL) {
        maybeBeginFollowIndicator(began);
        glColor3f(1.f, 0.f, 0.f);
        glVertex3f((_myAvatar.getHead().getPosition().x + _myAvatar.getPosition().x) / 2.f,
                   (_myAvatar.getHead().getPosition().y + _myAvatar.getPosition().y) / 2.f,
                   (_myAvatar.getHead().getPosition().z + _myAvatar.getPosition().z) / 2.f);
        glColor3f(0.f, 1.f, 0.f);
        glVertex3f((_myAvatar.getLeadingAvatar()->getHead().getPosition().x + _myAvatar.getLeadingAvatar()->getPosition().x) / 2.f,
                   (_myAvatar.getLeadingAvatar()->getHead().getPosition().y + _myAvatar.getLeadingAvatar()->getPosition().y) / 2.f,
                   (_myAvatar.getLeadingAvatar()->getHead().getPosition().z + _myAvatar.getLeadingAvatar()->getPosition().z) / 2.f);
    }

    if (began) {
        glEnd();
        _glowEffect.end();
    }
}

void Application::renderHighlightVoxel(VoxelDetail voxel) {
    glDisable(GL_LIGHTING);
    glPushMatrix();
    glScalef(TREE_SCALE, TREE_SCALE, TREE_SCALE);
    const float EDGE_EXPAND = 1.02f;
    glColor3ub(voxel.red + 128, voxel.green + 128, voxel.blue + 128);
    glTranslatef(voxel.x + voxel.s * 0.5f,
                 voxel.y + voxel.s * 0.5f,
                 voxel.z + voxel.s * 0.5f);
    glLineWidth(2.0f);
    glutWireCube(voxel.s * EDGE_EXPAND);
    glPopMatrix();
}

void Application::updateAvatars(float deltaTime, glm::vec3 mouseRayOrigin, glm::vec3 mouseRayDirection) {
    bool showWarnings = Menu::getInstance()->isOptionChecked(MenuOption::PipelineWarnings);
    PerformanceWarning warn(showWarnings, "Application::updateAvatars()");
    NodeList* nodeList = NodeList::getInstance();

    for(NodeList::iterator node = nodeList->begin(); node != nodeList->end(); node++) {
        node->lock();
        if (node->getLinkedData()) {
            Avatar *avatar = (Avatar *)node->getLinkedData();
            if (!avatar->isInitialized()) {
                avatar->init();
            }
            avatar->simulate(deltaTime, NULL);
            avatar->setMouseRay(mouseRayOrigin, mouseRayDirection);
        }
        node->unlock();
    }

    // simulate avatar fades
    for (vector<Avatar*>::iterator fade = _avatarFades.begin(); fade != _avatarFades.end(); fade++) {
        Avatar* avatar = *fade;
        const float SHRINK_RATE = 0.9f;
        avatar->setNewScale(avatar->getNewScale() * SHRINK_RATE);
        const float MINIMUM_SCALE = 0.001f;
        if (avatar->getNewScale() < MINIMUM_SCALE) {
            delete avatar;
            _avatarFades.erase(fade--);

        } else {
            avatar->simulate(deltaTime, NULL);
        }
    }
}

void Application::updateMouseRay(float deltaTime, glm::vec3& mouseRayOrigin, glm::vec3& mouseRayDirection) {

    bool showWarnings = Menu::getInstance()->isOptionChecked(MenuOption::PipelineWarnings);
    PerformanceWarning warn(showWarnings, "Application::updateMouseRay()");

    _viewFrustum.computePickRay(_mouseX / (float)_glWidget->width(), _mouseY / (float)_glWidget->height(),
                                mouseRayOrigin, mouseRayDirection);

    // adjust for mirroring
    if (_myCamera.getMode() == CAMERA_MODE_MIRROR) {
        glm::vec3 mouseRayOffset = mouseRayOrigin - _viewFrustum.getPosition();
        mouseRayOrigin -= 2.0f * (_viewFrustum.getDirection() * glm::dot(_viewFrustum.getDirection(), mouseRayOffset) +
            _viewFrustum.getRight() * glm::dot(_viewFrustum.getRight(), mouseRayOffset));
        mouseRayDirection -= 2.0f * (_viewFrustum.getDirection() * glm::dot(_viewFrustum.getDirection(), mouseRayDirection) +
            _viewFrustum.getRight() * glm::dot(_viewFrustum.getRight(), mouseRayDirection));
    }

    // tell my avatar if the mouse is being pressed...
    _myAvatar.setMousePressed(_mousePressed);

    // tell my avatar the posiion and direction of the ray projected ino the world based on the mouse position
    _myAvatar.setMouseRay(mouseRayOrigin, mouseRayDirection);
}

void Application::updateFaceshift() {

    bool showWarnings = Menu::getInstance()->isOptionChecked(MenuOption::PipelineWarnings);
    PerformanceWarning warn(showWarnings, "Application::updateFaceshift()");

    //  Update faceshift
    _faceshift.update();

    //  Copy angular velocity if measured by faceshift, to the head
    if (_faceshift.isActive()) {
        _myAvatar.getHead().setAngularVelocity(_faceshift.getHeadAngularVelocity());
    }
}

void Application::updateMyAvatarLookAtPosition(glm::vec3& lookAtSpot, glm::vec3& lookAtRayOrigin,
        glm::vec3& lookAtRayDirection) {

    bool showWarnings = Menu::getInstance()->isOptionChecked(MenuOption::PipelineWarnings);
    PerformanceWarning warn(showWarnings, "Application::updateMyAvatarLookAtPosition()");

    if (_myCamera.getMode() == CAMERA_MODE_MIRROR) {
        lookAtSpot = _myCamera.getPosition();

    } else if (!_lookatTargetAvatar) {
        if (_isHoverVoxel) {
            //  Look at the hovered voxel
            lookAtSpot = getMouseVoxelWorldCoordinates(_hoverVoxel);

        } else {
            //  Just look in direction of the mouse ray
            const float FAR_AWAY_STARE = TREE_SCALE;
            lookAtSpot = lookAtRayOrigin + lookAtRayDirection * FAR_AWAY_STARE;
        }
    }
    if (_faceshift.isActive()) {
        // deflect using Faceshift gaze data
        glm::vec3 origin = _myAvatar.getHead().calculateAverageEyePosition();
        float pitchSign = (_myCamera.getMode() == CAMERA_MODE_MIRROR) ? -1.0f : 1.0f;
        float deflection = Menu::getInstance()->getFaceshiftEyeDeflection();
        lookAtSpot = origin + _myCamera.getRotation() * glm::quat(glm::radians(glm::vec3(
            _faceshift.getEstimatedEyePitch() * pitchSign * deflection, _faceshift.getEstimatedEyeYaw() * deflection, 0.0f))) *
                glm::inverse(_myCamera.getRotation()) * (lookAtSpot - origin);
    }
    _myAvatar.getHead().setLookAtPosition(lookAtSpot);
}

void Application::updateHoverVoxels(float deltaTime, glm::vec3& mouseRayOrigin, glm::vec3& mouseRayDirection,
                                    float& distance, BoxFace& face) {

    bool showWarnings = Menu::getInstance()->isOptionChecked(MenuOption::PipelineWarnings);
    PerformanceWarning warn(showWarnings, "Application::updateHoverVoxels()");

    //  If we have clicked on a voxel, update it's color
    if (_isHoverVoxelSounding) {
        VoxelTreeElement* hoveredNode = _voxels.getVoxelAt(_hoverVoxel.x, _hoverVoxel.y, _hoverVoxel.z, _hoverVoxel.s);
        if (hoveredNode) {
            float bright = _audio.getCollisionSoundMagnitude();
            nodeColor clickColor = { 255 * bright + _hoverVoxelOriginalColor[0] * (1.f - bright),
                                    _hoverVoxelOriginalColor[1] * (1.f - bright),
                                    _hoverVoxelOriginalColor[2] * (1.f - bright), 1 };
            hoveredNode->setColor(clickColor);
            if (bright < 0.01f) {
                hoveredNode->setColor(_hoverVoxelOriginalColor);
                _isHoverVoxelSounding = false;
            }
        } else {
            //  Voxel is not found, clear all
            _isHoverVoxelSounding = false;
            _isHoverVoxel = false;
        }
    } else {
        //  Check for a new hover voxel
        glm::vec4 oldVoxel(_hoverVoxel.x, _hoverVoxel.y, _hoverVoxel.z, _hoverVoxel.s);
        // only do this work if MAKE_SOUND_ON_VOXEL_HOVER or MAKE_SOUND_ON_VOXEL_CLICK is enabled,
        // and make sure the tree is not already busy... because otherwise you'll have to wait.
        if (!(_voxels.treeIsBusy() || _mousePressed)) {
            {
                PerformanceWarning warn(showWarnings, "Application::updateHoverVoxels() _voxels.findRayIntersection()");
                _isHoverVoxel = _voxels.findRayIntersection(mouseRayOrigin, mouseRayDirection, _hoverVoxel, distance, face);
            }
            if (MAKE_SOUND_ON_VOXEL_HOVER && _isHoverVoxel &&
                    glm::vec4(_hoverVoxel.x, _hoverVoxel.y, _hoverVoxel.z, _hoverVoxel.s) != oldVoxel) {

                _hoverVoxelOriginalColor[0] = _hoverVoxel.red;
                _hoverVoxelOriginalColor[1] = _hoverVoxel.green;
                _hoverVoxelOriginalColor[2] = _hoverVoxel.blue;
                _hoverVoxelOriginalColor[3] = 1;
                _audio.startCollisionSound(1.0, HOVER_VOXEL_FREQUENCY * _hoverVoxel.s * TREE_SCALE, 0.0, HOVER_VOXEL_DECAY, false);
                _isHoverVoxelSounding = true;
            }
        }
    }
}

void Application::updateMouseVoxels(float deltaTime, glm::vec3& mouseRayOrigin, glm::vec3& mouseRayDirection,
                                    float& distance, BoxFace& face) {

    bool showWarnings = Menu::getInstance()->isOptionChecked(MenuOption::PipelineWarnings);
    PerformanceWarning warn(showWarnings, "Application::updateMouseVoxels()");

    _mouseVoxel.s = 0.0f;
    bool wasInitialized = _mouseVoxelScaleInitialized;
    _mouseVoxelScaleInitialized = false;
    if (Menu::getInstance()->isVoxelModeActionChecked() &&
        (fabs(_myAvatar.getVelocity().x) +
         fabs(_myAvatar.getVelocity().y) +
         fabs(_myAvatar.getVelocity().z)) / 3 < MAX_AVATAR_EDIT_VELOCITY) {

        if (_voxels.findRayIntersection(mouseRayOrigin, mouseRayDirection, _mouseVoxel, distance, face)) {
            if (distance < MAX_VOXEL_EDIT_DISTANCE) {
                // set the voxel scale to that of the first moused-over voxel
                if (!wasInitialized) {
                    _mouseVoxelScale = _mouseVoxel.s;
                }
                _mouseVoxelScaleInitialized = true;

                // find the nearest voxel with the desired scale
                if (_mouseVoxelScale > _mouseVoxel.s) {
                    // choose the larger voxel that encompasses the one selected
                    _mouseVoxel.x = _mouseVoxelScale * floorf(_mouseVoxel.x / _mouseVoxelScale);
                    _mouseVoxel.y = _mouseVoxelScale * floorf(_mouseVoxel.y / _mouseVoxelScale);
                    _mouseVoxel.z = _mouseVoxelScale * floorf(_mouseVoxel.z / _mouseVoxelScale);
                    _mouseVoxel.s = _mouseVoxelScale;

                } else {
                    glm::vec3 faceVector = getFaceVector(face);
                    if (_mouseVoxelScale < _mouseVoxel.s) {
                        // find the closest contained voxel
                        glm::vec3 pt = (mouseRayOrigin + mouseRayDirection * distance) / (float)TREE_SCALE -
                        faceVector * (_mouseVoxelScale * 0.5f);
                        _mouseVoxel.x = _mouseVoxelScale * floorf(pt.x / _mouseVoxelScale);
                        _mouseVoxel.y = _mouseVoxelScale * floorf(pt.y / _mouseVoxelScale);
                        _mouseVoxel.z = _mouseVoxelScale * floorf(pt.z / _mouseVoxelScale);
                        _mouseVoxel.s = _mouseVoxelScale;
                    }
                    if (Menu::getInstance()->isOptionChecked(MenuOption::VoxelAddMode)) {
                        // use the face to determine the side on which to create a neighbor
                        _mouseVoxel.x += faceVector.x * _mouseVoxel.s;
                        _mouseVoxel.y += faceVector.y * _mouseVoxel.s;
                        _mouseVoxel.z += faceVector.z * _mouseVoxel.s;
                    }
                }
            } else {
                _mouseVoxel.s = 0.0f;
            }
        } else if (Menu::getInstance()->isOptionChecked(MenuOption::VoxelAddMode)
                   || Menu::getInstance()->isOptionChecked(MenuOption::VoxelSelectMode)) {
            // place the voxel a fixed distance away
            float worldMouseVoxelScale = _mouseVoxelScale * TREE_SCALE;
            glm::vec3 pt = mouseRayOrigin + mouseRayDirection * (2.0f + worldMouseVoxelScale * 0.5f);
            _mouseVoxel.x = _mouseVoxelScale * floorf(pt.x / worldMouseVoxelScale);
            _mouseVoxel.y = _mouseVoxelScale * floorf(pt.y / worldMouseVoxelScale);
            _mouseVoxel.z = _mouseVoxelScale * floorf(pt.z / worldMouseVoxelScale);
            _mouseVoxel.s = _mouseVoxelScale;
        }

        if (Menu::getInstance()->isOptionChecked(MenuOption::VoxelDeleteMode)) {
            // red indicates deletion
            _mouseVoxel.red = 255;
            _mouseVoxel.green = _mouseVoxel.blue = 0;
        } else if (Menu::getInstance()->isOptionChecked(MenuOption::VoxelSelectMode)) {
            if (_nudgeStarted) {
                _mouseVoxel.red = _mouseVoxel.green = _mouseVoxel.blue = 255;
            } else {
                // yellow indicates selection
                _mouseVoxel.red = _mouseVoxel.green = 255;
                _mouseVoxel.blue = 0;
            }
        } else { // _addVoxelMode->isChecked() || _colorVoxelMode->isChecked()
            QColor paintColor = Menu::getInstance()->getActionForOption(MenuOption::VoxelPaintColor)->data().value<QColor>();
            _mouseVoxel.red = paintColor.red();
            _mouseVoxel.green = paintColor.green();
            _mouseVoxel.blue = paintColor.blue();
        }

        // if we just edited, use the currently selected voxel as the "last" for drag detection
        if (_justEditedVoxel) {
            _lastMouseVoxelPos = glm::vec3(_mouseVoxel.x, _mouseVoxel.y, _mouseVoxel.z);
            _justEditedVoxel = false;
        }
    }
}

void Application::updateHandAndTouch(float deltaTime) {
    bool showWarnings = Menu::getInstance()->isOptionChecked(MenuOption::PipelineWarnings);
    PerformanceWarning warn(showWarnings, "Application::updateHandAndTouch()");

    //  Update from Touch
    if (_isTouchPressed) {
        float TOUCH_YAW_SCALE = -0.25f;
        float TOUCH_PITCH_SCALE = -12.5f;
        float FIXED_TOUCH_TIMESTEP = 0.016f;
        _yawFromTouch += ((_touchAvgX - _lastTouchAvgX) * TOUCH_YAW_SCALE * FIXED_TOUCH_TIMESTEP);
        _pitchFromTouch += ((_touchAvgY - _lastTouchAvgY) * TOUCH_PITCH_SCALE * FIXED_TOUCH_TIMESTEP);
        _lastTouchAvgX = _touchAvgX;
        _lastTouchAvgY = _touchAvgY;
    }
}

void Application::updateLeap(float deltaTime) {
    bool showWarnings = Menu::getInstance()->isOptionChecked(MenuOption::PipelineWarnings);
    PerformanceWarning warn(showWarnings, "Application::updateLeap()");

    LeapManager::enableFakeFingers(Menu::getInstance()->isOptionChecked(MenuOption::SimulateLeapHand));
    LeapManager::nextFrame();
}

void Application::updateSixense(float deltaTime) {
    bool showWarnings = Menu::getInstance()->isOptionChecked(MenuOption::PipelineWarnings);
    PerformanceWarning warn(showWarnings, "Application::updateSixense()");

    _sixenseManager.update(deltaTime);
}

void Application::updateSerialDevices(float deltaTime) {
    bool showWarnings = Menu::getInstance()->isOptionChecked(MenuOption::PipelineWarnings);
    PerformanceWarning warn(showWarnings, "Application::updateSerialDevices()");

    if (_serialHeadSensor.isActive()) {
        _serialHeadSensor.readData(deltaTime);
    }
}

void Application::updateThreads(float deltaTime) {
    bool showWarnings = Menu::getInstance()->isOptionChecked(MenuOption::PipelineWarnings);
    PerformanceWarning warn(showWarnings, "Application::updateThreads()");

    // read incoming packets from network
    if (!_enableNetworkThread) {
        networkReceive(0);
    }

    // parse voxel packets
    if (!_enableProcessVoxelsThread) {
        _voxelProcessor.threadRoutine();
        _voxelHideShowThread.threadRoutine();
        _voxelEditSender.threadRoutine();
        _particleEditSender.threadRoutine();
    }
}

void Application::updateMyAvatarSimulation(float deltaTime) {
    bool showWarnings = Menu::getInstance()->isOptionChecked(MenuOption::PipelineWarnings);
    PerformanceWarning warn(showWarnings, "Application::updateMyAvatarSimulation()");

    if (Menu::getInstance()->isOptionChecked(MenuOption::Gravity)) {
        _myAvatar.setGravity(_environment.getGravity(_myAvatar.getPosition()));
    }
    else {
        _myAvatar.setGravity(glm::vec3(0.0f, 0.0f, 0.0f));
    }

    if (Menu::getInstance()->isOptionChecked(MenuOption::TransmitterDrive) && _myTransmitter.isConnected()) {
        _myAvatar.simulate(deltaTime, &_myTransmitter);
    } else {
        _myAvatar.simulate(deltaTime, NULL);
    }
}

void Application::updateParticles(float deltaTime) {
    bool showWarnings = Menu::getInstance()->isOptionChecked(MenuOption::PipelineWarnings);
    PerformanceWarning warn(showWarnings, "Application::updateParticles()");

    if (Menu::getInstance()->isOptionChecked(MenuOption::ParticleCloud)) {
        _cloud.simulate(deltaTime);
    }
}

void Application::updateMetavoxels(float deltaTime) {
    bool showWarnings = Menu::getInstance()->isOptionChecked(MenuOption::PipelineWarnings);
    PerformanceWarning warn(showWarnings, "Application::updateMetavoxels()");

    if (Menu::getInstance()->isOptionChecked(MenuOption::Metavoxels)) {
        _metavoxels.simulate(deltaTime);
    }
}

void Application::updateTransmitter(float deltaTime) {
    bool showWarnings = Menu::getInstance()->isOptionChecked(MenuOption::PipelineWarnings);
    PerformanceWarning warn(showWarnings, "Application::updateTransmitter()");

    // no transmitter drive implies transmitter pick
    if (!Menu::getInstance()->isOptionChecked(MenuOption::TransmitterDrive) && _myTransmitter.isConnected()) {
        _transmitterPickStart = _myAvatar.getSkeleton().joint[AVATAR_JOINT_CHEST].position;
        glm::vec3 direction = _myAvatar.getOrientation() *
            glm::quat(glm::radians(_myTransmitter.getEstimatedRotation())) * IDENTITY_FRONT;

        // check against voxels, avatars
        const float MAX_PICK_DISTANCE = 100.0f;
        float minDistance = MAX_PICK_DISTANCE;
        VoxelDetail detail;
        float distance;
        BoxFace face;
        if (_voxels.findRayIntersection(_transmitterPickStart, direction, detail, distance, face)) {
            minDistance = min(minDistance, distance);
        }
        _transmitterPickEnd = _transmitterPickStart + direction * minDistance;

    } else {
        _transmitterPickStart = _transmitterPickEnd = glm::vec3();
    }
}

void Application::updateCamera(float deltaTime) {
    bool showWarnings = Menu::getInstance()->isOptionChecked(MenuOption::PipelineWarnings);
    PerformanceWarning warn(showWarnings, "Application::updateCamera()");

    if (!OculusManager::isConnected() && !TV3DManager::isConnected()) {
        if (Menu::getInstance()->isOptionChecked(MenuOption::FullscreenMirror)) {
            if (_myCamera.getMode() != CAMERA_MODE_MIRROR) {
                _myCamera.setMode(CAMERA_MODE_MIRROR);
                _myCamera.setModeShiftRate(100.0f);
            }
        } else if (Menu::getInstance()->isOptionChecked(MenuOption::FirstPerson)) {
            if (_myCamera.getMode() != CAMERA_MODE_FIRST_PERSON) {
                _myCamera.setMode(CAMERA_MODE_FIRST_PERSON);
                _myCamera.setModeShiftRate(1.0f);
            }
        } else {
            if (_myCamera.getMode() != CAMERA_MODE_THIRD_PERSON) {
                _myCamera.setMode(CAMERA_MODE_THIRD_PERSON);
                _myCamera.setModeShiftRate(1.0f);
            }
        }

        if (Menu::getInstance()->isOptionChecked(MenuOption::OffAxisProjection)) {
            float xSign = _myCamera.getMode() == CAMERA_MODE_MIRROR ? 1.0f : -1.0f;
            if (_faceshift.isActive()) {
                const float EYE_OFFSET_SCALE = 0.025f;
                glm::vec3 position = _faceshift.getHeadTranslation() * EYE_OFFSET_SCALE;
                _myCamera.setEyeOffsetPosition(glm::vec3(position.x * xSign, position.y, -position.z));
                updateProjectionMatrix();

            } else if (_webcam.isActive()) {
                const float EYE_OFFSET_SCALE = 0.5f;
                glm::vec3 position = _webcam.getEstimatedPosition() * EYE_OFFSET_SCALE;
                _myCamera.setEyeOffsetPosition(glm::vec3(position.x * xSign, -position.y, position.z));
                updateProjectionMatrix();
            }
        }
    }
}

void Application::updateDialogs(float deltaTime) {
    bool showWarnings = Menu::getInstance()->isOptionChecked(MenuOption::PipelineWarnings);
    PerformanceWarning warn(showWarnings, "Application::updateDialogs()");

    // Update bandwidth dialog, if any
    BandwidthDialog* bandwidthDialog = Menu::getInstance()->getBandwidthDialog();
    if (bandwidthDialog) {
        bandwidthDialog->update();
    }

    VoxelStatsDialog* voxelStatsDialog = Menu::getInstance()->getVoxelStatsDialog();
    if (voxelStatsDialog) {
        voxelStatsDialog->update();
    }
}

void Application::updateAudio(float deltaTime) {
    bool showWarnings = Menu::getInstance()->isOptionChecked(MenuOption::PipelineWarnings);
    PerformanceWarning warn(showWarnings, "Application::updateAudio()");

    //  Update audio stats for procedural sounds
    _audio.setLastAcceleration(_myAvatar.getThrust());
    _audio.setLastVelocity(_myAvatar.getVelocity());
}

void Application::updateCursor(float deltaTime) {
    bool showWarnings = Menu::getInstance()->isOptionChecked(MenuOption::PipelineWarnings);
    PerformanceWarning warn(showWarnings, "Application::updateCursor()");

    // watch mouse position, if it hasn't moved, hide the cursor
    bool underMouse = _glWidget->underMouse();
    if (!_mouseHidden) {
        uint64_t now = usecTimestampNow();
        int elapsed = now - _lastMouseMove;
        const int HIDE_CURSOR_TIMEOUT = 1 * 1000 * 1000; // 1 second
        if (elapsed > HIDE_CURSOR_TIMEOUT && (underMouse || !_seenMouseMove)) {
            getGLWidget()->setCursor(Qt::BlankCursor);
            _mouseHidden = true;
        }
    } else {
        // if the mouse is hidden, but we're not inside our window, then consider ourselves to be moving
        if (!underMouse && _seenMouseMove) {
            _lastMouseMove = usecTimestampNow();
            getGLWidget()->setCursor(Qt::ArrowCursor);
            _mouseHidden = false;
        }
    }
}

void Application::update(float deltaTime) {
    bool showWarnings = Menu::getInstance()->isOptionChecked(MenuOption::PipelineWarnings);
    PerformanceWarning warn(showWarnings, "Application::update()");

    // check what's under the mouse and update the mouse voxel
    glm::vec3 mouseRayOrigin, mouseRayDirection;
    updateMouseRay(deltaTime, mouseRayOrigin, mouseRayDirection);

    // Set where I am looking based on my mouse ray (so that other people can see)
    glm::vec3 lookAtSpot;

    updateFaceshift();
    updateLookatTargetAvatar(mouseRayOrigin, mouseRayDirection, lookAtSpot);
    updateMyAvatarLookAtPosition(lookAtSpot, mouseRayOrigin, mouseRayDirection);

    //  Find the voxel we are hovering over, and respond if clicked
    float distance;
    BoxFace face;

    updateHoverVoxels(deltaTime, mouseRayOrigin, mouseRayDirection, distance, face); // clicking on voxels and making sounds
    updateMouseVoxels(deltaTime, mouseRayOrigin, mouseRayDirection, distance, face); // UI/UX related to voxels
    updateHandAndTouch(deltaTime); // Update state for touch sensors
    updateLeap(deltaTime); // Leap finger-sensing device
    updateSixense(deltaTime); // Razer Hydra controllers
    updateSerialDevices(deltaTime); // Read serial port interface devices
    updateAvatar(deltaTime); // Sample hardware, update view frustum if needed, and send avatar data to mixer/nodes
    updateThreads(deltaTime); // If running non-threaded, then give the threads some time to process...
    updateAvatars(deltaTime, mouseRayOrigin, mouseRayDirection); //loop through all the other avatars and simulate them...
    updateMyAvatarSimulation(deltaTime); // Simulate myself
    updateParticles(deltaTime); // Simulate particle cloud movements
    updateMetavoxels(deltaTime); // update metavoxels
    updateTransmitter(deltaTime); // transmitter drive or pick
    updateCamera(deltaTime); // handle various camera tweaks like off axis projection
    updateDialogs(deltaTime); // update various stats dialogs if present
    updateAudio(deltaTime); // Update audio stats for procedural sounds
    updateCursor(deltaTime); // Handle cursor updates

    _particles.update(); // update the particles...
    _particleCollisionSystem.update(); // handle collisions for the particles...
}

void Application::updateAvatar(float deltaTime) {
    bool showWarnings = Menu::getInstance()->isOptionChecked(MenuOption::PipelineWarnings);
    PerformanceWarning warn(showWarnings, "Application::updateAvatar()");

    // rotate body yaw for yaw received from multitouch
    _myAvatar.setOrientation(_myAvatar.getOrientation()
                             * glm::quat(glm::vec3(0, _yawFromTouch, 0)));
    _yawFromTouch = 0.f;

    // apply pitch from touch
    _myAvatar.getHead().setMousePitch(_myAvatar.getHead().getMousePitch() +
                                      _myAvatar.getHand().getPitchUpdate() +
                                      _pitchFromTouch);
    _myAvatar.getHand().setPitchUpdate(0.f);
    _pitchFromTouch = 0.0f;

    // Update my avatar's state from gyros and/or webcam
    _myAvatar.updateFromGyrosAndOrWebcam(Menu::getInstance()->isOptionChecked(MenuOption::TurnWithHead));

    // Update head mouse from faceshift if active
    if (_faceshift.isActive()) {
        glm::vec3 headVelocity = _faceshift.getHeadAngularVelocity();

        // sets how quickly head angular rotation moves the head mouse
        const float HEADMOUSE_FACESHIFT_YAW_SCALE = 40.f;
        const float HEADMOUSE_FACESHIFT_PITCH_SCALE = 30.f;
        _headMouseX -= headVelocity.y * HEADMOUSE_FACESHIFT_YAW_SCALE;
        _headMouseY -= headVelocity.x * HEADMOUSE_FACESHIFT_PITCH_SCALE;
    }

    if (_serialHeadSensor.isActive()) {

        //  Grab latest readings from the gyros
        float measuredPitchRate = _serialHeadSensor.getLastPitchRate();
        float measuredYawRate = _serialHeadSensor.getLastYawRate();

        //  Update gyro-based mouse (X,Y on screen)
        const float MIN_MOUSE_RATE = 3.0;
        const float HORIZONTAL_PIXELS_PER_DEGREE = 2880.f / 45.f;
        const float VERTICAL_PIXELS_PER_DEGREE = 1800.f / 30.f;
        if (powf(measuredYawRate * measuredYawRate +
                 measuredPitchRate * measuredPitchRate, 0.5) > MIN_MOUSE_RATE) {
            _headMouseX -= measuredYawRate * HORIZONTAL_PIXELS_PER_DEGREE * deltaTime;
            _headMouseY -= measuredPitchRate * VERTICAL_PIXELS_PER_DEGREE * deltaTime;
        }

        const float MIDPOINT_OF_SCREEN = 0.5;

        // Only use gyro to set lookAt if mouse hasn't selected an avatar
        if (!_lookatTargetAvatar) {

            // Set lookAtPosition if an avatar is at the center of the screen
            glm::vec3 screenCenterRayOrigin, screenCenterRayDirection;
            _viewFrustum.computePickRay(MIDPOINT_OF_SCREEN, MIDPOINT_OF_SCREEN, screenCenterRayOrigin, screenCenterRayDirection);

            glm::vec3 eyePosition;
            updateLookatTargetAvatar(screenCenterRayOrigin, screenCenterRayDirection, eyePosition);
            if (_lookatTargetAvatar) {
                glm::vec3 myLookAtFromMouse(eyePosition);
                _myAvatar.getHead().setLookAtPosition(myLookAtFromMouse);
            }
        }

    }

    //  Constrain head-driven mouse to edges of screen
    _headMouseX = glm::clamp(_headMouseX, 0, _glWidget->width());
    _headMouseY = glm::clamp(_headMouseY, 0, _glWidget->height());

    if (OculusManager::isConnected()) {
        float yaw, pitch, roll;
        OculusManager::getEulerAngles(yaw, pitch, roll);

        _myAvatar.getHead().setYaw(yaw);
        _myAvatar.getHead().setPitch(pitch);
        _myAvatar.getHead().setRoll(roll);
    }

    //  Get audio loudness data from audio input device
    _myAvatar.getHead().setAudioLoudness(_audio.getLastInputLoudness());

    NodeList* nodeList = NodeList::getInstance();

    // send head/hand data to the avatar mixer and voxel server
    unsigned char broadcastString[MAX_PACKET_SIZE];
    unsigned char* endOfBroadcastStringWrite = broadcastString;

    endOfBroadcastStringWrite += populateTypeAndVersion(endOfBroadcastStringWrite, PACKET_TYPE_HEAD_DATA);

    QByteArray ownerUUID = nodeList->getOwnerUUID().toRfc4122();
    memcpy(endOfBroadcastStringWrite, ownerUUID.constData(), ownerUUID.size());
    endOfBroadcastStringWrite += ownerUUID.size();

    endOfBroadcastStringWrite += _myAvatar.getBroadcastData(endOfBroadcastStringWrite);

    const char nodeTypesOfInterest[] = { NODE_TYPE_AVATAR_MIXER };
    controlledBroadcastToNodes(broadcastString, endOfBroadcastStringWrite - broadcastString,
                               nodeTypesOfInterest, sizeof(nodeTypesOfInterest));

    const float AVATAR_URLS_SEND_INTERVAL = 1.0f;
    if (shouldDo(AVATAR_URLS_SEND_INTERVAL, deltaTime)) {
        QUrl empty;
        Avatar::sendAvatarURLsMessage(empty);
    }
    // Update _viewFrustum with latest camera and view frustum data...
    // NOTE: we get this from the view frustum, to make it simpler, since the
    // loadViewFrumstum() method will get the correct details from the camera
    // We could optimize this to not actually load the viewFrustum, since we don't
    // actually need to calculate the view frustum planes to send these details
    // to the server.
    loadViewFrustum(_myCamera, _viewFrustum);

    // Update my voxel servers with my current voxel query...
    queryOctree(NODE_TYPE_VOXEL_SERVER, PACKET_TYPE_VOXEL_QUERY, _voxelServerJurisdictions);
    queryOctree(NODE_TYPE_PARTICLE_SERVER, PACKET_TYPE_PARTICLE_QUERY, _particleServerJurisdictions);
}

void Application::queryOctree(NODE_TYPE serverType, PACKET_TYPE packetType, NodeToJurisdictionMap& jurisdictions) {

    // if voxels are disabled, then don't send this at all...
    if (!Menu::getInstance()->isOptionChecked(MenuOption::Voxels)) {
        return;
    }

    bool wantExtraDebugging = getLogger()->extraDebugging();

    // These will be the same for all servers, so we can set them up once and then reuse for each server we send to.
    _voxelQuery.setWantLowResMoving(!Menu::getInstance()->isOptionChecked(MenuOption::DisableLowRes));
    _voxelQuery.setWantColor(!Menu::getInstance()->isOptionChecked(MenuOption::DisableColorVoxels));
    _voxelQuery.setWantDelta(!Menu::getInstance()->isOptionChecked(MenuOption::DisableDeltaSending));
    _voxelQuery.setWantOcclusionCulling(Menu::getInstance()->isOptionChecked(MenuOption::EnableOcclusionCulling));
    _voxelQuery.setWantCompression(Menu::getInstance()->isOptionChecked(MenuOption::EnableVoxelPacketCompression));

    _voxelQuery.setCameraPosition(_viewFrustum.getPosition());
    _voxelQuery.setCameraOrientation(_viewFrustum.getOrientation());
    _voxelQuery.setCameraFov(_viewFrustum.getFieldOfView());
    _voxelQuery.setCameraAspectRatio(_viewFrustum.getAspectRatio());
    _voxelQuery.setCameraNearClip(_viewFrustum.getNearClip());
    _voxelQuery.setCameraFarClip(_viewFrustum.getFarClip());
    _voxelQuery.setCameraEyeOffsetPosition(_viewFrustum.getEyeOffsetPosition());
    _voxelQuery.setOctreeSizeScale(Menu::getInstance()->getVoxelSizeScale());
    _voxelQuery.setBoundaryLevelAdjust(Menu::getInstance()->getBoundaryLevelAdjust());

    unsigned char voxelQueryPacket[MAX_PACKET_SIZE];

    NodeList* nodeList = NodeList::getInstance();

    // Iterate all of the nodes, and get a count of how many voxel servers we have...
    int totalServers = 0;
    int inViewServers = 0;
    int unknownJurisdictionServers = 0;

    for (NodeList::iterator node = nodeList->begin(); node != nodeList->end(); node++) {

        // only send to the NodeTypes that are serverType
        if (node->getActiveSocket() != NULL && node->getType() == serverType) {
            totalServers++;

            // get the server bounds for this server
            QUuid nodeUUID = node->getUUID();

            // if we haven't heard from this voxel server, go ahead and send it a query, so we
            // can get the jurisdiction...
            if (jurisdictions.find(nodeUUID) == jurisdictions.end()) {
                unknownJurisdictionServers++;
            } else {
                const JurisdictionMap& map = (jurisdictions)[nodeUUID];

                unsigned char* rootCode = map.getRootOctalCode();

                if (rootCode) {
                    VoxelPositionSize rootDetails;
                    voxelDetailsForCode(rootCode, rootDetails);
                    AABox serverBounds(glm::vec3(rootDetails.x, rootDetails.y, rootDetails.z), rootDetails.s);
                    serverBounds.scale(TREE_SCALE);

                    ViewFrustum::location serverFrustumLocation = _viewFrustum.boxInFrustum(serverBounds);

                    if (serverFrustumLocation != ViewFrustum::OUTSIDE) {
                        inViewServers++;
                    }
                }
            }
        }
    }

    if (wantExtraDebugging && unknownJurisdictionServers > 0) {
        qDebug("Servers: total %d, in view %d, unknown jurisdiction %d \n",
            totalServers, inViewServers, unknownJurisdictionServers);
    }

    int perServerPPS = 0;
    const int SMALL_BUDGET = 10;
    int perUnknownServer = SMALL_BUDGET;
    int totalPPS = Menu::getInstance()->getMaxVoxelPacketsPerSecond();

    // determine PPS based on number of servers
    if (inViewServers >= 1) {
        // set our preferred PPS to be exactly evenly divided among all of the voxel servers... and allocate 1 PPS
        // for each unknown jurisdiction server
        perServerPPS = (totalPPS / inViewServers) - (unknownJurisdictionServers * perUnknownServer);
    } else {
        if (unknownJurisdictionServers > 0) {
            perUnknownServer = (totalPPS / unknownJurisdictionServers);
        }
    }

    if (wantExtraDebugging && unknownJurisdictionServers > 0) {
        qDebug("perServerPPS: %d perUnknownServer: %d\n", perServerPPS, perUnknownServer);
    }

    for (NodeList::iterator node = nodeList->begin(); node != nodeList->end(); node++) {
        // only send to the NodeTypes that are serverType
        if (node->getActiveSocket() != NULL && node->getType() == serverType) {


            // get the server bounds for this server
            QUuid nodeUUID = node->getUUID();

            bool inView = false;
            bool unknownView = false;

            // if we haven't heard from this voxel server, go ahead and send it a query, so we
            // can get the jurisdiction...
            if (jurisdictions.find(nodeUUID) == jurisdictions.end()) {
                unknownView = true; // assume it's in view
                if (wantExtraDebugging) {
                    qDebug() << "no known jurisdiction for node " << *node << ", assume it's visible.\n";
                }
            } else {
                const JurisdictionMap& map = (jurisdictions)[nodeUUID];

                unsigned char* rootCode = map.getRootOctalCode();

                if (rootCode) {
                    VoxelPositionSize rootDetails;
                    voxelDetailsForCode(rootCode, rootDetails);
                    AABox serverBounds(glm::vec3(rootDetails.x, rootDetails.y, rootDetails.z), rootDetails.s);
                    serverBounds.scale(TREE_SCALE);

                    ViewFrustum::location serverFrustumLocation = _viewFrustum.boxInFrustum(serverBounds);
                    if (serverFrustumLocation != ViewFrustum::OUTSIDE) {
                        inView = true;
                    } else {
                        inView = false;
                    }
                } else {
                    if (wantExtraDebugging) {
                        qDebug() << "Jurisdiction without RootCode for node " << *node << ". That's unusual!\n";
                    }
                }
            }

            if (inView) {
                _voxelQuery.setMaxOctreePacketsPerSecond(perServerPPS);
            } else if (unknownView) {
                if (wantExtraDebugging) {
                    qDebug() << "no known jurisdiction for node " << *node << ", give it budget of "
                            << perUnknownServer << " to send us jurisdiction.\n";
                }

                // set the query's position/orientation to be degenerate in a manner that will get the scene quickly
                // If there's only one server, then don't do this, and just let the normal voxel query pass through
                // as expected... this way, we will actually get a valid scene if there is one to be seen
                if (totalServers > 1) {
                    _voxelQuery.setCameraPosition(glm::vec3(-0.1,-0.1,-0.1));
                    const glm::quat OFF_IN_NEGATIVE_SPACE = glm::quat(-0.5, 0, -0.5, 1.0);
                    _voxelQuery.setCameraOrientation(OFF_IN_NEGATIVE_SPACE);
                    _voxelQuery.setCameraNearClip(0.1);
                    _voxelQuery.setCameraFarClip(0.1);
                    if (wantExtraDebugging) {
                        qDebug() << "Using 'minimal' camera position for node " << *node << "\n";
                    }
                } else {
                    if (wantExtraDebugging) {
                        qDebug() << "Using regular camera position for node " << *node << "\n";
                    }
                }
                _voxelQuery.setMaxOctreePacketsPerSecond(perUnknownServer);
            } else {
                _voxelQuery.setMaxOctreePacketsPerSecond(0);
            }
            // set up the packet for sending...
            unsigned char* endOfVoxelQueryPacket = voxelQueryPacket;

            // insert packet type/version and node UUID
            endOfVoxelQueryPacket += populateTypeAndVersion(endOfVoxelQueryPacket, packetType);
            QByteArray ownerUUID = nodeList->getOwnerUUID().toRfc4122();
            memcpy(endOfVoxelQueryPacket, ownerUUID.constData(), ownerUUID.size());
            endOfVoxelQueryPacket += ownerUUID.size();

            // encode the query data...
            endOfVoxelQueryPacket += _voxelQuery.getBroadcastData(endOfVoxelQueryPacket);

            int packetLength = endOfVoxelQueryPacket - voxelQueryPacket;

            // make sure we still have an active socket
            if (node->getActiveSocket()) {
                nodeList->getNodeSocket().writeDatagram((char*) voxelQueryPacket, packetLength,
                                                    node->getActiveSocket()->getAddress(), node->getActiveSocket()->getPort());
            }

            // Feed number of bytes to corresponding channel of the bandwidth meter
            _bandwidthMeter.outputStream(BandwidthMeter::VOXELS).updateValue(packetLength);
        }
    }
}

/////////////////////////////////////////////////////////////////////////////////////
// loadViewFrustum()
//
// Description: this will load the view frustum bounds for EITHER the head
//                 or the "myCamera".
//
void Application::loadViewFrustum(Camera& camera, ViewFrustum& viewFrustum) {
    // We will use these below, from either the camera or head vectors calculated above
    glm::vec3 position(camera.getPosition());
    float fov         = camera.getFieldOfView();
    float nearClip    = camera.getNearClip();
    float farClip     = camera.getFarClip();
    float aspectRatio = camera.getAspectRatio();

    glm::quat rotation = camera.getRotation();

    // Set the viewFrustum up with the correct position and orientation of the camera
    viewFrustum.setPosition(position);
    viewFrustum.setOrientation(rotation);

    // Also make sure it's got the correct lens details from the camera
    viewFrustum.setAspectRatio(aspectRatio);
    viewFrustum.setFieldOfView(fov);
    viewFrustum.setNearClip(nearClip);
    viewFrustum.setFarClip(farClip);
    viewFrustum.setEyeOffsetPosition(camera.getEyeOffsetPosition());
    viewFrustum.setEyeOffsetOrientation(camera.getEyeOffsetOrientation());

    // Ask the ViewFrustum class to calculate our corners
    viewFrustum.calculate();
}

glm::vec3 Application::getSunDirection() {
    return glm::normalize(_environment.getClosestData(_myCamera.getPosition()).getSunLocation() - _myCamera.getPosition());
}

void Application::updateShadowMap() {
    QOpenGLFramebufferObject* fbo = _textureCache.getShadowFramebufferObject();
    fbo->bind();
    glEnable(GL_DEPTH_TEST);
    glClear(GL_COLOR_BUFFER_BIT | GL_DEPTH_BUFFER_BIT);

    glViewport(0, 0, fbo->width(), fbo->height());

    glm::vec3 lightDirection = -getSunDirection();
    glm::quat rotation = glm::inverse(rotationBetween(IDENTITY_FRONT, lightDirection));
    glm::vec3 translation = glm::vec3();
    float nearScale = 0.0f;
    const float MAX_SHADOW_DISTANCE = 2.0f;
    float farScale = (MAX_SHADOW_DISTANCE - _viewFrustum.getNearClip()) / (_viewFrustum.getFarClip() - _viewFrustum.getNearClip());
    loadViewFrustum(_myCamera, _viewFrustum);
    glm::vec3 points[] = {
        rotation * (glm::mix(_viewFrustum.getNearTopLeft(), _viewFrustum.getFarTopLeft(), nearScale) + translation),
        rotation * (glm::mix(_viewFrustum.getNearTopRight(), _viewFrustum.getFarTopRight(), nearScale) + translation),
        rotation * (glm::mix(_viewFrustum.getNearBottomLeft(), _viewFrustum.getFarBottomLeft(), nearScale) + translation),
        rotation * (glm::mix(_viewFrustum.getNearBottomRight(), _viewFrustum.getFarBottomRight(), nearScale) + translation),
        rotation * (glm::mix(_viewFrustum.getNearTopLeft(), _viewFrustum.getFarTopLeft(), farScale) + translation),
        rotation * (glm::mix(_viewFrustum.getNearTopRight(), _viewFrustum.getFarTopRight(), farScale) + translation),
        rotation * (glm::mix(_viewFrustum.getNearBottomLeft(), _viewFrustum.getFarBottomLeft(), farScale) + translation),
        rotation * (glm::mix(_viewFrustum.getNearBottomRight(), _viewFrustum.getFarBottomRight(), farScale) + translation) };
    glm::vec3 minima(FLT_MAX, FLT_MAX, FLT_MAX), maxima(-FLT_MAX, -FLT_MAX, -FLT_MAX);
    for (int i = 0; i < sizeof(points) / sizeof(points[0]); i++) {
        minima = glm::min(minima, points[i]);
        maxima = glm::max(maxima, points[i]);
    }

    // stretch out our extents in z so that we get all of the avatars
    minima.z -= _viewFrustum.getFarClip() * 0.5f;
    maxima.z += _viewFrustum.getFarClip() * 0.5f;

    // save the combined matrix for rendering
    _shadowMatrix = glm::transpose(glm::translate(0.5f, 0.5f, 0.5f) * glm::scale(0.5f, 0.5f, 0.5f) *
        glm::ortho(minima.x, maxima.x, minima.y, maxima.y, -maxima.z, -minima.z) *
        glm::mat4_cast(rotation) * glm::translate(translation));

    glMatrixMode(GL_PROJECTION);
    glPushMatrix();
    glLoadIdentity();
    glOrtho(minima.x, maxima.x, minima.y, maxima.y, -maxima.z, -minima.z);

    glMatrixMode(GL_MODELVIEW);
    glPushMatrix();
    glLoadIdentity();
    glm::vec3 axis = glm::axis(rotation);
    glRotatef(glm::angle(rotation), axis.x, axis.y, axis.z);

    // store view matrix without translation, which we'll use for precision-sensitive objects
    glGetFloatv(GL_MODELVIEW_MATRIX, (GLfloat*)&_untranslatedViewMatrix);
    _viewMatrixTranslation = translation;

    glTranslatef(translation.x, translation.y, translation.z);

    renderAvatars(true);
    _particles.render();

    glPopMatrix();

    glMatrixMode(GL_PROJECTION);
    glPopMatrix();

    glMatrixMode(GL_MODELVIEW);

    fbo->release();

    glViewport(0, 0, _glWidget->width(), _glWidget->height());
}

const GLfloat WHITE_SPECULAR_COLOR[] = { 1.0f, 1.0f, 1.0f, 1.0f };
const GLfloat NO_SPECULAR_COLOR[] = { 0.0f, 0.0f, 0.0f, 1.0f };

void Application::setupWorldLight() {

    //  Setup 3D lights (after the camera transform, so that they are positioned in world space)
    glEnable(GL_COLOR_MATERIAL);
    glColorMaterial(GL_FRONT_AND_BACK, GL_AMBIENT_AND_DIFFUSE);

    glm::vec3 sunDirection = getSunDirection();
    GLfloat light_position0[] = { sunDirection.x, sunDirection.y, sunDirection.z, 0.0 };
    glLightfv(GL_LIGHT0, GL_POSITION, light_position0);
    GLfloat ambient_color[] = { 0.7, 0.7, 0.8 };
    glLightfv(GL_LIGHT0, GL_AMBIENT, ambient_color);
    GLfloat diffuse_color[] = { 0.8, 0.7, 0.7 };
    glLightfv(GL_LIGHT0, GL_DIFFUSE, diffuse_color);

    glLightfv(GL_LIGHT0, GL_SPECULAR, WHITE_SPECULAR_COLOR);
    glMaterialfv(GL_FRONT, GL_SPECULAR, WHITE_SPECULAR_COLOR);
    glMateriali(GL_FRONT, GL_SHININESS, 96);
}

void Application::displaySide(Camera& whichCamera, bool selfAvatarOnly) {
    PerformanceWarning warn(Menu::getInstance()->isOptionChecked(MenuOption::PipelineWarnings), "Application::displaySide()");
    // transform by eye offset

    // flip x if in mirror mode (also requires reversing winding order for backface culling)
    if (whichCamera.getMode() == CAMERA_MODE_MIRROR) {
        glScalef(-1.0f, 1.0f, 1.0f);
        glFrontFace(GL_CW);

    } else {
        glFrontFace(GL_CCW);
    }

    glm::vec3 eyeOffsetPos = whichCamera.getEyeOffsetPosition();
    glm::quat eyeOffsetOrient = whichCamera.getEyeOffsetOrientation();
    glm::vec3 eyeOffsetAxis = glm::axis(eyeOffsetOrient);
    glRotatef(-glm::angle(eyeOffsetOrient), eyeOffsetAxis.x, eyeOffsetAxis.y, eyeOffsetAxis.z);
    glTranslatef(-eyeOffsetPos.x, -eyeOffsetPos.y, -eyeOffsetPos.z);

    // transform view according to whichCamera
    // could be myCamera (if in normal mode)
    // or could be viewFrustumOffsetCamera if in offset mode

    glm::quat rotation = whichCamera.getRotation();
    glm::vec3 axis = glm::axis(rotation);
    glRotatef(-glm::angle(rotation), axis.x, axis.y, axis.z);

    // store view matrix without translation, which we'll use for precision-sensitive objects
    glGetFloatv(GL_MODELVIEW_MATRIX, (GLfloat*)&_untranslatedViewMatrix);
    _viewMatrixTranslation = -whichCamera.getPosition();

    glTranslatef(_viewMatrixTranslation.x, _viewMatrixTranslation.y, _viewMatrixTranslation.z);

    //  Setup 3D lights (after the camera transform, so that they are positioned in world space)
    setupWorldLight();

    if (!selfAvatarOnly && Menu::getInstance()->isOptionChecked(MenuOption::Stars)) {
        PerformanceWarning warn(Menu::getInstance()->isOptionChecked(MenuOption::PipelineWarnings),
            "Application::displaySide() ... stars...");
        if (!_stars.isStarsLoaded()) {
            _stars.generate(STARFIELD_NUM_STARS, STARFIELD_SEED);
        }
        // should be the first rendering pass - w/o depth buffer / lighting

        // compute starfield alpha based on distance from atmosphere
        float alpha = 1.0f;
        if (Menu::getInstance()->isOptionChecked(MenuOption::Atmosphere)) {
            const EnvironmentData& closestData = _environment.getClosestData(whichCamera.getPosition());
            float height = glm::distance(whichCamera.getPosition(), closestData.getAtmosphereCenter());
            if (height < closestData.getAtmosphereInnerRadius()) {
                alpha = 0.0f;

            } else if (height < closestData.getAtmosphereOuterRadius()) {
                alpha = (height - closestData.getAtmosphereInnerRadius()) /
                    (closestData.getAtmosphereOuterRadius() - closestData.getAtmosphereInnerRadius());
            }
        }

        // finally render the starfield
        _stars.render(whichCamera.getFieldOfView(), whichCamera.getAspectRatio(), whichCamera.getNearClip(), alpha);
    }

    // draw the sky dome
    if (!selfAvatarOnly && Menu::getInstance()->isOptionChecked(MenuOption::Atmosphere)) {
        PerformanceWarning warn(Menu::getInstance()->isOptionChecked(MenuOption::PipelineWarnings),
            "Application::displaySide() ... atmosphere...");
        _environment.renderAtmospheres(whichCamera);
    }

    glEnable(GL_LIGHTING);
    glEnable(GL_DEPTH_TEST);

    //  Enable to show line from me to the voxel I am touching
    //renderLineToTouchedVoxel();
    //renderThrustAtVoxel(_voxelThrust);

    if (!selfAvatarOnly) {
        // draw a red sphere
        float sphereRadius = 0.25f;
        glColor3f(1,0,0);
        glPushMatrix();
            glutSolidSphere(sphereRadius, 15, 15);
        glPopMatrix();

        // disable specular lighting for ground and voxels
        glMaterialfv(GL_FRONT, GL_SPECULAR, NO_SPECULAR_COLOR);

        //  Draw Cloud Particles
        if (Menu::getInstance()->isOptionChecked(MenuOption::ParticleCloud)) {
            _cloud.render();
        }
        //  Draw voxels
        if (Menu::getInstance()->isOptionChecked(MenuOption::Voxels)) {
            PerformanceWarning warn(Menu::getInstance()->isOptionChecked(MenuOption::PipelineWarnings),
                "Application::displaySide() ... voxels...");
            if (!Menu::getInstance()->isOptionChecked(MenuOption::DontRenderVoxels)) {
                _voxels.render(Menu::getInstance()->isOptionChecked(MenuOption::VoxelTextures));
            }
        }

        // also, metavoxels
        if (Menu::getInstance()->isOptionChecked(MenuOption::Metavoxels)) {
            PerformanceWarning warn(Menu::getInstance()->isOptionChecked(MenuOption::PipelineWarnings),
                "Application::displaySide() ... metavoxels...");
            _metavoxels.render();
        }

        // render particles...
        _particles.render();

        // render the ambient occlusion effect if enabled
        if (Menu::getInstance()->isOptionChecked(MenuOption::AmbientOcclusion)) {
            PerformanceWarning warn(Menu::getInstance()->isOptionChecked(MenuOption::PipelineWarnings),
                "Application::displaySide() ... AmbientOcclusion...");
            _ambientOcclusionEffect.render();
        }

        // restore default, white specular
        glMaterialfv(GL_FRONT, GL_SPECULAR, WHITE_SPECULAR_COLOR);

        //  Render the highlighted voxel
        if (_isHighlightVoxel) {
            renderHighlightVoxel(_highlightVoxel);
        }

        // indicate what we'll be adding/removing in mouse mode, if anything
        if (_mouseVoxel.s != 0 && whichCamera.getMode() != CAMERA_MODE_MIRROR) {
            PerformanceWarning warn(Menu::getInstance()->isOptionChecked(MenuOption::PipelineWarnings),
                "Application::displaySide() ... voxels TOOLS UX...");

            glDisable(GL_LIGHTING);
            glPushMatrix();
            glScalef(TREE_SCALE, TREE_SCALE, TREE_SCALE);
            const float CUBE_EXPANSION = 1.01f;
            if (_nudgeStarted) {
                renderNudgeGuide(_nudgeGuidePosition.x, _nudgeGuidePosition.y, _nudgeGuidePosition.z, _nudgeVoxel.s);
                renderNudgeGrid(_nudgeVoxel.x, _nudgeVoxel.y, _nudgeVoxel.z, _nudgeVoxel.s, _mouseVoxel.s);
                glPushMatrix();
                glTranslatef(_nudgeVoxel.x + _nudgeVoxel.s * 0.5f,
                    _nudgeVoxel.y + _nudgeVoxel.s * 0.5f,
                    _nudgeVoxel.z + _nudgeVoxel.s * 0.5f);
                glColor3ub(255, 255, 255);
                glLineWidth(4.0f);
                glutWireCube(_nudgeVoxel.s * CUBE_EXPANSION);
                glPopMatrix();
            } else {
                renderMouseVoxelGrid(_mouseVoxel.x, _mouseVoxel.y, _mouseVoxel.z, _mouseVoxel.s);
            }

            if (Menu::getInstance()->isOptionChecked(MenuOption::VoxelAddMode)) {
                // use a contrasting color so that we can see what we're doing
                glColor3ub(_mouseVoxel.red + 128, _mouseVoxel.green + 128, _mouseVoxel.blue + 128);
            } else {
                glColor3ub(_mouseVoxel.red, _mouseVoxel.green, _mouseVoxel.blue);
            }

            if (_nudgeStarted) {
                // render nudge guide cube
                glTranslatef(_nudgeGuidePosition.x + _nudgeVoxel.s*0.5f,
                    _nudgeGuidePosition.y + _nudgeVoxel.s*0.5f,
                    _nudgeGuidePosition.z + _nudgeVoxel.s*0.5f);
                glLineWidth(4.0f);
                glutWireCube(_nudgeVoxel.s * CUBE_EXPANSION);
            } else {
                glTranslatef(_mouseVoxel.x + _mouseVoxel.s*0.5f,
                    _mouseVoxel.y + _mouseVoxel.s*0.5f,
                    _mouseVoxel.z + _mouseVoxel.s*0.5f);
                glLineWidth(4.0f);
                glutWireCube(_mouseVoxel.s * CUBE_EXPANSION);
            }
            glLineWidth(1.0f);
            glPopMatrix();
            glEnable(GL_LIGHTING);
        }

        if (Menu::getInstance()->isOptionChecked(MenuOption::VoxelSelectMode) && _pasteMode && whichCamera.getMode() != CAMERA_MODE_MIRROR) {
            PerformanceWarning warn(Menu::getInstance()->isOptionChecked(MenuOption::PipelineWarnings),
                "Application::displaySide() ... PASTE Preview...");

            glPushMatrix();
            glTranslatef(_mouseVoxel.x * TREE_SCALE,
                         _mouseVoxel.y * TREE_SCALE,
                         _mouseVoxel.z * TREE_SCALE);
            glScalef(_mouseVoxel.s,
                     _mouseVoxel.s,
                     _mouseVoxel.s);

            _sharedVoxelSystem.render(true);
            glPopMatrix();
        }
    }

    renderAvatars(whichCamera.getMode() == CAMERA_MODE_MIRROR, selfAvatarOnly);

    if (!selfAvatarOnly) {
        //  Render the world box
        if (whichCamera.getMode() != CAMERA_MODE_MIRROR && Menu::getInstance()->isOptionChecked(MenuOption::Stats)) {
            renderWorldBox();
        }

        // brad's frustum for debugging
        if (Menu::getInstance()->isOptionChecked(MenuOption::DisplayFrustum) && whichCamera.getMode() != CAMERA_MODE_MIRROR) {
            PerformanceWarning warn(Menu::getInstance()->isOptionChecked(MenuOption::PipelineWarnings),
                "Application::displaySide() ... renderViewFrustum...");
            renderViewFrustum(_viewFrustum);
        }

        // render voxel fades if they exist
        if (_voxelFades.size() > 0) {
            PerformanceWarning warn(Menu::getInstance()->isOptionChecked(MenuOption::PipelineWarnings),
                "Application::displaySide() ... voxel fades...");
            for(std::vector<VoxelFade>::iterator fade = _voxelFades.begin(); fade != _voxelFades.end();) {
                fade->render();
                if(fade->isDone()) {
                    fade = _voxelFades.erase(fade);
                } else {
                    ++fade;
                }
            }
        }

        {
            PerformanceWarning warn(Menu::getInstance()->isOptionChecked(MenuOption::PipelineWarnings),
                "Application::displaySide() ... renderFollowIndicator...");
            renderFollowIndicator();
        }

        // render transmitter pick ray, if non-empty
        if (_transmitterPickStart != _transmitterPickEnd) {
            PerformanceWarning warn(Menu::getInstance()->isOptionChecked(MenuOption::PipelineWarnings),
                "Application::displaySide() ... transmitter pick ray...");

            Glower glower;
            const float TRANSMITTER_PICK_COLOR[] = { 1.0f, 1.0f, 0.0f };
            glColor3fv(TRANSMITTER_PICK_COLOR);
            glLineWidth(3.0f);
            glBegin(GL_LINES);
            glVertex3f(_transmitterPickStart.x, _transmitterPickStart.y, _transmitterPickStart.z);
            glVertex3f(_transmitterPickEnd.x, _transmitterPickEnd.y, _transmitterPickEnd.z);
            glEnd();
            glLineWidth(1.0f);

            glPushMatrix();
            glTranslatef(_transmitterPickEnd.x, _transmitterPickEnd.y, _transmitterPickEnd.z);

            const float PICK_END_RADIUS = 0.025f;
            glutSolidSphere(PICK_END_RADIUS, 8, 8);

            glPopMatrix();
        }
    }
}

void Application::loadTranslatedViewMatrix(const glm::vec3& translation) {
    glLoadMatrixf((const GLfloat*)&_untranslatedViewMatrix);
    glTranslatef(translation.x + _viewMatrixTranslation.x, translation.y + _viewMatrixTranslation.y,
        translation.z + _viewMatrixTranslation.z);
}

void Application::computeOffAxisFrustum(float& left, float& right, float& bottom, float& top, float& near,
    float& far, glm::vec4& nearClipPlane, glm::vec4& farClipPlane) const {

    _viewFrustum.computeOffAxisFrustum(left, right, bottom, top, near, far, nearClipPlane, farClipPlane);
}

void Application::displayOverlay() {
    PerformanceWarning warn(Menu::getInstance()->isOptionChecked(MenuOption::PipelineWarnings), "Application::displayOverlay()");

    //  Render 2D overlay:  I/O level bar graphs and text
    glMatrixMode(GL_PROJECTION);
    glPushMatrix();
        glLoadIdentity();
        gluOrtho2D(0, _glWidget->width(), _glWidget->height(), 0);
        glDisable(GL_DEPTH_TEST);
        glDisable(GL_LIGHTING);

        //  Display a single screen-size quad to create an alpha blended 'collision' flash
        if (_audio.getCollisionFlashesScreen()) {
            float collisionSoundMagnitude = _audio.getCollisionSoundMagnitude();
            const float VISIBLE_COLLISION_SOUND_MAGNITUDE = 0.5f;
            if (collisionSoundMagnitude > VISIBLE_COLLISION_SOUND_MAGNITUDE) {
                    renderCollisionOverlay(_glWidget->width(), _glWidget->height(), _audio.getCollisionSoundMagnitude());
            }
        }

        if (Menu::getInstance()->isOptionChecked(MenuOption::Stats)) {
            _audio.render(_glWidget->width(), _glWidget->height());
            if (Menu::getInstance()->isOptionChecked(MenuOption::Oscilloscope)) {
                _audioScope.render(45, _glWidget->height() - 200);
            }
        }

       //noiseTest(_glWidget->width(), _glWidget->height());

    if (Menu::getInstance()->isOptionChecked(MenuOption::HeadMouse)
        && USING_INVENSENSE_MPU9150) {
        //  Display small target box at center or head mouse target that can also be used to measure LOD
        glColor3f(1.0, 1.0, 1.0);
        glDisable(GL_LINE_SMOOTH);
        const int PIXEL_BOX = 16;
        glBegin(GL_LINES);
        glVertex2f(_headMouseX - PIXEL_BOX/2, _headMouseY);
        glVertex2f(_headMouseX + PIXEL_BOX/2, _headMouseY);
        glVertex2f(_headMouseX, _headMouseY - PIXEL_BOX/2);
        glVertex2f(_headMouseX, _headMouseY + PIXEL_BOX/2);
        glEnd();
        glEnable(GL_LINE_SMOOTH);
        glColor3f(1.f, 0.f, 0.f);
        glPointSize(3.0f);
        glDisable(GL_POINT_SMOOTH);
        glBegin(GL_POINTS);
        glVertex2f(_headMouseX - 1, _headMouseY + 1);
        glEnd();
        //  If Faceshift is active, show eye pitch and yaw as separate pointer
        if (_faceshift.isActive()) {
            const float EYE_TARGET_PIXELS_PER_DEGREE = 40.0;
            int eyeTargetX = (_glWidget->width() / 2) -  _faceshift.getEstimatedEyeYaw() * EYE_TARGET_PIXELS_PER_DEGREE;
            int eyeTargetY = (_glWidget->height() / 2) -  _faceshift.getEstimatedEyePitch() * EYE_TARGET_PIXELS_PER_DEGREE;

            glColor3f(0.0, 1.0, 1.0);
            glDisable(GL_LINE_SMOOTH);
            glBegin(GL_LINES);
            glVertex2f(eyeTargetX - PIXEL_BOX/2, eyeTargetY);
            glVertex2f(eyeTargetX + PIXEL_BOX/2, eyeTargetY);
            glVertex2f(eyeTargetX, eyeTargetY - PIXEL_BOX/2);
            glVertex2f(eyeTargetX, eyeTargetY + PIXEL_BOX/2);
            glEnd();

        }
    }

    //  Show detected levels from the serial I/O ADC channel sensors
    if (_displayLevels) _serialHeadSensor.renderLevels(_glWidget->width(), _glWidget->height());

    //  Show hand transmitter data if detected
    if (_myTransmitter.isConnected()) {
        _myTransmitter.renderLevels(_glWidget->width(), _glWidget->height());
    }
    //  Display stats and log text onscreen
    glLineWidth(1.0f);
    glPointSize(1.0f);

    if (Menu::getInstance()->isOptionChecked(MenuOption::Stats)) {
        //  Onscreen text about position, servers, etc
        displayStats();
        //  Bandwidth meter
        if (Menu::getInstance()->isOptionChecked(MenuOption::Bandwidth)) {
            _bandwidthMeter.render(_glWidget->width(), _glWidget->height());
        }
        //  Stats at upper right of screen about who domain server is telling us about
        glPointSize(1.0f);
        char nodes[100];

        NodeList* nodeList = NodeList::getInstance();
        int totalAvatars = 0, totalServers = 0;

        for (NodeList::iterator node = nodeList->begin(); node != nodeList->end(); node++) {
            node->getType() == NODE_TYPE_AGENT ? totalAvatars++ : totalServers++;
        }
        sprintf(nodes, "Servers: %d, Avatars: %d\n", totalServers, totalAvatars);
        drawtext(_glWidget->width() - 150, 20, 0.10, 0, 1.0, 0, nodes, 1, 0, 0);
    }

    // testing rendering coverage map
    if (Menu::getInstance()->isOptionChecked(MenuOption::CoverageMapV2)) {
        renderCoverageMapV2();
    }

    if (Menu::getInstance()->isOptionChecked(MenuOption::CoverageMap)) {
        renderCoverageMap();
    }

    //  Show chat entry field
    if (_chatEntryOn) {
        _chatEntry.render(_glWidget->width(), _glWidget->height());
    }

    //  Show on-screen msec timer
    if (Menu::getInstance()->isOptionChecked(MenuOption::FrameTimer)) {
        char frameTimer[10];
        uint64_t mSecsNow = floor(usecTimestampNow() / 1000.0 + 0.5);
        sprintf(frameTimer, "%d\n", (int)(mSecsNow % 1000));
        drawtext(_glWidget->width() - 100, _glWidget->height() - 20, 0.30, 0, 1.0, 0, frameTimer, 0, 0, 0);
        drawtext(_glWidget->width() - 102, _glWidget->height() - 22, 0.30, 0, 1.0, 0, frameTimer, 1, 1, 1);
    }


    // render the webcam input frame
    _webcam.renderPreview(_glWidget->width(), _glWidget->height());

    _palette.render(_glWidget->width(), _glWidget->height());

    QAction* paintColorAction = NULL;
    if (Menu::getInstance()->isOptionChecked(MenuOption::VoxelGetColorMode)
        && (paintColorAction = Menu::getInstance()->getActionForOption(MenuOption::VoxelPaintColor))->data().value<QColor>()
            != _swatch.getColor()) {
        QColor color = paintColorAction->data().value<QColor>();
        TextRenderer textRenderer(SANS_FONT_FAMILY, 11, 50);
        const char line1[] = "Assign this color to a swatch";
        const char line2[] = "by choosing a key from 1 to 8.";

        int left = (_glWidget->width() - POPUP_WIDTH - 2 * POPUP_MARGIN) / 2;
        int top = _glWidget->height() / 40;

        glBegin(GL_POLYGON);
        glColor3f(0.0f, 0.0f, 0.0f);
        for (double a = M_PI; a < 1.5f * M_PI; a += POPUP_STEP) {
            glVertex2f(left + POPUP_MARGIN * cos(a)              , top + POPUP_MARGIN * sin(a));
        }
        for (double a = 1.5f * M_PI; a < 2.0f * M_PI; a += POPUP_STEP) {
            glVertex2f(left + POPUP_WIDTH + POPUP_MARGIN * cos(a), top + POPUP_MARGIN * sin(a));
        }
        for (double a = 0.0f; a < 0.5f * M_PI; a += POPUP_STEP) {
            glVertex2f(left + POPUP_WIDTH + POPUP_MARGIN * cos(a), top + POPUP_HEIGHT + POPUP_MARGIN * sin(a));
        }
        for (double a = 0.5f * M_PI; a < 1.0f * M_PI; a += POPUP_STEP) {
            glVertex2f(left + POPUP_MARGIN * cos(a)              , top + POPUP_HEIGHT + POPUP_MARGIN * sin(a));
        }
        glEnd();

        glBegin(GL_QUADS);
        glColor3f(color.redF(),
                  color.greenF(),
                  color.blueF());
        glVertex2f(left               , top);
        glVertex2f(left + SWATCH_WIDTH, top);
        glVertex2f(left + SWATCH_WIDTH, top + SWATCH_HEIGHT);
        glVertex2f(left               , top + SWATCH_HEIGHT);
        glEnd();

        glColor3f(1.0f, 1.0f, 1.0f);
        textRenderer.draw(left + SWATCH_WIDTH + POPUP_MARGIN, top + FIRST_LINE_OFFSET , line1);
        textRenderer.draw(left + SWATCH_WIDTH + POPUP_MARGIN, top + SECOND_LINE_OFFSET, line2);
    }
    else {
        _swatch.checkColor();
    }

    if (_pieMenu.isDisplayed()) {
        _pieMenu.render();
    }

    glPopMatrix();
}

void Application::displayStats() {
    int statsVerticalOffset = 8;
    const int PELS_PER_LINE = 15;
    char stats[200];
    statsVerticalOffset += PELS_PER_LINE;
    sprintf(stats, "%3.0f FPS, %d Pkts/sec, %3.2f Mbps   ",
            _fps, _packetsPerSecond,  (float)_bytesPerSecond * 8.f / 1000000.f);
    drawtext(10, statsVerticalOffset, 0.10f, 0, 1.0, 0, stats);

    if (Menu::getInstance()->isOptionChecked(MenuOption::TestPing)) {
        int pingAudio = 0, pingAvatar = 0, pingVoxel = 0, pingVoxelMax = 0;

        NodeList* nodeList = NodeList::getInstance();
        Node* audioMixerNode = nodeList->soloNodeOfType(NODE_TYPE_AUDIO_MIXER);
        Node* avatarMixerNode = nodeList->soloNodeOfType(NODE_TYPE_AVATAR_MIXER);

        pingAudio = audioMixerNode ? audioMixerNode->getPingMs() : 0;
        pingAvatar = avatarMixerNode ? avatarMixerNode->getPingMs() : 0;


        // Now handle voxel servers, since there could be more than one, we average their ping times
        unsigned long totalPingVoxel = 0;
        int voxelServerCount = 0;
        for (NodeList::iterator node = nodeList->begin(); node != nodeList->end(); node++) {
            if (node->getType() == NODE_TYPE_VOXEL_SERVER) {
                totalPingVoxel += node->getPingMs();
                voxelServerCount++;
                if (pingVoxelMax < node->getPingMs()) {
                    pingVoxelMax = node->getPingMs();
                }
            }
        }
        if (voxelServerCount) {
            pingVoxel = totalPingVoxel/voxelServerCount;
        }

        char pingStats[200];
        statsVerticalOffset += PELS_PER_LINE;
        sprintf(pingStats, "Ping audio/avatar/voxel: %d / %d / %d avg %d max ", pingAudio, pingAvatar, pingVoxel, pingVoxelMax);
        drawtext(10, statsVerticalOffset, 0.10f, 0, 1.0, 0, pingStats);
    }

    char avatarStats[200];
    statsVerticalOffset += PELS_PER_LINE;
    glm::vec3 avatarPos = _myAvatar.getPosition();
    sprintf(avatarStats, "Avatar: pos %.3f, %.3f, %.3f, vel %.1f, yaw = %.2f", avatarPos.x, avatarPos.y, avatarPos.z, glm::length(_myAvatar.getVelocity()), _myAvatar.getBodyYaw());
    drawtext(10, statsVerticalOffset, 0.10f, 0, 1.0, 0, avatarStats);

    Node* avatarMixer = NodeList::getInstance()->soloNodeOfType(NODE_TYPE_AVATAR_MIXER);
    char avatarMixerStats[200];
    if (avatarMixer) {
        sprintf(avatarMixerStats, "Avatar Mixer: %.f kbps, %.f pps",
                roundf(avatarMixer->getAverageKilobitsPerSecond()),
                roundf(avatarMixer->getAveragePacketsPerSecond()));
    } else {
        sprintf(avatarMixerStats, "No Avatar Mixer");
    }
    statsVerticalOffset += PELS_PER_LINE;
    drawtext(10, statsVerticalOffset, 0.10f, 0, 1.0, 0, avatarMixerStats);


    // Used for formatting voxel stats details
    statsVerticalOffset += PELS_PER_LINE; // skip a line for voxels
    QLocale locale(QLocale::English);
    std::stringstream voxelStats;

    // iterate all the current voxel stats, and list their sending modes, and total voxel counts
    std::stringstream sendingMode("");
    sendingMode << "Octree Sending Mode: [";
    int serverCount = 0;
    int movingServerCount = 0;
    unsigned long totalNodes = 0;
    unsigned long totalInternal = 0;
    unsigned long totalLeaves = 0;
    for(NodeToVoxelSceneStatsIterator i = _octreeServerSceneStats.begin(); i != _octreeServerSceneStats.end(); i++) {
        //const QUuid& uuid = i->first;
        VoxelSceneStats& stats = i->second;
        serverCount++;
        if (serverCount > 1) {
            sendingMode << ",";
        }
        if (stats.isMoving()) {
            sendingMode << "M";
            movingServerCount++;
        } else {
            sendingMode << "S";
        }

        // calculate server node totals
        totalNodes += stats.getTotalElements();
        totalInternal += stats.getTotalInternal();
        totalLeaves += stats.getTotalLeaves();
    }
    if (serverCount == 0) {
        sendingMode << "---";
    }
    sendingMode << "] " << serverCount << " servers";
    if (movingServerCount > 0) {
        sendingMode << " <SCENE NOT STABLE>";
    } else {
        sendingMode << " <SCENE STABLE>";
    }

    QString serversTotalString = locale.toString((uint)totalNodes); // consider adding: .rightJustified(10, ' ');
    QString serversInternalString = locale.toString((uint)totalInternal);
    QString serversLeavesString = locale.toString((uint)totalLeaves);

    // Server Voxels
    voxelStats.str("");
    voxelStats <<
        "Server Voxels Total: " << serversTotalString.toLocal8Bit().constData() << " / " <<
        "Internal: " << serversInternalString.toLocal8Bit().constData() << " / " <<
        "Leaves: " << serversLeavesString.toLocal8Bit().constData() << "";
    statsVerticalOffset += PELS_PER_LINE;
    drawtext(10, statsVerticalOffset, 0.10f, 0, 1.0, 0, (char*)voxelStats.str().c_str());

    unsigned long localTotal = VoxelTreeElement::getNodeCount();
    unsigned long localInternal = VoxelTreeElement::getInternalNodeCount();
    unsigned long localLeaves = VoxelTreeElement::getLeafNodeCount();
    QString localTotalString = locale.toString((uint)localTotal); // consider adding: .rightJustified(10, ' ');
    QString localInternalString = locale.toString((uint)localInternal);
    QString localLeavesString = locale.toString((uint)localLeaves);

    // Local Voxels
    voxelStats.str("");
    voxelStats <<
        "Local Voxels Total: " << localTotalString.toLocal8Bit().constData() << " / " <<
        "Internal: " << localInternalString.toLocal8Bit().constData() << " / " <<
        "Leaves: " << localLeavesString.toLocal8Bit().constData() << "";
    statsVerticalOffset += PELS_PER_LINE;
    drawtext(10, statsVerticalOffset, 0.10f, 0, 1.0, 0, (char*)voxelStats.str().c_str());

    // Local Voxel Memory Usage
    voxelStats.str("");
    voxelStats <<
        "Voxels Memory Nodes: " << VoxelTreeElement::getTotalMemoryUsage() / 1000000.f << "MB "
        "Geometry RAM: " << _voxels.getVoxelMemoryUsageRAM() / 1000000.f << "MB " <<
        "VBO: " << _voxels.getVoxelMemoryUsageVBO() / 1000000.f << "MB ";
    if (_voxels.hasVoxelMemoryUsageGPU()) {
        voxelStats << "GPU: " << _voxels.getVoxelMemoryUsageGPU() / 1000000.f << "MB ";
    }
    statsVerticalOffset += PELS_PER_LINE;
    drawtext(10, statsVerticalOffset, 0.10f, 0, 1.0, 0, (char*)voxelStats.str().c_str());

    // Voxel Rendering
    voxelStats.str("");
    voxelStats.precision(4);
    voxelStats << "Voxel Rendering Slots " <<
        "Max: " << _voxels.getMaxVoxels() / 1000.f << "K " <<
        "Drawn: " << _voxels.getVoxelsWritten() / 1000.f << "K " <<
        "Abandoned: " << _voxels.getAbandonedVoxels() / 1000.f << "K ";
    statsVerticalOffset += PELS_PER_LINE;
    drawtext(10, statsVerticalOffset, 0.10f, 0, 1.0, 0, (char*)voxelStats.str().c_str());

    // draw Sending mode AFTER server node stats
    statsVerticalOffset += PELS_PER_LINE;
    drawtext(10, statsVerticalOffset, 0.10f, 0, 1.0, 0, (char*)sendingMode.str().c_str());

    // Incoming packets
    voxelStats.str("");
    int voxelPacketsToProcess = _voxelProcessor.packetsToProcessCount();
    QString packetsString = locale.toString((int)voxelPacketsToProcess);
    QString maxString = locale.toString((int)_recentMaxPackets);
    voxelStats << "Voxel Packets to Process: " << packetsString.toLocal8Bit().constData()
                << " [Recent Max: " << maxString.toLocal8Bit().constData() << "]";

    if (_resetRecentMaxPacketsSoon && voxelPacketsToProcess > 0) {
        _recentMaxPackets = 0;
        _resetRecentMaxPacketsSoon = false;
    }
    if (voxelPacketsToProcess == 0) {
        _resetRecentMaxPacketsSoon = true;
    } else {
        if (voxelPacketsToProcess > _recentMaxPackets) {
            _recentMaxPackets = voxelPacketsToProcess;
        }
    }
    statsVerticalOffset += PELS_PER_LINE;
    drawtext(10, statsVerticalOffset, 0.10f, 0, 1.0, 0, (char*)voxelStats.str().c_str());


    // Leap data
    statsVerticalOffset += PELS_PER_LINE;
    drawtext(10, statsVerticalOffset, 0.10f, 0, 1.0, 0, (char*)LeapManager::statusString().c_str());

    if (_perfStatsOn) {
        // Get the PerfStats group details. We need to allocate and array of char* long enough to hold 1+groups
        char** perfStatLinesArray = new char*[PerfStat::getGroupCount()+1];
        int lines = PerfStat::DumpStats(perfStatLinesArray);

        for (int line=0; line < lines; line++) {
            statsVerticalOffset += PELS_PER_LINE;
            drawtext(10, statsVerticalOffset, 0.10f, 0, 1.0, 0, perfStatLinesArray[line]);
            delete perfStatLinesArray[line]; // we're responsible for cleanup
            perfStatLinesArray[line]=NULL;
        }
        delete []perfStatLinesArray; // we're responsible for cleanup
    }
}

void Application::renderThrustAtVoxel(const glm::vec3& thrust) {
    if (_mousePressed) {
        glColor3f(1, 0, 0);
        glLineWidth(2.0f);
        glBegin(GL_LINES);
        glm::vec3 voxelTouched = getMouseVoxelWorldCoordinates(_mouseVoxelDragging);
        glVertex3f(voxelTouched.x, voxelTouched.y, voxelTouched.z);
        glVertex3f(voxelTouched.x + thrust.x, voxelTouched.y + thrust.y, voxelTouched.z + thrust.z);
        glEnd();
    }
}

void Application::renderLineToTouchedVoxel() {
    //  Draw a teal line to the voxel I am currently dragging on
    if (_mousePressed) {
        glColor3f(0, 1, 1);
        glLineWidth(2.0f);
        glBegin(GL_LINES);
        glm::vec3 voxelTouched = getMouseVoxelWorldCoordinates(_mouseVoxelDragging);
        glVertex3f(voxelTouched.x, voxelTouched.y, voxelTouched.z);
        glm::vec3 headPosition = _myAvatar.getHeadJointPosition();
        glVertex3fv(&headPosition.x);
        glEnd();
    }
}


glm::vec2 Application::getScaledScreenPoint(glm::vec2 projectedPoint) {
    float horizontalScale = _glWidget->width() / 2.0f;
    float verticalScale   = _glWidget->height() / 2.0f;

    // -1,-1 is 0,windowHeight
    // 1,1 is windowWidth,0

    // -1,1                    1,1
    // +-----------------------+
    // |           |           |
    // |           |           |
    // | -1,0      |           |
    // |-----------+-----------|
    // |          0,0          |
    // |           |           |
    // |           |           |
    // |           |           |
    // +-----------------------+
    // -1,-1                   1,-1

    glm::vec2 screenPoint((projectedPoint.x + 1.0) * horizontalScale,
        ((projectedPoint.y + 1.0) * -verticalScale) + _glWidget->height());

    return screenPoint;
}

// render the coverage map on screen
void Application::renderCoverageMapV2() {

    //qDebug("renderCoverageMap()\n");

    glDisable(GL_LIGHTING);
    glLineWidth(2.0);
    glBegin(GL_LINES);
    glColor3f(0,1,1);

    renderCoverageMapsV2Recursively(&_voxels.myCoverageMapV2);

    glEnd();
    glEnable(GL_LIGHTING);
}

void Application::renderCoverageMapsV2Recursively(CoverageMapV2* map) {
    // render ourselves...
    if (map->isCovered()) {
        BoundingBox box = map->getBoundingBox();

        glm::vec2 firstPoint = getScaledScreenPoint(box.getVertex(0));
        glm::vec2 lastPoint(firstPoint);

        for (int i = 1; i < box.getVertexCount(); i++) {
            glm::vec2 thisPoint = getScaledScreenPoint(box.getVertex(i));

            glVertex2f(lastPoint.x, lastPoint.y);
            glVertex2f(thisPoint.x, thisPoint.y);
            lastPoint = thisPoint;
        }

        glVertex2f(lastPoint.x, lastPoint.y);
        glVertex2f(firstPoint.x, firstPoint.y);
    } else {
        // iterate our children and call render on them.
        for (int i = 0; i < CoverageMapV2::NUMBER_OF_CHILDREN; i++) {
            CoverageMapV2* childMap = map->getChild(i);
            if (childMap) {
                renderCoverageMapsV2Recursively(childMap);
            }
        }
    }
}

// render the coverage map on screen
void Application::renderCoverageMap() {

    //qDebug("renderCoverageMap()\n");

    glDisable(GL_LIGHTING);
    glLineWidth(2.0);
    glBegin(GL_LINES);
    glColor3f(0,0,1);

    renderCoverageMapsRecursively(&_voxels.myCoverageMap);

    glEnd();
    glEnable(GL_LIGHTING);
}

void Application::renderCoverageMapsRecursively(CoverageMap* map) {
    for (int i = 0; i < map->getPolygonCount(); i++) {

        OctreeProjectedPolygon* polygon = map->getPolygon(i);

        if (polygon->getProjectionType()        == (PROJECTION_RIGHT | PROJECTION_NEAR | PROJECTION_BOTTOM)) {
            glColor3f(.5,0,0); // dark red
        } else if (polygon->getProjectionType() == (PROJECTION_NEAR | PROJECTION_RIGHT)) {
            glColor3f(.5,.5,0); // dark yellow
        } else if (polygon->getProjectionType() == (PROJECTION_NEAR | PROJECTION_LEFT)) {
            glColor3f(.5,.5,.5); // gray
        } else if (polygon->getProjectionType() == (PROJECTION_NEAR | PROJECTION_LEFT | PROJECTION_BOTTOM)) {
            glColor3f(.5,0,.5); // dark magenta
        } else if (polygon->getProjectionType() == (PROJECTION_NEAR | PROJECTION_BOTTOM)) {
            glColor3f(.75,0,0); // red
        } else if (polygon->getProjectionType() == (PROJECTION_NEAR | PROJECTION_TOP)) {
            glColor3f(1,0,1); // magenta
        } else if (polygon->getProjectionType() == (PROJECTION_NEAR | PROJECTION_LEFT | PROJECTION_TOP)) {
            glColor3f(0,0,1); // Blue
        } else if (polygon->getProjectionType() == (PROJECTION_NEAR | PROJECTION_RIGHT | PROJECTION_TOP)) {
            glColor3f(0,1,0); // green
        } else if (polygon->getProjectionType() == (PROJECTION_NEAR)) {
            glColor3f(1,1,0); // yellow
        } else if (polygon->getProjectionType() == (PROJECTION_FAR | PROJECTION_RIGHT | PROJECTION_BOTTOM)) {
            glColor3f(0,.5,.5); // dark cyan
        } else {
            glColor3f(1,0,0);
        }

        glm::vec2 firstPoint = getScaledScreenPoint(polygon->getVertex(0));
        glm::vec2 lastPoint(firstPoint);

        for (int i = 1; i < polygon->getVertexCount(); i++) {
            glm::vec2 thisPoint = getScaledScreenPoint(polygon->getVertex(i));

            glVertex2f(lastPoint.x, lastPoint.y);
            glVertex2f(thisPoint.x, thisPoint.y);
            lastPoint = thisPoint;
        }

        glVertex2f(lastPoint.x, lastPoint.y);
        glVertex2f(firstPoint.x, firstPoint.y);
    }

    // iterate our children and call render on them.
    for (int i = 0; i < CoverageMapV2::NUMBER_OF_CHILDREN; i++) {
        CoverageMap* childMap = map->getChild(i);
        if (childMap) {
            renderCoverageMapsRecursively(childMap);
        }
    }
}

void Application::renderAvatars(bool forceRenderHead, bool selfAvatarOnly) {
    if (!Menu::getInstance()->isOptionChecked(MenuOption::Avatars)) {
        return;
    }
    PerformanceWarning warn(Menu::getInstance()->isOptionChecked(MenuOption::PipelineWarnings),
        "Application::renderAvatars()");

    if (!selfAvatarOnly) {
        //  Render avatars of other nodes
        NodeList* nodeList = NodeList::getInstance();

        for (NodeList::iterator node = nodeList->begin(); node != nodeList->end(); node++) {
            node->lock();

            if (node->getLinkedData() != NULL && node->getType() == NODE_TYPE_AGENT) {
                Avatar *avatar = (Avatar *)node->getLinkedData();
                if (!avatar->isInitialized()) {
                    avatar->init();
                }
                avatar->render(false);
                avatar->setDisplayingLookatVectors(Menu::getInstance()->isOptionChecked(MenuOption::LookAtVectors));
            }

            node->unlock();
        }

        // render avatar fades
        Glower glower;
        for (vector<Avatar*>::iterator fade = _avatarFades.begin(); fade != _avatarFades.end(); fade++) {
            (*fade)->render(false);
        }
    }

    // Render my own Avatar
    _myAvatar.render(forceRenderHead);
    _myAvatar.setDisplayingLookatVectors(Menu::getInstance()->isOptionChecked(MenuOption::LookAtVectors));

    if (Menu::getInstance()->isOptionChecked(MenuOption::LookAtIndicator) && _lookatTargetAvatar) {
        renderLookatIndicator(_lookatOtherPosition);
    }
}

// renderViewFrustum()
//
// Description: this will render the view frustum bounds for EITHER the head
//                 or the "myCamera".
//
// Frustum rendering mode. For debug purposes, we allow drawing the frustum in a couple of different ways.
// We can draw it with each of these parts:
//    * Origin Direction/Up/Right vectors - these will be drawn at the point of the camera
//    * Near plane - this plane is drawn very close to the origin point.
//    * Right/Left planes - these two planes are drawn between the near and far planes.
//    * Far plane - the plane is drawn in the distance.
// Modes - the following modes, will draw the following parts.
//    * All - draws all the parts listed above
//    * Planes - draws the planes but not the origin vectors
//    * Origin Vectors - draws the origin vectors ONLY
//    * Near Plane - draws only the near plane
//    * Far Plane - draws only the far plane
void Application::renderViewFrustum(ViewFrustum& viewFrustum) {
    // Load it with the latest details!
    loadViewFrustum(_myCamera, viewFrustum);

    glm::vec3 position  = viewFrustum.getOffsetPosition();
    glm::vec3 direction = viewFrustum.getOffsetDirection();
    glm::vec3 up        = viewFrustum.getOffsetUp();
    glm::vec3 right     = viewFrustum.getOffsetRight();

    //  Get ready to draw some lines
    glDisable(GL_LIGHTING);
    glColor4f(1.0, 1.0, 1.0, 1.0);
    glLineWidth(1.0);
    glBegin(GL_LINES);

    if (Menu::getInstance()->getFrustumDrawMode() == FRUSTUM_DRAW_MODE_ALL
        || Menu::getInstance()->getFrustumDrawMode() == FRUSTUM_DRAW_MODE_VECTORS) {
        // Calculate the origin direction vectors
        glm::vec3 lookingAt      = position + (direction * 0.2f);
        glm::vec3 lookingAtUp    = position + (up * 0.2f);
        glm::vec3 lookingAtRight = position + (right * 0.2f);

        // Looking At = white
        glColor3f(1,1,1);
        glVertex3f(position.x, position.y, position.z);
        glVertex3f(lookingAt.x, lookingAt.y, lookingAt.z);

        // Looking At Up = purple
        glColor3f(1,0,1);
        glVertex3f(position.x, position.y, position.z);
        glVertex3f(lookingAtUp.x, lookingAtUp.y, lookingAtUp.z);

        // Looking At Right = cyan
        glColor3f(0,1,1);
        glVertex3f(position.x, position.y, position.z);
        glVertex3f(lookingAtRight.x, lookingAtRight.y, lookingAtRight.z);
    }

    if (Menu::getInstance()->getFrustumDrawMode() == FRUSTUM_DRAW_MODE_ALL
        || Menu::getInstance()->getFrustumDrawMode() == FRUSTUM_DRAW_MODE_PLANES
        || Menu::getInstance()->getFrustumDrawMode() == FRUSTUM_DRAW_MODE_NEAR_PLANE) {
        // Drawing the bounds of the frustum
        // viewFrustum.getNear plane - bottom edge
        glColor3f(1,0,0);
        glVertex3f(viewFrustum.getNearBottomLeft().x, viewFrustum.getNearBottomLeft().y, viewFrustum.getNearBottomLeft().z);
        glVertex3f(viewFrustum.getNearBottomRight().x, viewFrustum.getNearBottomRight().y, viewFrustum.getNearBottomRight().z);

        // viewFrustum.getNear plane - top edge
        glVertex3f(viewFrustum.getNearTopLeft().x, viewFrustum.getNearTopLeft().y, viewFrustum.getNearTopLeft().z);
        glVertex3f(viewFrustum.getNearTopRight().x, viewFrustum.getNearTopRight().y, viewFrustum.getNearTopRight().z);

        // viewFrustum.getNear plane - right edge
        glVertex3f(viewFrustum.getNearBottomRight().x, viewFrustum.getNearBottomRight().y, viewFrustum.getNearBottomRight().z);
        glVertex3f(viewFrustum.getNearTopRight().x, viewFrustum.getNearTopRight().y, viewFrustum.getNearTopRight().z);

        // viewFrustum.getNear plane - left edge
        glVertex3f(viewFrustum.getNearBottomLeft().x, viewFrustum.getNearBottomLeft().y, viewFrustum.getNearBottomLeft().z);
        glVertex3f(viewFrustum.getNearTopLeft().x, viewFrustum.getNearTopLeft().y, viewFrustum.getNearTopLeft().z);
    }

    if (Menu::getInstance()->getFrustumDrawMode() == FRUSTUM_DRAW_MODE_ALL
        || Menu::getInstance()->getFrustumDrawMode() == FRUSTUM_DRAW_MODE_PLANES
        || Menu::getInstance()->getFrustumDrawMode() == FRUSTUM_DRAW_MODE_FAR_PLANE) {
        // viewFrustum.getFar plane - bottom edge
        glColor3f(0,1,0);
        glVertex3f(viewFrustum.getFarBottomLeft().x, viewFrustum.getFarBottomLeft().y, viewFrustum.getFarBottomLeft().z);
        glVertex3f(viewFrustum.getFarBottomRight().x, viewFrustum.getFarBottomRight().y, viewFrustum.getFarBottomRight().z);

        // viewFrustum.getFar plane - top edge
        glVertex3f(viewFrustum.getFarTopLeft().x, viewFrustum.getFarTopLeft().y, viewFrustum.getFarTopLeft().z);
        glVertex3f(viewFrustum.getFarTopRight().x, viewFrustum.getFarTopRight().y, viewFrustum.getFarTopRight().z);

        // viewFrustum.getFar plane - right edge
        glVertex3f(viewFrustum.getFarBottomRight().x, viewFrustum.getFarBottomRight().y, viewFrustum.getFarBottomRight().z);
        glVertex3f(viewFrustum.getFarTopRight().x, viewFrustum.getFarTopRight().y, viewFrustum.getFarTopRight().z);

        // viewFrustum.getFar plane - left edge
        glVertex3f(viewFrustum.getFarBottomLeft().x, viewFrustum.getFarBottomLeft().y, viewFrustum.getFarBottomLeft().z);
        glVertex3f(viewFrustum.getFarTopLeft().x, viewFrustum.getFarTopLeft().y, viewFrustum.getFarTopLeft().z);
    }

    if (Menu::getInstance()->getFrustumDrawMode() == FRUSTUM_DRAW_MODE_ALL
        || Menu::getInstance()->getFrustumDrawMode() == FRUSTUM_DRAW_MODE_PLANES) {
        // RIGHT PLANE IS CYAN
        // right plane - bottom edge - viewFrustum.getNear to distant
        glColor3f(0,1,1);
        glVertex3f(viewFrustum.getNearBottomRight().x, viewFrustum.getNearBottomRight().y, viewFrustum.getNearBottomRight().z);
        glVertex3f(viewFrustum.getFarBottomRight().x, viewFrustum.getFarBottomRight().y, viewFrustum.getFarBottomRight().z);

        // right plane - top edge - viewFrustum.getNear to distant
        glVertex3f(viewFrustum.getNearTopRight().x, viewFrustum.getNearTopRight().y, viewFrustum.getNearTopRight().z);
        glVertex3f(viewFrustum.getFarTopRight().x, viewFrustum.getFarTopRight().y, viewFrustum.getFarTopRight().z);

        // LEFT PLANE IS BLUE
        // left plane - bottom edge - viewFrustum.getNear to distant
        glColor3f(0,0,1);
        glVertex3f(viewFrustum.getNearBottomLeft().x, viewFrustum.getNearBottomLeft().y, viewFrustum.getNearBottomLeft().z);
        glVertex3f(viewFrustum.getFarBottomLeft().x, viewFrustum.getFarBottomLeft().y, viewFrustum.getFarBottomLeft().z);

        // left plane - top edge - viewFrustum.getNear to distant
        glVertex3f(viewFrustum.getNearTopLeft().x, viewFrustum.getNearTopLeft().y, viewFrustum.getNearTopLeft().z);
        glVertex3f(viewFrustum.getFarTopLeft().x, viewFrustum.getFarTopLeft().y, viewFrustum.getFarTopLeft().z);

        // focal plane - bottom edge
        glColor3f(1.0f, 0.0f, 1.0f);
        float focalProportion = (viewFrustum.getFocalLength() - viewFrustum.getNearClip()) /
            (viewFrustum.getFarClip() - viewFrustum.getNearClip());
        glm::vec3 focalBottomLeft = glm::mix(viewFrustum.getNearBottomLeft(), viewFrustum.getFarBottomLeft(), focalProportion);
        glm::vec3 focalBottomRight = glm::mix(viewFrustum.getNearBottomRight(),
            viewFrustum.getFarBottomRight(), focalProportion);
        glVertex3f(focalBottomLeft.x, focalBottomLeft.y, focalBottomLeft.z);
        glVertex3f(focalBottomRight.x, focalBottomRight.y, focalBottomRight.z);

        // focal plane - top edge
        glm::vec3 focalTopLeft = glm::mix(viewFrustum.getNearTopLeft(), viewFrustum.getFarTopLeft(), focalProportion);
        glm::vec3 focalTopRight = glm::mix(viewFrustum.getNearTopRight(), viewFrustum.getFarTopRight(), focalProportion);
        glVertex3f(focalTopLeft.x, focalTopLeft.y, focalTopLeft.z);
        glVertex3f(focalTopRight.x, focalTopRight.y, focalTopRight.z);

        // focal plane - left edge
        glVertex3f(focalBottomLeft.x, focalBottomLeft.y, focalBottomLeft.z);
        glVertex3f(focalTopLeft.x, focalTopLeft.y, focalTopLeft.z);

        // focal plane - right edge
        glVertex3f(focalBottomRight.x, focalBottomRight.y, focalBottomRight.z);
        glVertex3f(focalTopRight.x, focalTopRight.y, focalTopRight.z);
    }
    glEnd();
    glEnable(GL_LIGHTING);

    if (Menu::getInstance()->getFrustumDrawMode() == FRUSTUM_DRAW_MODE_ALL
        || Menu::getInstance()->getFrustumDrawMode() == FRUSTUM_DRAW_MODE_KEYHOLE) {
        // Draw the keyhole
        float keyholeRadius = viewFrustum.getKeyholeRadius();
        if (keyholeRadius > 0.0f) {
            glPushMatrix();
            glColor4f(1, 1, 0, 1);
            glTranslatef(position.x, position.y, position.z); // where we actually want it!
            glutWireSphere(keyholeRadius, 20, 20);
            glPopMatrix();
        }
    }
}

bool Application::maybeEditVoxelUnderCursor() {
    if (Menu::getInstance()->isOptionChecked(MenuOption::VoxelAddMode)
        || Menu::getInstance()->isOptionChecked(MenuOption::VoxelColorMode)) {
        if (_mouseVoxel.s != 0) {
            makeVoxel(glm::vec3(_mouseVoxel.x * TREE_SCALE,
                      _mouseVoxel.y * TREE_SCALE,
                      _mouseVoxel.z * TREE_SCALE),
                      _mouseVoxel.s * TREE_SCALE,
                      _mouseVoxel.red,
                      _mouseVoxel.green,
                      _mouseVoxel.blue,
                      Menu::getInstance()->isOptionChecked(MenuOption::DestructiveAddVoxel));

            // remember the position for drag detection
            _justEditedVoxel = true;

        }
    } else if (Menu::getInstance()->isOptionChecked(MenuOption::VoxelDeleteMode)) {
        deleteVoxelUnderCursor();
        VoxelFade fade(VoxelFade::FADE_OUT, 1.0f, 1.0f, 1.0f);
        const float VOXEL_BOUNDS_ADJUST = 0.01f;
        float slightlyBigger = _mouseVoxel.s * VOXEL_BOUNDS_ADJUST;
        fade.voxelDetails.x = _mouseVoxel.x - slightlyBigger;
        fade.voxelDetails.y = _mouseVoxel.y - slightlyBigger;
        fade.voxelDetails.z = _mouseVoxel.z - slightlyBigger;
        fade.voxelDetails.s = _mouseVoxel.s + slightlyBigger + slightlyBigger;
        _voxelFades.push_back(fade);

    } else if (Menu::getInstance()->isOptionChecked(MenuOption::VoxelGetColorMode)) {
        eyedropperVoxelUnderCursor();
    } else {
        return false;
    }

    return true;
}

void Application::deleteVoxelUnderCursor() {
    if (_mouseVoxel.s != 0) {
        // sending delete to the server is sufficient, server will send new version so we see updates soon enough
        _voxelEditSender.sendVoxelEditMessage(PACKET_TYPE_VOXEL_ERASE, _mouseVoxel);

        // delete it locally to see the effect immediately (and in case no voxel server is present)
        _voxels.deleteVoxelAt(_mouseVoxel.x, _mouseVoxel.y, _mouseVoxel.z, _mouseVoxel.s);

    }
    // remember the position for drag detection
    _justEditedVoxel = true;
}

void Application::eyedropperVoxelUnderCursor() {
    VoxelTreeElement* selectedNode = _voxels.getVoxelAt(_mouseVoxel.x, _mouseVoxel.y, _mouseVoxel.z, _mouseVoxel.s);
    if (selectedNode && selectedNode->isColored()) {
        QColor selectedColor(selectedNode->getColor()[RED_INDEX],
                             selectedNode->getColor()[GREEN_INDEX],
                             selectedNode->getColor()[BLUE_INDEX]);

        if (selectedColor.isValid()) {
            QAction* voxelPaintColorAction = Menu::getInstance()->getActionForOption(MenuOption::VoxelPaintColor);
            voxelPaintColorAction->setData(selectedColor);
            voxelPaintColorAction->setIcon(Swatch::createIcon(selectedColor));
        }
    }
}

void Application::toggleFollowMode() {
    glm::vec3 mouseRayOrigin, mouseRayDirection;
    _viewFrustum.computePickRay(_pieMenu.getX() / (float)_glWidget->width(),
                                _pieMenu.getY() / (float)_glWidget->height(),
                                mouseRayOrigin, mouseRayDirection);
    glm::vec3 eyePositionIgnored;
    QUuid nodeUUIDIgnored;
    Avatar* leadingAvatar = findLookatTargetAvatar(mouseRayOrigin, mouseRayDirection, eyePositionIgnored, nodeUUIDIgnored);

    _myAvatar.follow(leadingAvatar);
}

void Application::resetSensors() {
    _headMouseX = _mouseX = _glWidget->width() / 2;
    _headMouseY = _mouseY = _glWidget->height() / 2;

    if (_serialHeadSensor.isActive()) {
        _serialHeadSensor.resetAverages();
    }
    _webcam.reset();
    _faceshift.reset();
    LeapManager::reset();

    if (OculusManager::isConnected()) {
        OculusManager::reset();
    }

    QCursor::setPos(_headMouseX, _headMouseY);
    _myAvatar.reset();
    _myTransmitter.resetLevels();
    _myAvatar.setVelocity(glm::vec3(0,0,0));
    _myAvatar.setThrust(glm::vec3(0,0,0));

    QMetaObject::invokeMethod(&_audio, "reset", Qt::QueuedConnection);
}

static void setShortcutsEnabled(QWidget* widget, bool enabled) {
    foreach (QAction* action, widget->actions()) {
        QKeySequence shortcut = action->shortcut();
        if (!shortcut.isEmpty() && (shortcut[0] & (Qt::CTRL | Qt::ALT | Qt::META)) == 0) {
            // it's a shortcut that may coincide with a "regular" key, so switch its context
            action->setShortcutContext(enabled ? Qt::WindowShortcut : Qt::WidgetShortcut);
        }
    }
    foreach (QObject* child, widget->children()) {
        if (child->isWidgetType()) {
            setShortcutsEnabled(static_cast<QWidget*>(child), enabled);
        }
    }
}

void Application::setMenuShortcutsEnabled(bool enabled) {
    setShortcutsEnabled(_window->menuBar(), enabled);
}

void Application::attachNewHeadToNode(Node* newNode) {
    if (newNode->getLinkedData() == NULL) {
        newNode->setLinkedData(new Avatar(newNode));
    }
}

void Application::updateWindowTitle(){
    QString title = "";
    QString buildVersion = " (build " + QString::number(BUILD_VERSION) + ")";
    QString username = _profile.getUsername();
    if(!username.isEmpty()){
        title += _profile.getUsername();
        title += " @ ";
    }
    title += _profile.getLastDomain();
    title += buildVersion;

    qDebug("Application title set to: %s.\n", title.toStdString().c_str());
    _window->setWindowTitle(title);
}

void Application::domainChanged(QString domain) {
    // update the user's last domain in their Profile (which will propagate to data-server)
    _profile.updateDomain(domain);

    updateWindowTitle();

    // reset the environment so that we don't erroneously end up with multiple
    _environment.resetToDefault();

    // reset our node to stats and node to jurisdiction maps... since these must be changing...
    _voxelServerJurisdictions.clear();
    _octreeServerSceneStats.clear();
    _particleServerJurisdictions.clear();
}

void Application::nodeAdded(Node* node) {

}

void Application::nodeKilled(Node* node) {
    if (node->getType() == NODE_TYPE_VOXEL_SERVER) {
        QUuid nodeUUID = node->getUUID();
        // see if this is the first we've heard of this node...
        if (_voxelServerJurisdictions.find(nodeUUID) != _voxelServerJurisdictions.end()) {
            unsigned char* rootCode = _voxelServerJurisdictions[nodeUUID].getRootOctalCode();
            VoxelPositionSize rootDetails;
            voxelDetailsForCode(rootCode, rootDetails);

            printf("voxel server going away...... v[%f, %f, %f, %f]\n",
                rootDetails.x, rootDetails.y, rootDetails.z, rootDetails.s);

            // Add the jurisditionDetails object to the list of "fade outs"
            if (!Menu::getInstance()->isOptionChecked(MenuOption::DontFadeOnVoxelServerChanges)) {
                VoxelFade fade(VoxelFade::FADE_OUT, NODE_KILLED_RED, NODE_KILLED_GREEN, NODE_KILLED_BLUE);
                fade.voxelDetails = rootDetails;
                const float slightly_smaller = 0.99;
                fade.voxelDetails.s = fade.voxelDetails.s * slightly_smaller;
                _voxelFades.push_back(fade);
            }

            // If the voxel server is going away, remove it from our jurisdiction map so we don't send voxels to a dead server
            _voxelServerJurisdictions.erase(nodeUUID);
        }

        // also clean up scene stats for that server
        _voxelSceneStatsLock.lockForWrite();
        if (_octreeServerSceneStats.find(nodeUUID) != _octreeServerSceneStats.end()) {
            _octreeServerSceneStats.erase(nodeUUID);
        }
        _voxelSceneStatsLock.unlock();

    } else if (node->getType() == NODE_TYPE_PARTICLE_SERVER) {
        QUuid nodeUUID = node->getUUID();
        // see if this is the first we've heard of this node...
        if (_particleServerJurisdictions.find(nodeUUID) != _particleServerJurisdictions.end()) {
            unsigned char* rootCode = _particleServerJurisdictions[nodeUUID].getRootOctalCode();
            VoxelPositionSize rootDetails;
            voxelDetailsForCode(rootCode, rootDetails);

            printf("particle server going away...... v[%f, %f, %f, %f]\n",
                rootDetails.x, rootDetails.y, rootDetails.z, rootDetails.s);

            // Add the jurisditionDetails object to the list of "fade outs"
            if (!Menu::getInstance()->isOptionChecked(MenuOption::DontFadeOnVoxelServerChanges)) {
                VoxelFade fade(VoxelFade::FADE_OUT, NODE_KILLED_RED, NODE_KILLED_GREEN, NODE_KILLED_BLUE);
                fade.voxelDetails = rootDetails;
                const float slightly_smaller = 0.99;
                fade.voxelDetails.s = fade.voxelDetails.s * slightly_smaller;
                _voxelFades.push_back(fade);
            }

            // If the voxel server is going away, remove it from our jurisdiction map so we don't send voxels to a dead server
            _particleServerJurisdictions.erase(nodeUUID);
        }

        // also clean up scene stats for that server
        _voxelSceneStatsLock.lockForWrite();
        if (_octreeServerSceneStats.find(nodeUUID) != _octreeServerSceneStats.end()) {
            _octreeServerSceneStats.erase(nodeUUID);
        }
        _voxelSceneStatsLock.unlock();

    } else if (node->getType() == NODE_TYPE_AGENT) {
        Avatar* avatar = static_cast<Avatar*>(node->getLinkedData());
        if (avatar == _lookatTargetAvatar) {
            _lookatTargetAvatar = NULL;
        }

        // take over the avatar in order to fade it out
        node->setLinkedData(NULL);

        _avatarFades.push_back(avatar);
    }
}

void Application::trackIncomingVoxelPacket(unsigned char* messageData, ssize_t messageLength,
                        const HifiSockAddr& senderSockAddr, bool wasStatsPacket) {

    // Attempt to identify the sender from it's address.
    Node* serverNode = NodeList::getInstance()->nodeWithAddress(senderSockAddr);
    if (serverNode) {
        QUuid nodeUUID = serverNode->getUUID();

        // now that we know the node ID, let's add these stats to the stats for that node...
        _voxelSceneStatsLock.lockForWrite();
        if (_octreeServerSceneStats.find(nodeUUID) != _octreeServerSceneStats.end()) {
            VoxelSceneStats& stats = _octreeServerSceneStats[nodeUUID];
            stats.trackIncomingOctreePacket(messageData, messageLength, wasStatsPacket, serverNode->getClockSkewUsec());
        }
        _voxelSceneStatsLock.unlock();
    }
}

int Application::parseOctreeStats(unsigned char* messageData, ssize_t messageLength, const HifiSockAddr& senderSockAddr) {

    // But, also identify the sender, and keep track of the contained jurisdiction root for this server
    Node* server = NodeList::getInstance()->nodeWithAddress(senderSockAddr);

    // parse the incoming stats datas stick it in a temporary object for now, while we
    // determine which server it belongs to
    VoxelSceneStats temp;
    int statsMessageLength = temp.unpackFromMessage(messageData, messageLength);

    // quick fix for crash... why would voxelServer be NULL?
    if (server) {
        QUuid nodeUUID = server->getUUID();

        // now that we know the node ID, let's add these stats to the stats for that node...
        _voxelSceneStatsLock.lockForWrite();
        if (_octreeServerSceneStats.find(nodeUUID) != _octreeServerSceneStats.end()) {
            _octreeServerSceneStats[nodeUUID].unpackFromMessage(messageData, messageLength);
        } else {
            _octreeServerSceneStats[nodeUUID] = temp;
        }
        _voxelSceneStatsLock.unlock();

        VoxelPositionSize rootDetails;
        voxelDetailsForCode(temp.getJurisdictionRoot(), rootDetails);

        // see if this is the first we've heard of this node...
        NodeToJurisdictionMap* jurisdiction = NULL;
        if (server->getType() == NODE_TYPE_VOXEL_SERVER) {
            jurisdiction = &_voxelServerJurisdictions;
        } else {
            jurisdiction = &_particleServerJurisdictions;
        }


        if (jurisdiction->find(nodeUUID) == jurisdiction->end()) {
            printf("stats from new server... v[%f, %f, %f, %f]\n",
                rootDetails.x, rootDetails.y, rootDetails.z, rootDetails.s);

            // Add the jurisditionDetails object to the list of "fade outs"
            if (!Menu::getInstance()->isOptionChecked(MenuOption::DontFadeOnVoxelServerChanges)) {
                VoxelFade fade(VoxelFade::FADE_OUT, NODE_ADDED_RED, NODE_ADDED_GREEN, NODE_ADDED_BLUE);
                fade.voxelDetails = rootDetails;
                const float slightly_smaller = 0.99;
                fade.voxelDetails.s = fade.voxelDetails.s * slightly_smaller;
                _voxelFades.push_back(fade);
            }
        }
        // store jurisdiction details for later use
        // This is bit of fiddling is because JurisdictionMap assumes it is the owner of the values used to construct it
        // but VoxelSceneStats thinks it's just returning a reference to it's contents. So we need to make a copy of the
        // details from the VoxelSceneStats to construct the JurisdictionMap
        JurisdictionMap jurisdictionMap;
        jurisdictionMap.copyContents(temp.getJurisdictionRoot(), temp.getJurisdictionEndNodes());
        (*jurisdiction)[nodeUUID] = jurisdictionMap;
    }
    return statsMessageLength;
}

//  Receive packets from other nodes/servers and decide what to do with them!
void* Application::networkReceive(void* args) {
    PerformanceWarning warn(Menu::getInstance()->isOptionChecked(MenuOption::PipelineWarnings),
        "Application::networkReceive()");

    HifiSockAddr senderSockAddr;
    ssize_t bytesReceived;

    Application* app = Application::getInstance();
    while (!app->_stopNetworkReceiveThread) {
        if (NodeList::getInstance()->getNodeSocket().hasPendingDatagrams() &&
            (bytesReceived = NodeList::getInstance()->getNodeSocket().readDatagram((char*) app->_incomingPacket,
                                                                                    MAX_PACKET_SIZE,
                                                                                    senderSockAddr.getAddressPointer(),
                                                                                    senderSockAddr.getPortPointer()))) {

            app->_packetCount++;
            app->_bytesCount += bytesReceived;

            if (packetVersionMatch(app->_incomingPacket)) {
                // only process this packet if we have a match on the packet version
                switch (app->_incomingPacket[0]) {
                    case PACKET_TYPE_TRANSMITTER_DATA_V2:
                        //  V2 = IOS transmitter app
                        app->_myTransmitter.processIncomingData(app->_incomingPacket, bytesReceived);

                        break;
                    case PACKET_TYPE_MIXED_AUDIO:
                        QMetaObject::invokeMethod(&app->_audio, "addReceivedAudioToBuffer", Qt::QueuedConnection,
                                                  Q_ARG(QByteArray, QByteArray((char*) app->_incomingPacket, bytesReceived)));
                        break;

                    case PACKET_TYPE_PARTICLE_ADD_RESPONSE:
                        // look up our ParticleEditHanders....
                        ParticleEditHandle::handleAddResponse(app->_incomingPacket, bytesReceived);
                        break;

                    case PACKET_TYPE_PARTICLE_DATA:
                    case PACKET_TYPE_VOXEL_DATA:
                    case PACKET_TYPE_VOXEL_ERASE:
                    case PACKET_TYPE_OCTREE_STATS:
                    case PACKET_TYPE_ENVIRONMENT_DATA: {
                        PerformanceWarning warn(Menu::getInstance()->isOptionChecked(MenuOption::PipelineWarnings),
                            "Application::networkReceive()... _voxelProcessor.queueReceivedPacket()");

                        bool wantExtraDebugging = app->getLogger()->extraDebugging();
                        if (wantExtraDebugging && app->_incomingPacket[0] == PACKET_TYPE_VOXEL_DATA) {
                            int numBytesPacketHeader = numBytesForPacketHeader(app->_incomingPacket);
                            unsigned char* dataAt = app->_incomingPacket + numBytesPacketHeader;
                            dataAt += sizeof(VOXEL_PACKET_FLAGS);
                            VOXEL_PACKET_SEQUENCE sequence = (*(VOXEL_PACKET_SEQUENCE*)dataAt);
                            dataAt += sizeof(VOXEL_PACKET_SEQUENCE);
                            VOXEL_PACKET_SENT_TIME sentAt = (*(VOXEL_PACKET_SENT_TIME*)dataAt);
                            dataAt += sizeof(VOXEL_PACKET_SENT_TIME);
                            VOXEL_PACKET_SENT_TIME arrivedAt = usecTimestampNow();
                            int flightTime = arrivedAt - sentAt;

                            printf("got PACKET_TYPE_VOXEL_DATA, sequence:%d flightTime:%d\n", sequence, flightTime);
                        }

                        // add this packet to our list of voxel packets and process them on the voxel processing
                        app->_voxelProcessor.queueReceivedPacket(senderSockAddr, app->_incomingPacket, bytesReceived);
                        break;
                    }
                    case PACKET_TYPE_METAVOXEL_DATA:
                        app->_metavoxels.processData(QByteArray((const char*)app->_incomingPacket, bytesReceived),
                            senderSockAddr);
                        break;
                    case PACKET_TYPE_BULK_AVATAR_DATA:
                        NodeList::getInstance()->processBulkNodeData(senderSockAddr,
                                                                     app->_incomingPacket,
                                                                     bytesReceived);
                        getInstance()->_bandwidthMeter.inputStream(BandwidthMeter::AVATARS).updateValue(bytesReceived);
                        break;
                    case PACKET_TYPE_AVATAR_URLS:
                        processAvatarURLsMessage(app->_incomingPacket, bytesReceived);
                        break;
                    case PACKET_TYPE_AVATAR_FACE_VIDEO:
                        processAvatarFaceVideoMessage(app->_incomingPacket, bytesReceived);
                        break;
                    case PACKET_TYPE_DATA_SERVER_GET:
                    case PACKET_TYPE_DATA_SERVER_PUT:
                    case PACKET_TYPE_DATA_SERVER_SEND:
                    case PACKET_TYPE_DATA_SERVER_CONFIRM:
                        DataServerClient::processMessageFromDataServer(app->_incomingPacket, bytesReceived);
                        break;
                    default:
                        NodeList::getInstance()->processNodeData(senderSockAddr, app->_incomingPacket, bytesReceived);
                        break;
                }
            }
        } else if (!app->_enableNetworkThread) {
            break;
        }
    }

    if (app->_enableNetworkThread) {
        pthread_exit(0);
    }
    return NULL;
}

void Application::packetSentNotification(ssize_t length) {
    _bandwidthMeter.outputStream(BandwidthMeter::VOXELS).updateValue(length);
}

void Application::loadScript() {
    // shut down and stop any existing script
    QString desktopLocation = QStandardPaths::writableLocation(QStandardPaths::DesktopLocation);
    QString suggestedName = desktopLocation.append("/script.js");

    QString fileNameString = QFileDialog::getOpenFileName(_glWidget, tr("Open Script"), suggestedName,
                                                          tr("JavaScript Files (*.js)"));
    QByteArray fileNameAscii = fileNameString.toLocal8Bit();
    const char* fileName = fileNameAscii.data();

    printf("fileName:%s\n",fileName);

    std::ifstream file(fileName, std::ios::in|std::ios::binary|std::ios::ate);
    if(!file.is_open()) {
        printf("error loading file\n");
        return;
    }
    qDebug("loading file %s...\n", fileName);

    // get file length....
    unsigned long fileLength = file.tellg();
    file.seekg( 0, std::ios::beg );

    // read the entire file into a buffer, WHAT!? Why not.
    char* entireFile = new char[fileLength+1];
    file.read((char*)entireFile, fileLength);
    file.close();

    entireFile[fileLength] = 0;// null terminate
    QString script(entireFile);
    delete[] entireFile;

    // start the script on a new thread...
    bool wantMenuItems = true; // tells the ScriptEngine object to add menu items for itself


    ScriptEngine* scriptEngine = new ScriptEngine(script, wantMenuItems, fileName, Menu::getInstance(),
                                                    &_controllerScriptingInterface);
    scriptEngine->setupMenuItems();

    // setup the packet senders and jurisdiction listeners of the script engine's scripting interfaces so
    // we can use the same ones from the application.
    scriptEngine->getVoxelsScriptingInterface()->setPacketSender(&_voxelEditSender);
    scriptEngine->getParticlesScriptingInterface()->setPacketSender(&_particleEditSender);

    QThread* workerThread = new QThread(this);

    // when the worker thread is started, call our engine's run..
    connect(workerThread, SIGNAL(started()), scriptEngine, SLOT(run()));

    // when the thread is terminated, add both scriptEngine and thread to the deleteLater queue
    connect(scriptEngine, SIGNAL(finished()), scriptEngine, SLOT(deleteLater()));
    connect(workerThread, SIGNAL(finished()), workerThread, SLOT(deleteLater()));

    // when the application is about to quit, stop our script engine so it unwinds properly
    connect(this, SIGNAL(aboutToQuit()), scriptEngine, SLOT(stop()));

    scriptEngine->moveToThread(workerThread);

    // Starts an event loop, and emits workerThread->started()
    workerThread->start();

    // restore the main window's active state
    _window->activateWindow();
}

void Application::toggleLogDialog() {
    if (! _logDialog) {
        _logDialog = new LogDialog(_glWidget, getLogger());
        _logDialog->show();
    } else {
        _logDialog->close();
    }
}<|MERGE_RESOLUTION|>--- conflicted
+++ resolved
@@ -209,13 +209,8 @@
     #endif
 
     // tell the NodeList instance who to tell the domain server we care about
-<<<<<<< HEAD
     const char nodeTypesOfInterest[] = {NODE_TYPE_AUDIO_MIXER, NODE_TYPE_AVATAR_MIXER, NODE_TYPE_VOXEL_SERVER, 
         NODE_TYPE_PARTICLE_SERVER, NODE_TYPE_METAVOXEL_SERVER};
-=======
-    const char nodeTypesOfInterest[] = {NODE_TYPE_AUDIO_MIXER, NODE_TYPE_AVATAR_MIXER, NODE_TYPE_VOXEL_SERVER,
-                                        NODE_TYPE_PARTICLE_SERVER};
->>>>>>> 61d3f63f
     nodeList->setNodeTypesOfInterest(nodeTypesOfInterest, sizeof(nodeTypesOfInterest));
 
     QTimer* silentNodeTimer = new QTimer(this);
@@ -1287,11 +1282,7 @@
 void Application::sendPingPackets() {
 
     const char nodesToPing[] = {NODE_TYPE_VOXEL_SERVER, NODE_TYPE_PARTICLE_SERVER,
-<<<<<<< HEAD
         NODE_TYPE_AUDIO_MIXER, NODE_TYPE_AVATAR_MIXER, NODE_TYPE_METAVOXEL_SERVER};
-=======
-                                NODE_TYPE_AUDIO_MIXER, NODE_TYPE_AVATAR_MIXER};
->>>>>>> 61d3f63f
 
     unsigned char pingPacket[MAX_PACKET_SIZE];
     int length = NodeList::getInstance()->fillPingPacket(pingPacket);

//
//  Application.cpp
//  interface/src
//
//  Created by Andrzej Kapolka on 5/10/13.
//  Copyright 2013 High Fidelity, Inc.
//
//  Distributed under the Apache License, Version 2.0.
//  See the accompanying file LICENSE or http://www.apache.org/licenses/LICENSE-2.0.html
//

#include <sstream>

#include <stdlib.h>
#include <cmath>
#include <math.h>

#include <glm/glm.hpp>
#include <glm/gtx/component_wise.hpp>
#include <glm/gtx/quaternion.hpp>
#include <glm/gtx/vector_angle.hpp>

// include this before QGLWidget, which includes an earlier version of OpenGL
#include "InterfaceConfig.h"

#include <QActionGroup>
#include <QColorDialog>
#include <QDesktopWidget>
#include <QCheckBox>
#include <QImage>
#include <QInputDialog>
#include <QKeyEvent>
#include <QMenuBar>
#include <QMouseEvent>
#include <QNetworkAccessManager>
#include <QNetworkReply>
#include <QNetworkDiskCache>
#include <QOpenGLFramebufferObject>
#include <QObject>
#include <QWheelEvent>
#include <QSettings>
#include <QShortcut>
#include <QTimer>
#include <QUrl>
#include <QtDebug>
#include <QFileDialog>
#include <QDesktopServices>
#include <QXmlStreamReader>
#include <QXmlStreamAttributes>
#include <QMediaPlayer>
#include <QMimeData>
#include <QMessageBox>

#include <AccountManager.h>
#include <AudioInjector.h>
#include <Logging.h>
#include <ModelsScriptingInterface.h>
#include <OctalCode.h>
#include <PacketHeaders.h>
#include <ParticlesScriptingInterface.h>
#include <PerfStat.h>
#include <ResourceCache.h>
#include <UUID.h>
#include <OctreeSceneStats.h>
#include <LocalVoxelsList.h>

#include "Application.h"
#include "InterfaceVersion.h"
#include "Menu.h"
#include "ModelUploader.h"
#include "Util.h"
#include "devices/OculusManager.h"
#include "devices/TV3DManager.h"
#include "renderer/ProgramObject.h"

#include "scripting/AudioDeviceScriptingInterface.h"
#include "scripting/ClipboardScriptingInterface.h"
#include "scripting/MenuScriptingInterface.h"
#include "scripting/SettingsScriptingInterface.h"
#include "scripting/WindowScriptingInterface.h"
#include "scripting/LocationScriptingInterface.h"

#include "ui/InfoView.h"
#include "ui/OAuthWebViewHandler.h"
#include "ui/Snapshot.h"
#include "ui/Stats.h"
#include "ui/TextRenderer.h"

using namespace std;

//  Starfield information
static unsigned STARFIELD_NUM_STARS = 50000;
static unsigned STARFIELD_SEED = 1;

static const int BANDWIDTH_METER_CLICK_MAX_DRAG_LENGTH = 6; // farther dragged clicks are ignored

const int IDLE_SIMULATE_MSECS = 16;              //  How often should call simulate and other stuff
                                                 //  in the idle loop?  (60 FPS is default)
static QTimer* idleTimer = NULL;

const int STARTUP_JITTER_SAMPLES = NETWORK_BUFFER_LENGTH_SAMPLES_PER_CHANNEL / 2;
                                                 //  Startup optimistically with small jitter buffer that
                                                 //  will start playback on the second received audio packet.

const int MIRROR_VIEW_TOP_PADDING = 5;
const int MIRROR_VIEW_LEFT_PADDING = 10;
const int MIRROR_VIEW_WIDTH = 265;
const int MIRROR_VIEW_HEIGHT = 215;
const float MIRROR_FULLSCREEN_DISTANCE = 0.35f;
const float MIRROR_REARVIEW_DISTANCE = 0.65f;
const float MIRROR_REARVIEW_BODY_DISTANCE = 2.3f;
const float MIRROR_FIELD_OF_VIEW = 30.0f;

const QString CHECK_VERSION_URL = "https://highfidelity.io/latestVersion.xml";
const QString SKIP_FILENAME = QStandardPaths::writableLocation(QStandardPaths::DataLocation) + "/hifi.skipversion";

void messageHandler(QtMsgType type, const QMessageLogContext& context, const QString& message) {
    if (message.size() > 0) {
        QString dateString = QDateTime::currentDateTime().toTimeSpec(Qt::LocalTime).toString(Qt::ISODate);
        QString formattedMessage = QString("[%1] %2\n").arg(dateString).arg(message);

        fprintf(stdout, "%s", qPrintable(formattedMessage));
        Application::getInstance()->getLogger()->addMessage(qPrintable(formattedMessage));
    }
}

QString& Application::resourcesPath() {
#ifdef Q_OS_MAC
    static QString staticResourcePath = QCoreApplication::applicationDirPath() + "/../Resources/";
#else
    static QString staticResourcePath = QCoreApplication::applicationDirPath() + "/resources/";
#endif
    return staticResourcePath;
}

Application::Application(int& argc, char** argv, QElapsedTimer &startup_time) :
        QApplication(argc, argv),
        _window(new MainWindow(desktop())),
        _glWidget(new GLCanvas()),
        _nodeThread(new QThread(this)),
        _datagramProcessor(),
        _frameCount(0),
        _fps(120.0f),
        _justStarted(true),
        _voxelImporter(NULL),
        _importSucceded(false),
        _sharedVoxelSystem(TREE_SCALE, DEFAULT_MAX_VOXELS_PER_SYSTEM, &_clipboard),
        _wantToKillLocalVoxels(false),
        _viewFrustum(),
        _lastQueriedViewFrustum(),
        _lastQueriedTime(usecTimestampNow()),
        _mirrorViewRect(QRect(MIRROR_VIEW_LEFT_PADDING, MIRROR_VIEW_TOP_PADDING, MIRROR_VIEW_WIDTH, MIRROR_VIEW_HEIGHT)),
        _cameraPushback(0.0f),
        _scaleMirror(1.0f),
        _rotateMirror(0.0f),
        _raiseMirror(0.0f),
        _mouseX(0),
        _mouseY(0),
        _lastMouseMove(usecTimestampNow()),
        _mouseHidden(false),
        _seenMouseMove(false),
        _touchAvgX(0.0f),
        _touchAvgY(0.0f),
        _isTouchPressed(false),
        _mousePressed(false),
        _audio(STARTUP_JITTER_SAMPLES),
        _enableProcessVoxelsThread(true),
        _voxelProcessor(),
        _voxelHideShowThread(&_voxels),
        _packetsPerSecond(0),
        _bytesPerSecond(0),
        _nodeBoundsDisplay(this),
        _previousScriptLocation(),
        _runningScriptsWidget(new RunningScriptsWidget(_window)),
        _runningScriptsWidgetWasVisible(false)
{
    // read the ApplicationInfo.ini file for Name/Version/Domain information
    QSettings applicationInfo(Application::resourcesPath() + "info/ApplicationInfo.ini", QSettings::IniFormat);

    // set the associated application properties
    applicationInfo.beginGroup("INFO");

    qDebug() << "[VERSION] Build sequence: " << qPrintable(applicationVersion());

    setApplicationName(applicationInfo.value("name").toString());
    setApplicationVersion(BUILD_VERSION);
    setOrganizationName(applicationInfo.value("organizationName").toString());
    setOrganizationDomain(applicationInfo.value("organizationDomain").toString());

    _logger = new FileLogger(this);  // After setting organization name in order to get correct directory

    QSettings::setDefaultFormat(QSettings::IniFormat);

    _myAvatar = _avatarManager.getMyAvatar();

    _applicationStartupTime = startup_time;

    QFontDatabase::addApplicationFont(Application::resourcesPath() + "styles/Inconsolata.otf");
    _window->setWindowTitle("Interface");

    qInstallMessageHandler(messageHandler);

    // call Menu getInstance static method to set up the menu
    _window->setMenuBar(Menu::getInstance());

    unsigned int listenPort = 0; // bind to an ephemeral port by default
    const char** constArgv = const_cast<const char**>(argv);
    const char* portStr = getCmdOption(argc, constArgv, "--listenPort");
    if (portStr) {
        listenPort = atoi(portStr);
    }

    // start the nodeThread so its event loop is running
    _nodeThread->start();

    // make sure the node thread is given highest priority
    _nodeThread->setPriority(QThread::TimeCriticalPriority);

    // put the NodeList and datagram processing on the node thread
    NodeList* nodeList = NodeList::createInstance(NodeType::Agent, listenPort);

    nodeList->moveToThread(_nodeThread);
    _datagramProcessor.moveToThread(_nodeThread);

    // connect the DataProcessor processDatagrams slot to the QUDPSocket readyRead() signal
    connect(&nodeList->getNodeSocket(), SIGNAL(readyRead()), &_datagramProcessor, SLOT(processDatagrams()));

    // put the audio processing on a separate thread
    QThread* audioThread = new QThread(this);

    _audio.moveToThread(audioThread);
    connect(audioThread, SIGNAL(started()), &_audio, SLOT(start()));

    audioThread->start();

    connect(&nodeList->getDomainHandler(), SIGNAL(hostnameChanged(const QString&)), SLOT(domainChanged(const QString&)));
    connect(&nodeList->getDomainHandler(), SIGNAL(connectedToDomain(const QString&)), SLOT(connectedToDomain(const QString&)));

    // update our location every 5 seconds in the data-server, assuming that we are authenticated with one
    const qint64 DATA_SERVER_LOCATION_CHANGE_UPDATE_MSECS = 5 * 1000;

    QTimer* locationUpdateTimer = new QTimer(this);
    connect(locationUpdateTimer, &QTimer::timeout, this, &Application::updateLocationInServer);
    locationUpdateTimer->start(DATA_SERVER_LOCATION_CHANGE_UPDATE_MSECS);
 
    connect(nodeList, &NodeList::nodeAdded, this, &Application::nodeAdded);
    connect(nodeList, &NodeList::nodeKilled, this, &Application::nodeKilled);
    connect(nodeList, SIGNAL(nodeKilled(SharedNodePointer)), SLOT(nodeKilled(SharedNodePointer)));
    connect(nodeList, SIGNAL(nodeAdded(SharedNodePointer)), &_voxels, SLOT(nodeAdded(SharedNodePointer)));
    connect(nodeList, SIGNAL(nodeKilled(SharedNodePointer)), &_voxels, SLOT(nodeKilled(SharedNodePointer)));
    connect(nodeList, &NodeList::uuidChanged, this, &Application::updateWindowTitle);
    connect(nodeList, SIGNAL(uuidChanged(const QUuid&)), _myAvatar, SLOT(setSessionUUID(const QUuid&)));
    connect(nodeList, &NodeList::limitOfSilentDomainCheckInsReached, nodeList, &NodeList::reset);
    
    // connect to appropriate slots on AccountManager
    AccountManager& accountManager = AccountManager::getInstance();
    
    const qint64 BALANCE_UPDATE_INTERVAL_MSECS = 5 * 1000;
    
    QTimer* balanceUpdateTimer = new QTimer(this);
    connect(balanceUpdateTimer, &QTimer::timeout, &accountManager, &AccountManager::updateBalance);
    balanceUpdateTimer->start(BALANCE_UPDATE_INTERVAL_MSECS);
    
    connect(&accountManager, &AccountManager::balanceChanged, this, &Application::updateWindowTitle);

    connect(&accountManager, &AccountManager::authRequired, Menu::getInstance(), &Menu::loginForCurrentDomain);
    connect(&accountManager, &AccountManager::usernameChanged, this, &Application::updateWindowTitle);

    // set the account manager's root URL and trigger a login request if we don't have the access token
    accountManager.setAuthURL(DEFAULT_NODE_AUTH_URL);

    // once the event loop has started, check and signal for an access token
    QMetaObject::invokeMethod(&accountManager, "checkAndSignalForAccessToken", Qt::QueuedConnection);

    _settings = new QSettings(this);
    _numChangedSettings = 0;

    // Check to see if the user passed in a command line option for loading a local
    // Voxel File.
    _voxelsFilename = getCmdOption(argc, constArgv, "-i");

    #ifdef _WIN32
    WSADATA WsaData;
    int wsaresult = WSAStartup(MAKEWORD(2,2), &WsaData);
    #endif

    // tell the NodeList instance who to tell the domain server we care about
    nodeList->addSetOfNodeTypesToNodeInterestSet(NodeSet() << NodeType::AudioMixer << NodeType::AvatarMixer
                                                 << NodeType::VoxelServer << NodeType::ParticleServer << NodeType::ModelServer
                                                 << NodeType::MetavoxelServer);

    // connect to the packet sent signal of the _voxelEditSender and the _particleEditSender
    connect(&_voxelEditSender, &VoxelEditPacketSender::packetSent, this, &Application::packetSent);
    connect(&_particleEditSender, &ParticleEditPacketSender::packetSent, this, &Application::packetSent);
    connect(&_modelEditSender, &ModelEditPacketSender::packetSent, this, &Application::packetSent);

    // move the silentNodeTimer to the _nodeThread
    QTimer* silentNodeTimer = new QTimer();
    connect(silentNodeTimer, SIGNAL(timeout()), nodeList, SLOT(removeSilentNodes()));
    silentNodeTimer->moveToThread(_nodeThread);
    silentNodeTimer->start(NODE_SILENCE_THRESHOLD_MSECS);

    // send the identity packet for our avatar each second to our avatar mixer
    QTimer* identityPacketTimer = new QTimer();
    connect(identityPacketTimer, &QTimer::timeout, _myAvatar, &MyAvatar::sendIdentityPacket);
    identityPacketTimer->start(AVATAR_IDENTITY_PACKET_SEND_INTERVAL_MSECS);

    // send the billboard packet for our avatar every few seconds
    QTimer* billboardPacketTimer = new QTimer();
    connect(billboardPacketTimer, &QTimer::timeout, _myAvatar, &MyAvatar::sendBillboardPacket);
    billboardPacketTimer->start(AVATAR_BILLBOARD_PACKET_SEND_INTERVAL_MSECS);

    QString cachePath = QStandardPaths::writableLocation(QStandardPaths::DataLocation);

    _networkAccessManager = new QNetworkAccessManager(this);
    QNetworkDiskCache* cache = new QNetworkDiskCache(_networkAccessManager);
    cache->setCacheDirectory(!cachePath.isEmpty() ? cachePath : "interfaceCache");
    _networkAccessManager->setCache(cache);

    ResourceCache::setNetworkAccessManager(_networkAccessManager);
    ResourceCache::setRequestLimit(3);

    _window->setCentralWidget(_glWidget);

    restoreSizeAndPosition();

    _window->setVisible(true);
    _glWidget->setFocusPolicy(Qt::StrongFocus);
    _glWidget->setFocus();

    // enable mouse tracking; otherwise, we only get drag events
    _glWidget->setMouseTracking(true);

    // initialization continues in initializeGL when OpenGL context is ready

    // Tell our voxel edit sender about our known jurisdictions
    _voxelEditSender.setVoxelServerJurisdictions(&_voxelServerJurisdictions);
    _particleEditSender.setServerJurisdictions(&_particleServerJurisdictions);
    _modelEditSender.setServerJurisdictions(&_modelServerJurisdictions);

    Particle::setVoxelEditPacketSender(&_voxelEditSender);
    Particle::setParticleEditPacketSender(&_particleEditSender);

    // when -url in command line, teleport to location
    urlGoTo(argc, constArgv);

    // For now we're going to set the PPS for outbound packets to be super high, this is
    // probably not the right long term solution. But for now, we're going to do this to
    // allow you to move a particle around in your hand
    _particleEditSender.setPacketsPerSecond(3000); // super high!!
    _modelEditSender.setPacketsPerSecond(3000); // super high!!

    // Set the sixense filtering
    _sixenseManager.setFilter(Menu::getInstance()->isOptionChecked(MenuOption::FilterSixense));

    checkVersion();

    _overlays.init(_glWidget); // do this before scripts load

    LocalVoxelsList::getInstance()->addPersistantTree(DOMAIN_TREE_NAME, _voxels.getTree());
    LocalVoxelsList::getInstance()->addPersistantTree(CLIPBOARD_TREE_NAME, &_clipboard);

    _runningScriptsWidget->setRunningScripts(getRunningScripts());
    connect(_runningScriptsWidget, &RunningScriptsWidget::stopScriptName, this, &Application::stopScript);

    // check first run...
    QVariant firstRunValue = _settings->value("firstRun",QVariant(true));
    if (firstRunValue.isValid() && firstRunValue.toBool()) {
        qDebug() << "This is a first run...";
        // clear the scripts, and set out script to our default scripts
        clearScriptsBeforeRunning();
        loadScript("http://public.highfidelity.io/scripts/defaultScripts.js");

        QMutexLocker locker(&_settingsMutex);
        _settings->setValue("firstRun",QVariant(false));
    } else {
        // do this as late as possible so that all required subsystems are inialized
        loadScripts();

        QMutexLocker locker(&_settingsMutex);
        _previousScriptLocation = _settings->value("LastScriptLocation", QVariant("")).toString();
    }

    connect(_window, &MainWindow::windowGeometryChanged,
            _runningScriptsWidget, &RunningScriptsWidget::setBoundary);

    //When -url in command line, teleport to location
    urlGoTo(argc, constArgv);

    // call the OAuthWebviewHandler static getter so that its instance lives in our thread
    OAuthWebViewHandler::getInstance();
    // make sure the High Fidelity root CA is in our list of trusted certs
    OAuthWebViewHandler::addHighFidelityRootCAToSSLConfig();
}

Application::~Application() {

    qInstallMessageHandler(NULL);

    // make sure we don't call the idle timer any more
    delete idleTimer;

    _sharedVoxelSystem.changeTree(new VoxelTree);

    saveSettings();

    delete _voxelImporter;

    // let the avatar mixer know we're out
    MyAvatar::sendKillAvatar();

    // ask the datagram processing thread to quit and wait until it is done
    _nodeThread->quit();
    _nodeThread->wait();

    // stop the audio process
    QMetaObject::invokeMethod(&_audio, "stop");

    // ask the audio thread to quit and wait until it is done
    _audio.thread()->quit();
    _audio.thread()->wait();

    _voxelProcessor.terminate();
    _voxelHideShowThread.terminate();
    _voxelEditSender.terminate();
    _particleEditSender.terminate();
    _modelEditSender.terminate();

    storeSizeAndPosition();
    saveScripts();

    VoxelTreeElement::removeDeleteHook(&_voxels); // we don't need to do this processing on shutdown
    Menu::getInstance()->deleteLater();

    _myAvatar = NULL;

    delete _glWidget;

    AccountManager::getInstance().destroy();
}

void Application::saveSettings() {
    Menu::getInstance()->saveSettings();
    _rearMirrorTools->saveSettings(_settings);

    if (_voxelImporter) {
        _voxelImporter->saveSettings(_settings);
    }
    _settings->sync();
    _numChangedSettings = 0;
}


void Application::restoreSizeAndPosition() {
    QRect available = desktop()->availableGeometry();

    QMutexLocker locker(&_settingsMutex);
    _settings->beginGroup("Window");

    int x = (int)loadSetting(_settings, "x", 0);
    int y = (int)loadSetting(_settings, "y", 0);
    _window->move(x, y);

    int width = (int)loadSetting(_settings, "width", available.width());
    int height = (int)loadSetting(_settings, "height", available.height());
    _window->resize(width, height);

    _settings->endGroup();
}

void Application::storeSizeAndPosition() {
    QMutexLocker locker(&_settingsMutex);
    _settings->beginGroup("Window");

    _settings->setValue("width", _window->rect().width());
    _settings->setValue("height", _window->rect().height());

    _settings->setValue("x", _window->pos().x());
    _settings->setValue("y", _window->pos().y());

    _settings->endGroup();
}

void Application::initializeGL() {
    qDebug( "Created Display Window.");

    // initialize glut for shape drawing; Qt apparently initializes it on OS X
    #ifndef __APPLE__
    static bool isInitialized = false;
    if (isInitialized) {
        return;
    } else {
        isInitialized = true;
    }
    int argc = 0;
    glutInit(&argc, 0);
    #endif

    #ifdef WIN32
    GLenum err = glewInit();
    if (GLEW_OK != err) {
      /* Problem: glewInit failed, something is seriously wrong. */
      qDebug("Error: %s\n", glewGetErrorString(err));
    }
    qDebug("Status: Using GLEW %s\n", glewGetString(GLEW_VERSION));
    #endif


    // Before we render anything, let's set up our viewFrustumOffsetCamera with a sufficiently large
    // field of view and near and far clip to make it interesting.
    //viewFrustumOffsetCamera.setFieldOfView(90.0);
    _viewFrustumOffsetCamera.setNearClip(0.1f);
    _viewFrustumOffsetCamera.setFarClip(500.0f * TREE_SCALE);

    initDisplay();
    qDebug( "Initialized Display.");

    init();
    qDebug( "init() complete.");

    // create thread for parsing of voxel data independent of the main network and rendering threads
    _voxelProcessor.initialize(_enableProcessVoxelsThread);
    _voxelEditSender.initialize(_enableProcessVoxelsThread);
    _voxelHideShowThread.initialize(_enableProcessVoxelsThread);
    _particleEditSender.initialize(_enableProcessVoxelsThread);
    _modelEditSender.initialize(_enableProcessVoxelsThread);

    if (_enableProcessVoxelsThread) {
        qDebug("Voxel parsing thread created.");
    }

    // call our timer function every second
    QTimer* timer = new QTimer(this);
    connect(timer, SIGNAL(timeout()), SLOT(timer()));
    timer->start(1000);

    // call our idle function whenever we can
    idleTimer = new QTimer(this);
    connect(idleTimer, SIGNAL(timeout()), SLOT(idle()));
    idleTimer->start(0);
    _idleLoopStdev.reset();

    if (_justStarted) {
        float startupTime = (float)_applicationStartupTime.elapsed() / 1000.0;
        _justStarted = false;
        qDebug("Startup time: %4.2f seconds.", startupTime);
        const char LOGSTASH_INTERFACE_START_TIME_KEY[] = "interface-start-time";

        // ask the Logstash class to record the startup time
        Logging::stashValue(STAT_TYPE_TIMER, LOGSTASH_INTERFACE_START_TIME_KEY, startupTime);
    }

    // update before the first render
    update(0.0f);

    InfoView::showFirstTime();
}

void Application::paintGL() {
    PerformanceWarning::setSuppressShortTimings(Menu::getInstance()->isOptionChecked(MenuOption::SuppressShortTimings));
    bool showWarnings = Menu::getInstance()->isOptionChecked(MenuOption::PipelineWarnings);
    PerformanceWarning warn(showWarnings, "Application::paintGL()");

    glEnable(GL_LINE_SMOOTH);
    
    if (_myCamera.getMode() == CAMERA_MODE_FIRST_PERSON) {
        _myCamera.setTightness(0.0f);  //  In first person, camera follows (untweaked) head exactly without delay
        _myCamera.setTargetPosition(_myAvatar->getHead()->calculateAverageEyePosition());
        _myCamera.setTargetRotation(_myAvatar->getHead()->getCameraOrientation());

    } else if (_myCamera.getMode() == CAMERA_MODE_THIRD_PERSON) {
        _myCamera.setTightness(0.0f);     //  Camera is directly connected to head without smoothing
        _myCamera.setTargetPosition(_myAvatar->getUprightHeadPosition());
        _myCamera.setTargetRotation(_myAvatar->getHead()->getCameraOrientation());

    } else if (_myCamera.getMode() == CAMERA_MODE_MIRROR) {
        _myCamera.setTightness(0.0f);
        glm::vec3 eyePosition = _myAvatar->getHead()->calculateAverageEyePosition();
        float headHeight = eyePosition.y - _myAvatar->getPosition().y;
        _myCamera.setDistance(MIRROR_FULLSCREEN_DISTANCE * _scaleMirror);
        _myCamera.setTargetPosition(_myAvatar->getPosition() + glm::vec3(0, headHeight + (_raiseMirror * _myAvatar->getScale()), 0));
        _myCamera.setTargetRotation(_myAvatar->getWorldAlignedOrientation() * glm::quat(glm::vec3(0.0f, PI + _rotateMirror, 0.0f)));
    }

    if (OculusManager::isConnected()) {
        // Oculus in third person causes nausea, so only allow it if option is checked in dev menu
        if (!Menu::getInstance()->isOptionChecked(MenuOption::AllowOculusCameraModeChange) || _myCamera.getMode() == CAMERA_MODE_FIRST_PERSON) {
            _myCamera.setDistance(0.0f);
            _myCamera.setTargetPosition(_myAvatar->getHead()->calculateAverageEyePosition());
            _myCamera.setTargetRotation(_myAvatar->getHead()->getCameraOrientation());
        }
        _myCamera.setUpShift(0.0f);
        _myCamera.setTightness(0.0f);     //  Camera is directly connected to head without smoothing
    }

    // Update camera position
    _myCamera.update( 1.f/_fps );

    // Note: whichCamera is used to pick between the normal camera myCamera for our
    // main camera, vs, an alternate camera. The alternate camera we support right now
    // is the viewFrustumOffsetCamera. But theoretically, we could use this same mechanism
    // to add other cameras.
    //
    // Why have two cameras? Well, one reason is that because in the case of the renderViewFrustum()
    // code, we want to keep the state of "myCamera" intact, so we can render what the view frustum of
    // myCamera is. But we also want to do meaningful camera transforms on OpenGL for the offset camera
    Camera whichCamera = _myCamera;

    if (Menu::getInstance()->isOptionChecked(MenuOption::DisplayFrustum)) {

        ViewFrustumOffset viewFrustumOffset = Menu::getInstance()->getViewFrustumOffset();

        // set the camera to third-person view but offset so we can see the frustum
        _viewFrustumOffsetCamera.setTargetPosition(_myCamera.getTargetPosition());
        _viewFrustumOffsetCamera.setTargetRotation(_myCamera.getTargetRotation() * glm::quat(glm::radians(glm::vec3(
            viewFrustumOffset.pitch, viewFrustumOffset.yaw, viewFrustumOffset.roll))));
        _viewFrustumOffsetCamera.setUpShift(viewFrustumOffset.up);
        _viewFrustumOffsetCamera.setDistance(viewFrustumOffset.distance);
        _viewFrustumOffsetCamera.initialize(); // force immediate snap to ideal position and orientation
        _viewFrustumOffsetCamera.update(1.f/_fps);
        whichCamera = _viewFrustumOffsetCamera;
    }

    if (Menu::getInstance()->isOptionChecked(MenuOption::Shadows)) {
        updateShadowMap();
    }

    if (OculusManager::isConnected()) {
        OculusManager::display(whichCamera);
    } else if (TV3DManager::isConnected()) {
        _glowEffect.prepare();
        TV3DManager::display(whichCamera);
        _glowEffect.render();
    } else {
        _glowEffect.prepare();

        glMatrixMode(GL_MODELVIEW);
        glPushMatrix();
        glLoadIdentity();
        displaySide(whichCamera);
        glPopMatrix();

        _glowEffect.render();

        if (Menu::getInstance()->isOptionChecked(MenuOption::Mirror)) {
            renderRearViewMirror(_mirrorViewRect);

        } else if (Menu::getInstance()->isOptionChecked(MenuOption::FullscreenMirror)) {
            _rearMirrorTools->render(true);
        }

        displayOverlay();
    }

    _frameCount++;
}

void Application::resetCamerasOnResizeGL(Camera& camera, int width, int height) {
    if (OculusManager::isConnected()) {
        OculusManager::configureCamera(camera, width, height);
    } else if (TV3DManager::isConnected()) {
        TV3DManager::configureCamera(camera, width, height);
    } else {
        camera.setAspectRatio((float)width / height);
        camera.setFieldOfView(Menu::getInstance()->getFieldOfView());
    }
}

void Application::resizeGL(int width, int height) {
    resetCamerasOnResizeGL(_viewFrustumOffsetCamera, width, height);
    resetCamerasOnResizeGL(_myCamera, width, height);

    glViewport(0, 0, width, height); // shouldn't this account for the menu???

    updateProjectionMatrix();
    glLoadIdentity();

    // update Stats width
    // let's set horizontal offset to give stats some margin to mirror
    int horizontalOffset = MIRROR_VIEW_WIDTH + MIRROR_VIEW_LEFT_PADDING * 2;
    Stats::getInstance()->resetWidth(width, horizontalOffset);
}

void Application::updateProjectionMatrix() {
    updateProjectionMatrix(_myCamera);
}

void Application::updateProjectionMatrix(Camera& camera, bool updateViewFrustum) {
    glMatrixMode(GL_PROJECTION);
    glLoadIdentity();

    float left, right, bottom, top, nearVal, farVal;
    glm::vec4 nearClipPlane, farClipPlane;

    // Tell our viewFrustum about this change, using the application camera
    if (updateViewFrustum) {
        loadViewFrustum(camera, _viewFrustum);
        computeOffAxisFrustum(left, right, bottom, top, nearVal, farVal, nearClipPlane, farClipPlane);

        // If we're in Display Frustum mode, then we want to use the slightly adjust near/far clip values of the
        // _viewFrustumOffsetCamera, so that we can see more of the application content in the application's frustum
        if (Menu::getInstance()->isOptionChecked(MenuOption::DisplayFrustum)) {
            nearVal = _viewFrustumOffsetCamera.getNearClip();
            farVal = _viewFrustumOffsetCamera.getFarClip();
        }
    } else {
        ViewFrustum tempViewFrustum;
        loadViewFrustum(camera, tempViewFrustum);
        tempViewFrustum.computeOffAxisFrustum(left, right, bottom, top, nearVal, farVal, nearClipPlane, farClipPlane);
    }
    glFrustum(left, right, bottom, top, nearVal, farVal);

    // save matrix
    glGetFloatv(GL_PROJECTION_MATRIX, (GLfloat*)&_projectionMatrix);

    glMatrixMode(GL_MODELVIEW);
}

void Application::controlledBroadcastToNodes(const QByteArray& packet, const NodeSet& destinationNodeTypes) {
    foreach(NodeType_t type, destinationNodeTypes) {
        // Intercept data to voxel server when voxels are disabled
        if (type == NodeType::VoxelServer && !Menu::getInstance()->isOptionChecked(MenuOption::Voxels)) {
            continue;
        }

        // Perform the broadcast for one type
        int nReceivingNodes = NodeList::getInstance()->broadcastToNodes(packet, NodeSet() << type);

        // Feed number of bytes to corresponding channel of the bandwidth meter, if any (done otherwise)
        BandwidthMeter::ChannelIndex channel;
        switch (type) {
            case NodeType::Agent:
            case NodeType::AvatarMixer:
                channel = BandwidthMeter::AVATARS;
                break;
            case NodeType::VoxelServer:
            case NodeType::ParticleServer:
            case NodeType::ModelServer:
                channel = BandwidthMeter::VOXELS;
                break;
            default:
                continue;
        }
        _bandwidthMeter.outputStream(channel).updateValue(nReceivingNodes * packet.size());
    }
}

bool Application::event(QEvent* event) {

    // handle custom URL
    if (event->type() == QEvent::FileOpen) {
        QFileOpenEvent* fileEvent = static_cast<QFileOpenEvent*>(event);
        bool isHifiSchemeURL = !fileEvent->url().isEmpty() && fileEvent->url().toLocalFile().startsWith(CUSTOM_URL_SCHEME);
        if (isHifiSchemeURL) {
            Menu::getInstance()->goTo(fileEvent->url().toString());
        }

        return false;
    }
    return QApplication::event(event);
}

void Application::keyPressEvent(QKeyEvent* event) {

    _keysPressed.insert(event->key());

    _controllerScriptingInterface.emitKeyPressEvent(event); // send events to any registered scripts

    // if one of our scripts have asked to capture this event, then stop processing it
    if (_controllerScriptingInterface.isKeyCaptured(event)) {
        return;
    }

    if (activeWindow() == _window) {
        bool isShifted = event->modifiers().testFlag(Qt::ShiftModifier);
        bool isMeta = event->modifiers().testFlag(Qt::ControlModifier);
        bool isOption = event->modifiers().testFlag(Qt::AltModifier);
        switch (event->key()) {
                break;
            case Qt::Key_BracketLeft:
            case Qt::Key_BracketRight:
            case Qt::Key_BraceLeft:
            case Qt::Key_BraceRight:
            case Qt::Key_ParenLeft:
            case Qt::Key_ParenRight:
            case Qt::Key_Less:
            case Qt::Key_Greater:
            case Qt::Key_Comma:
            case Qt::Key_Period:
                Menu::getInstance()->handleViewFrustumOffsetKeyModifier(event->key());
                break;
            case Qt::Key_L:
                if (isShifted) {
                    Menu::getInstance()->triggerOption(MenuOption::LodTools);
                } else if (isMeta) {
                    Menu::getInstance()->triggerOption(MenuOption::Log);
                }
                break;

            case Qt::Key_E:
            case Qt::Key_PageUp:
               if (!_myAvatar->getDriveKeys(UP)) {
                    _myAvatar->jump();
                }
                _myAvatar->setDriveKeys(UP, 1.f);
                break;

            case Qt::Key_Asterisk:
                Menu::getInstance()->triggerOption(MenuOption::Stars);
                break;

            case Qt::Key_C:
            case Qt::Key_PageDown:
                _myAvatar->setDriveKeys(DOWN, 1.f);
                break;

            case Qt::Key_W:
                _myAvatar->setDriveKeys(FWD, 1.f);
                break;

            case Qt::Key_S:
                if (isShifted && isMeta && !isOption) {
                    Menu::getInstance()->triggerOption(MenuOption::SuppressShortTimings);
                } else if (isOption && !isShifted && !isMeta) {
                    Menu::getInstance()->triggerOption(MenuOption::ScriptEditor);
                } else if (!isOption && !isShifted && isMeta) {
                    takeSnapshot();
                } else {
                    _myAvatar->setDriveKeys(BACK, 1.f);
                }
                break;

            case Qt::Key_Space:
                resetSensors();
                break;

            case Qt::Key_G:
                if (isShifted) {
                    Menu::getInstance()->triggerOption(MenuOption::ObeyEnvironmentalGravity);
                }
                break;

            case Qt::Key_A:
                if (isShifted) {
                    Menu::getInstance()->triggerOption(MenuOption::Atmosphere);
                } else {
                    _myAvatar->setDriveKeys(ROT_LEFT, 1.f);
                }
                break;

            case Qt::Key_D:
                _myAvatar->setDriveKeys(ROT_RIGHT, 1.f);
                break;

            case Qt::Key_Return:
            case Qt::Key_Enter:
                Menu::getInstance()->triggerOption(MenuOption::Chat);
                break;

            case Qt::Key_Up:
                if (_myCamera.getMode() == CAMERA_MODE_MIRROR) {
                    if (!isShifted) {
                        _scaleMirror *= 0.95f;
                    } else {
                        _raiseMirror += 0.05f;
                    }
                } else {
                    _myAvatar->setDriveKeys(isShifted ? UP : FWD, 1.f);
                }
                break;

            case Qt::Key_Down:
                if (_myCamera.getMode() == CAMERA_MODE_MIRROR) {
                    if (!isShifted) {
                        _scaleMirror *= 1.05f;
                    } else {
                        _raiseMirror -= 0.05f;
                    }
                } else {
                    _myAvatar->setDriveKeys(isShifted ? DOWN : BACK, 1.f);
                }
                break;

            case Qt::Key_Left:
                if (_myCamera.getMode() == CAMERA_MODE_MIRROR) {
                    _rotateMirror += PI / 20.f;
                } else {
                    _myAvatar->setDriveKeys(isShifted ? LEFT : ROT_LEFT, 1.f);
                }
                break;

            case Qt::Key_Right:
                if (_myCamera.getMode() == CAMERA_MODE_MIRROR) {
                    _rotateMirror -= PI / 20.f;
                } else {
                    _myAvatar->setDriveKeys(isShifted ? RIGHT : ROT_RIGHT, 1.f);
                }
                break;

            case Qt::Key_I:
                if (isShifted) {
                    _myCamera.setEyeOffsetOrientation(glm::normalize(
                                                                     glm::quat(glm::vec3(0.002f, 0, 0)) * _myCamera.getEyeOffsetOrientation()));
                } else {
                    _myCamera.setEyeOffsetPosition(_myCamera.getEyeOffsetPosition() + glm::vec3(0, 0.001, 0));
                }
                updateProjectionMatrix();
                break;

            case Qt::Key_K:
                if (isShifted) {
                    _myCamera.setEyeOffsetOrientation(glm::normalize(
                                                                     glm::quat(glm::vec3(-0.002f, 0, 0)) * _myCamera.getEyeOffsetOrientation()));
                } else {
                    _myCamera.setEyeOffsetPosition(_myCamera.getEyeOffsetPosition() + glm::vec3(0, -0.001, 0));
                }
                updateProjectionMatrix();
                break;

            case Qt::Key_J:
                if (isShifted) {
                    _viewFrustum.setFocalLength(_viewFrustum.getFocalLength() - 0.1f);
                    if (TV3DManager::isConnected()) {
                        TV3DManager::configureCamera(_myCamera, _glWidget->width(),_glWidget->height());
                    }
                } else {
                    _myCamera.setEyeOffsetPosition(_myCamera.getEyeOffsetPosition() + glm::vec3(-0.001, 0, 0));
                }
                updateProjectionMatrix();
                break;

            case Qt::Key_M:
                if (isShifted) {
                    _viewFrustum.setFocalLength(_viewFrustum.getFocalLength() + 0.1f);
                    if (TV3DManager::isConnected()) {
                        TV3DManager::configureCamera(_myCamera, _glWidget->width(),_glWidget->height());
                    }

                } else {
                    _myCamera.setEyeOffsetPosition(_myCamera.getEyeOffsetPosition() + glm::vec3(0.001, 0, 0));
                }
                updateProjectionMatrix();
                break;

            case Qt::Key_U:
                if (isShifted) {
                    _myCamera.setEyeOffsetOrientation(glm::normalize(
                                                                     glm::quat(glm::vec3(0, 0, -0.002f)) * _myCamera.getEyeOffsetOrientation()));
                } else {
                    _myCamera.setEyeOffsetPosition(_myCamera.getEyeOffsetPosition() + glm::vec3(0, 0, -0.001));
                }
                updateProjectionMatrix();
                break;

            case Qt::Key_Y:
                if (isShifted) {
                    _myCamera.setEyeOffsetOrientation(glm::normalize(
                                                                     glm::quat(glm::vec3(0, 0, 0.002f)) * _myCamera.getEyeOffsetOrientation()));
                } else {
                    _myCamera.setEyeOffsetPosition(_myCamera.getEyeOffsetPosition() + glm::vec3(0, 0, 0.001));
                }
                updateProjectionMatrix();
                break;
            case Qt::Key_H:
                if (isShifted) {
                    Menu::getInstance()->triggerOption(MenuOption::Mirror);
                } else {
                    Menu::getInstance()->triggerOption(MenuOption::FullscreenMirror);
                }
                break;
            case Qt::Key_F:
                if (isShifted)  {
                    Menu::getInstance()->triggerOption(MenuOption::DisplayFrustum);
                }
                break;
            case Qt::Key_V:
                if (isShifted) {
                    Menu::getInstance()->triggerOption(MenuOption::Voxels);
                }
                break;
            case Qt::Key_P:
                 Menu::getInstance()->triggerOption(MenuOption::FirstPerson);
                 break;
            case Qt::Key_R:
                if (isShifted)  {
                    Menu::getInstance()->triggerOption(MenuOption::FrustumRenderMode);
                }
                break;
                break;
            case Qt::Key_Slash:
                Menu::getInstance()->triggerOption(MenuOption::Stats);
                break;
            case Qt::Key_Plus:
                _myAvatar->increaseSize();
                break;
            case Qt::Key_Minus:
                _myAvatar->decreaseSize();
                break;
            case Qt::Key_Equal:
                _myAvatar->resetSize();
                break;

            case Qt::Key_At:
                Menu::getInstance()->goTo();
                break;
            default:
                event->ignore();
                break;
        }
    }
}

void Application::keyReleaseEvent(QKeyEvent* event) {

    _keysPressed.remove(event->key());

    _controllerScriptingInterface.emitKeyReleaseEvent(event); // send events to any registered scripts

    // if one of our scripts have asked to capture this event, then stop processing it
    if (_controllerScriptingInterface.isKeyCaptured(event)) {
        return;
    }

    switch (event->key()) {
        case Qt::Key_E:
        case Qt::Key_PageUp:
            _myAvatar->setDriveKeys(UP, 0.f);
            break;

        case Qt::Key_C:
        case Qt::Key_PageDown:
            _myAvatar->setDriveKeys(DOWN, 0.f);
            break;

        case Qt::Key_W:
            _myAvatar->setDriveKeys(FWD, 0.f);
            break;

        case Qt::Key_S:
            _myAvatar->setDriveKeys(BACK, 0.f);
            break;

        case Qt::Key_A:
            _myAvatar->setDriveKeys(ROT_LEFT, 0.f);
            break;

        case Qt::Key_D:
            _myAvatar->setDriveKeys(ROT_RIGHT, 0.f);
            break;

        case Qt::Key_Up:
            _myAvatar->setDriveKeys(FWD, 0.f);
            _myAvatar->setDriveKeys(UP, 0.f);
            break;

        case Qt::Key_Down:
            _myAvatar->setDriveKeys(BACK, 0.f);
            _myAvatar->setDriveKeys(DOWN, 0.f);
            break;

        case Qt::Key_Left:
            _myAvatar->setDriveKeys(LEFT, 0.f);
            _myAvatar->setDriveKeys(ROT_LEFT, 0.f);
            break;

        case Qt::Key_Right:
            _myAvatar->setDriveKeys(RIGHT, 0.f);
            _myAvatar->setDriveKeys(ROT_RIGHT, 0.f);
            break;

        default:
            event->ignore();
            break;
    }
}

void Application::focusOutEvent(QFocusEvent* event) {
    // synthesize events for keys currently pressed, since we may not get their release events
    foreach (int key, _keysPressed) {
        QKeyEvent event(QEvent::KeyRelease, key, Qt::NoModifier);
        keyReleaseEvent(&event);
    }
    _keysPressed.clear();
}

void Application::mouseMoveEvent(QMouseEvent* event) {
    _controllerScriptingInterface.emitMouseMoveEvent(event); // send events to any registered scripts

    // if one of our scripts have asked to capture this event, then stop processing it
    if (_controllerScriptingInterface.isMouseCaptured()) {
        return;
    }


    _lastMouseMove = usecTimestampNow();
    if (_mouseHidden) {
        getGLWidget()->setCursor(Qt::ArrowCursor);
        _mouseHidden = false;
        _seenMouseMove = true;
    }

    _mouseX = event->x();
    _mouseY = event->y();
}

void Application::mousePressEvent(QMouseEvent* event) {
    _controllerScriptingInterface.emitMousePressEvent(event); // send events to any registered scripts

    // if one of our scripts have asked to capture this event, then stop processing it
    if (_controllerScriptingInterface.isMouseCaptured()) {
        return;
    }


    if (activeWindow() == _window) {
        if (event->button() == Qt::LeftButton) {
            _mouseX = event->x();
            _mouseY = event->y();
            _mouseDragStartedX = _mouseX;
            _mouseDragStartedY = _mouseY;
            _mousePressed = true;

            if (_audio.mousePressEvent(_mouseX, _mouseY)) {
                // stop propagation
                return;
            }

            if (_rearMirrorTools->mousePressEvent(_mouseX, _mouseY)) {
                // stop propagation
                return;
            }

        } else if (event->button() == Qt::RightButton) {
            // right click items here
        }
    }
}

void Application::mouseReleaseEvent(QMouseEvent* event) {
    _controllerScriptingInterface.emitMouseReleaseEvent(event); // send events to any registered scripts

    // if one of our scripts have asked to capture this event, then stop processing it
    if (_controllerScriptingInterface.isMouseCaptured()) {
        return;
    }

    if (activeWindow() == _window) {
        if (event->button() == Qt::LeftButton) {
            _mouseX = event->x();
            _mouseY = event->y();
            _mousePressed = false;
            checkBandwidthMeterClick();
            if (Menu::getInstance()->isOptionChecked(MenuOption::Stats)) {
                // let's set horizontal offset to give stats some margin to mirror
                int horizontalOffset = MIRROR_VIEW_WIDTH;
                Stats::getInstance()->checkClick(_mouseX, _mouseY, _mouseDragStartedX, _mouseDragStartedY, horizontalOffset);
            }
        }
    }
}

void Application::touchUpdateEvent(QTouchEvent* event) {
    TouchEvent thisEvent(*event, _lastTouchEvent);
    _controllerScriptingInterface.emitTouchUpdateEvent(thisEvent); // send events to any registered scripts
    _lastTouchEvent = thisEvent;

    // if one of our scripts have asked to capture this event, then stop processing it
    if (_controllerScriptingInterface.isTouchCaptured()) {
        return;
    }

    bool validTouch = false;
    if (activeWindow() == _window) {
        const QList<QTouchEvent::TouchPoint>& tPoints = event->touchPoints();
        _touchAvgX = 0.0f;
        _touchAvgY = 0.0f;
        int numTouches = tPoints.count();
        if (numTouches > 1) {
            for (int i = 0; i < numTouches; ++i) {
                _touchAvgX += tPoints[i].pos().x();
                _touchAvgY += tPoints[i].pos().y();
            }
            _touchAvgX /= (float)(numTouches);
            _touchAvgY /= (float)(numTouches);
            validTouch = true;
        }
    }
    if (!_isTouchPressed) {
        _touchDragStartedAvgX = _touchAvgX;
        _touchDragStartedAvgY = _touchAvgY;
    }
    _isTouchPressed = validTouch;
}

void Application::touchBeginEvent(QTouchEvent* event) {
    TouchEvent thisEvent(*event); // on touch begin, we don't compare to last event
    _controllerScriptingInterface.emitTouchBeginEvent(thisEvent); // send events to any registered scripts

    _lastTouchEvent = thisEvent; // and we reset our last event to this event before we call our update
    touchUpdateEvent(event);

    // if one of our scripts have asked to capture this event, then stop processing it
    if (_controllerScriptingInterface.isTouchCaptured()) {
        return;
    }

}

void Application::touchEndEvent(QTouchEvent* event) {
    TouchEvent thisEvent(*event, _lastTouchEvent);
    _controllerScriptingInterface.emitTouchEndEvent(thisEvent); // send events to any registered scripts
    _lastTouchEvent = thisEvent;

    // if one of our scripts have asked to capture this event, then stop processing it
    if (_controllerScriptingInterface.isTouchCaptured()) {
        return;
    }
    // put any application specific touch behavior below here..
    _touchDragStartedAvgX = _touchAvgX;
    _touchDragStartedAvgY = _touchAvgY;
    _isTouchPressed = false;

}

void Application::wheelEvent(QWheelEvent* event) {

    _controllerScriptingInterface.emitWheelEvent(event); // send events to any registered scripts

    // if one of our scripts have asked to capture this event, then stop processing it
    if (_controllerScriptingInterface.isWheelCaptured()) {
        return;
    }
}

void Application::dropEvent(QDropEvent *event) {
    QString snapshotPath;
    const QMimeData *mimeData = event->mimeData();
    foreach (QUrl url, mimeData->urls()) {
        if (url.url().toLower().endsWith(SNAPSHOT_EXTENSION)) {
            snapshotPath = url.url().remove("file://");
            break;
        }
    }

    SnapshotMetaData* snapshotData = Snapshot::parseSnapshotData(snapshotPath);
    if (snapshotData) {
        if (!snapshotData->getDomain().isEmpty()) {
            Menu::getInstance()->goToDomain(snapshotData->getDomain());
        }

        _myAvatar->setPosition(snapshotData->getLocation());
        _myAvatar->setOrientation(snapshotData->getOrientation());
    } else {
        QMessageBox msgBox;
        msgBox.setText("No location details were found in this JPG, try dragging in an authentic Hifi snapshot.");
        msgBox.setStandardButtons(QMessageBox::Ok);
        msgBox.exec();
    }
}

void Application::sendPingPackets() {
    QByteArray pingPacket = NodeList::getInstance()->constructPingPacket();
    controlledBroadcastToNodes(pingPacket, NodeSet()
                               << NodeType::VoxelServer << NodeType::ParticleServer << NodeType::ModelServer
                               << NodeType::AudioMixer << NodeType::AvatarMixer
                               << NodeType::MetavoxelServer);
}

//  Every second, check the frame rates and other stuff
void Application::timer() {
    if (Menu::getInstance()->isOptionChecked(MenuOption::TestPing)) {
        sendPingPackets();
    }

    float diffTime = (float)_timerStart.nsecsElapsed() / 1000000000.0f;

    _fps = (float)_frameCount / diffTime;

    _packetsPerSecond = (float) _datagramProcessor.getPacketCount() / diffTime;
    _bytesPerSecond = (float) _datagramProcessor.getByteCount() / diffTime;
    _frameCount = 0;

    _datagramProcessor.resetCounters();

    _timerStart.start();

    // ask the node list to check in with the domain server
    NodeList::getInstance()->sendDomainServerCheckIn();
}

void Application::idle() {
    // Normally we check PipelineWarnings, but since idle will often take more than 10ms we only show these idle timing
    // details if we're in ExtraDebugging mode. However, the ::update() and it's subcomponents will show their timing
    // details normally.
    bool showWarnings = getLogger()->extraDebugging();
    PerformanceWarning warn(showWarnings, "Application::idle()");

    //  Only run simulation code if more than IDLE_SIMULATE_MSECS have passed since last time we ran

    double timeSinceLastUpdate = (double)_lastTimeUpdated.nsecsElapsed() / 1000000.0;
    if (timeSinceLastUpdate > IDLE_SIMULATE_MSECS) {
        _lastTimeUpdated.start();
        {
            PerformanceWarning warn(showWarnings, "Application::idle()... update()");
            const float BIGGEST_DELTA_TIME_SECS = 0.25f;
            update(glm::clamp((float)timeSinceLastUpdate / 1000.f, 0.f, BIGGEST_DELTA_TIME_SECS));
        }
        {
            PerformanceWarning warn(showWarnings, "Application::idle()... updateGL()");
            _glWidget->updateGL();
        }
        {
            PerformanceWarning warn(showWarnings, "Application::idle()... rest of it");
            _idleLoopStdev.addValue(timeSinceLastUpdate);

            //  Record standard deviation and reset counter if needed
            const int STDEV_SAMPLES = 500;
            if (_idleLoopStdev.getSamples() > STDEV_SAMPLES) {
                _idleLoopMeasuredJitter = _idleLoopStdev.getStDev();
                _idleLoopStdev.reset();
            }

            if (Menu::getInstance()->isOptionChecked(MenuOption::BuckyBalls)) {
                _buckyBalls.simulate(timeSinceLastUpdate / 1000.f, Application::getInstance()->getAvatar()->getHandData());
            }

            // After finishing all of the above work, restart the idle timer, allowing 2ms to process events.
            idleTimer->start(2);
        }
        if (_numChangedSettings > 0) {
            saveSettings();
        }
    }
}

void Application::checkBandwidthMeterClick() {
    // ... to be called upon button release

    if (Menu::getInstance()->isOptionChecked(MenuOption::Bandwidth) &&
        glm::compMax(glm::abs(glm::ivec2(_mouseX - _mouseDragStartedX, _mouseY - _mouseDragStartedY)))
            <= BANDWIDTH_METER_CLICK_MAX_DRAG_LENGTH
            && _bandwidthMeter.isWithinArea(_mouseX, _mouseY, _glWidget->width(), _glWidget->height())) {

        // The bandwidth meter is visible, the click didn't get dragged too far and
        // we actually hit the bandwidth meter
        Menu::getInstance()->bandwidthDetails();
    }
}

void Application::setFullscreen(bool fullscreen) {
    _window->setWindowState(fullscreen ? (_window->windowState() | Qt::WindowFullScreen) :
        (_window->windowState() & ~Qt::WindowFullScreen));
}

void Application::setEnable3DTVMode(bool enable3DTVMode) {
    resizeGL(_glWidget->width(),_glWidget->height());
}


void Application::setRenderVoxels(bool voxelRender) {
    _voxelEditSender.setShouldSend(voxelRender);
    if (!voxelRender) {
        doKillLocalVoxels();
    }
}

void Application::doKillLocalVoxels() {
    _wantToKillLocalVoxels = true;
}

void Application::removeVoxel(glm::vec3 position,
                              float scale) {
    VoxelDetail voxel;
    voxel.x = position.x / TREE_SCALE;
    voxel.y = position.y / TREE_SCALE;
    voxel.z = position.z / TREE_SCALE;
    voxel.s = scale / TREE_SCALE;
    _voxelEditSender.sendVoxelEditMessage(PacketTypeVoxelErase, voxel);

    // delete it locally to see the effect immediately (and in case no voxel server is present)
    _voxels.getTree()->deleteVoxelAt(voxel.x, voxel.y, voxel.z, voxel.s);
}


void Application::makeVoxel(glm::vec3 position,
                            float scale,
                            unsigned char red,
                            unsigned char green,
                            unsigned char blue,
                            bool isDestructive) {
    VoxelDetail voxel;
    voxel.x = position.x / TREE_SCALE;
    voxel.y = position.y / TREE_SCALE;
    voxel.z = position.z / TREE_SCALE;
    voxel.s = scale / TREE_SCALE;
    voxel.red = red;
    voxel.green = green;
    voxel.blue = blue;
    PacketType message = isDestructive ? PacketTypeVoxelSetDestructive : PacketTypeVoxelSet;
    _voxelEditSender.sendVoxelEditMessage(message, voxel);

    // create the voxel locally so it appears immediately
    _voxels.getTree()->createVoxel(voxel.x, voxel.y, voxel.z, voxel.s,
                        voxel.red, voxel.green, voxel.blue,
                        isDestructive);
   }

glm::vec3 Application::getMouseVoxelWorldCoordinates(const VoxelDetail& mouseVoxel) {
    return glm::vec3((mouseVoxel.x + mouseVoxel.s / 2.f) * TREE_SCALE, (mouseVoxel.y + mouseVoxel.s / 2.f) * TREE_SCALE,
        (mouseVoxel.z + mouseVoxel.s / 2.f) * TREE_SCALE);
}

FaceTracker* Application::getActiveFaceTracker() {
    return _faceshift.isActive() ? static_cast<FaceTracker*>(&_faceshift) :
        (_faceplus.isActive() ? static_cast<FaceTracker*>(&_faceplus) :
            (_visage.isActive() ? static_cast<FaceTracker*>(&_visage) : NULL));
}

struct SendVoxelsOperationArgs {
    const unsigned char*  newBaseOctCode;
};

bool Application::sendVoxelsOperation(OctreeElement* element, void* extraData) {
    VoxelTreeElement* voxel = (VoxelTreeElement*)element;
    SendVoxelsOperationArgs* args = (SendVoxelsOperationArgs*)extraData;
    if (voxel->isColored()) {
        const unsigned char* nodeOctalCode = voxel->getOctalCode();
        unsigned char* codeColorBuffer = NULL;
        int codeLength  = 0;
        int bytesInCode = 0;
        int codeAndColorLength;

        // If the newBase is NULL, then don't rebase
        if (args->newBaseOctCode) {
            codeColorBuffer = rebaseOctalCode(nodeOctalCode, args->newBaseOctCode, true);
            codeLength  = numberOfThreeBitSectionsInCode(codeColorBuffer);
            bytesInCode = bytesRequiredForCodeLength(codeLength);
            codeAndColorLength = bytesInCode + SIZE_OF_COLOR_DATA;
        } else {
            codeLength  = numberOfThreeBitSectionsInCode(nodeOctalCode);
            bytesInCode = bytesRequiredForCodeLength(codeLength);
            codeAndColorLength = bytesInCode + SIZE_OF_COLOR_DATA;
            codeColorBuffer = new unsigned char[codeAndColorLength];
            memcpy(codeColorBuffer, nodeOctalCode, bytesInCode);
        }

        // copy the colors over
        codeColorBuffer[bytesInCode + RED_INDEX] = voxel->getColor()[RED_INDEX];
        codeColorBuffer[bytesInCode + GREEN_INDEX] = voxel->getColor()[GREEN_INDEX];
        codeColorBuffer[bytesInCode + BLUE_INDEX] = voxel->getColor()[BLUE_INDEX];
        getInstance()->_voxelEditSender.queueVoxelEditMessage(PacketTypeVoxelSetDestructive,
                codeColorBuffer, codeAndColorLength);

        delete[] codeColorBuffer;
    }
    return true; // keep going
}

void Application::exportVoxels(const VoxelDetail& sourceVoxel) {
    QString desktopLocation = QStandardPaths::writableLocation(QStandardPaths::DesktopLocation);
    QString suggestedName = desktopLocation.append("/voxels.svo");

    QString fileNameString = QFileDialog::getSaveFileName(_glWidget, tr("Export Voxels"), suggestedName,
                                                          tr("Sparse Voxel Octree Files (*.svo)"));
    QByteArray fileNameAscii = fileNameString.toLocal8Bit();
    const char* fileName = fileNameAscii.data();

    VoxelTreeElement* selectedNode = _voxels.getTree()->getVoxelAt(sourceVoxel.x, sourceVoxel.y, sourceVoxel.z, sourceVoxel.s);
    if (selectedNode) {
        VoxelTree exportTree;
        getVoxelTree()->copySubTreeIntoNewTree(selectedNode, &exportTree, true);
        exportTree.writeToSVOFile(fileName);
    }

    // restore the main window's active state
    _window->activateWindow();
}

void Application::importVoxels() {
    _importSucceded = false;

    if (!_voxelImporter) {
        _voxelImporter = new VoxelImporter(_window);
        _voxelImporter->loadSettings(_settings);
    }

    if (!_voxelImporter->exec()) {
        qDebug() << "Import succeeded." << endl;
        _importSucceded = true;
    } else {
        qDebug() << "Import failed." << endl;
        if (_sharedVoxelSystem.getTree() == _voxelImporter->getVoxelTree()) {
            _sharedVoxelSystem.killLocalVoxels();
            _sharedVoxelSystem.changeTree(&_clipboard);
        }
    }

    // restore the main window's active state
    _window->activateWindow();

    emit importDone();
}

void Application::cutVoxels(const VoxelDetail& sourceVoxel) {
    copyVoxels(sourceVoxel);
    deleteVoxelAt(sourceVoxel);
}

void Application::copyVoxels(const VoxelDetail& sourceVoxel) {
    // switch to and clear the clipboard first...
    _sharedVoxelSystem.killLocalVoxels();
    if (_sharedVoxelSystem.getTree() != &_clipboard) {
        _clipboard.eraseAllOctreeElements();
        _sharedVoxelSystem.changeTree(&_clipboard);
    }

    // then copy onto it if there is something to copy
    VoxelTreeElement* selectedNode = _voxels.getTree()->getVoxelAt(sourceVoxel.x, sourceVoxel.y, sourceVoxel.z, sourceVoxel.s);
    if (selectedNode) {
        getVoxelTree()->copySubTreeIntoNewTree(selectedNode, _sharedVoxelSystem.getTree(), true);
        _sharedVoxelSystem.forceRedrawEntireTree();
    }
}

void Application::pasteVoxelsToOctalCode(const unsigned char* octalCodeDestination) {
    // Recurse the clipboard tree, where everything is root relative, and send all the colored voxels to
    // the server as an set voxel message, this will also rebase the voxels to the new location
    SendVoxelsOperationArgs args;
    args.newBaseOctCode = octalCodeDestination;
    _sharedVoxelSystem.getTree()->recurseTreeWithOperation(sendVoxelsOperation, &args);

    // Switch back to clipboard if it was an import
    if (_sharedVoxelSystem.getTree() != &_clipboard) {
        _sharedVoxelSystem.killLocalVoxels();
        _sharedVoxelSystem.changeTree(&_clipboard);
    }

    _voxelEditSender.releaseQueuedMessages();
}

void Application::pasteVoxels(const VoxelDetail& sourceVoxel) {
    unsigned char* calculatedOctCode = NULL;
    VoxelTreeElement* selectedNode = _voxels.getTree()->getVoxelAt(sourceVoxel.x, sourceVoxel.y, sourceVoxel.z, sourceVoxel.s);

    // we only need the selected voxel to get the newBaseOctCode, which we can actually calculate from the
    // voxel size/position details. If we don't have an actual selectedNode then use the mouseVoxel to create a
    // target octalCode for where the user is pointing.
    const unsigned char* octalCodeDestination;
    if (selectedNode) {
        octalCodeDestination = selectedNode->getOctalCode();
    } else {
        octalCodeDestination = calculatedOctCode = pointToVoxel(sourceVoxel.x, sourceVoxel.y, sourceVoxel.z, sourceVoxel.s);
    }

    pasteVoxelsToOctalCode(octalCodeDestination);

    if (calculatedOctCode) {
        delete[] calculatedOctCode;
    }
}

void Application::nudgeVoxelsByVector(const VoxelDetail& sourceVoxel, const glm::vec3& nudgeVec) {
    VoxelTreeElement* nodeToNudge = _voxels.getTree()->getVoxelAt(sourceVoxel.x, sourceVoxel.y, sourceVoxel.z, sourceVoxel.s);
    if (nodeToNudge) {
        _voxels.getTree()->nudgeSubTree(nodeToNudge, nudgeVec, _voxelEditSender);
    }
}

void Application::initDisplay() {
    glEnable(GL_BLEND);
    glBlendFuncSeparate(GL_SRC_ALPHA, GL_ONE_MINUS_SRC_ALPHA, GL_CONSTANT_ALPHA, GL_ONE);
    glShadeModel(GL_SMOOTH);
    glEnable(GL_LIGHTING);
    glEnable(GL_LIGHT0);
    glEnable(GL_DEPTH_TEST);
}

void Application::init() {
    _sharedVoxelSystemViewFrustum.setPosition(glm::vec3(TREE_SCALE / 2.0f,
                                                        TREE_SCALE / 2.0f,
                                                        3.0f * TREE_SCALE / 2.0f));
    _sharedVoxelSystemViewFrustum.setNearClip(TREE_SCALE / 2.0f);
    _sharedVoxelSystemViewFrustum.setFarClip(3.0f * TREE_SCALE / 2.0f);
    _sharedVoxelSystemViewFrustum.setFieldOfView(90.f);
    _sharedVoxelSystemViewFrustum.setOrientation(glm::quat());
    _sharedVoxelSystemViewFrustum.calculate();
    _sharedVoxelSystem.setViewFrustum(&_sharedVoxelSystemViewFrustum);

    VoxelTreeElement::removeUpdateHook(&_sharedVoxelSystem);

    // Cleanup of the original shared tree
    _sharedVoxelSystem.init();

    _voxelImporter = new VoxelImporter(_window);

    _environment.init();

    _glowEffect.init();
    _ambientOcclusionEffect.init();
    _voxelShader.init();
    _pointShader.init();

    _mouseX = _glWidget->width() / 2;
    _mouseY = _glWidget->height() / 2;
    QCursor::setPos(_mouseX, _mouseY);

    // TODO: move _myAvatar out of Application. Move relevant code to MyAvataar or AvatarManager
    _avatarManager.init();
    _myCamera.setMode(CAMERA_MODE_FIRST_PERSON);
    _myCamera.setModeShiftPeriod(1.0f);

    _mirrorCamera.setMode(CAMERA_MODE_MIRROR);
    _mirrorCamera.setModeShiftPeriod(0.0f);

    OculusManager::connect();
    if (OculusManager::isConnected()) {
        QMetaObject::invokeMethod(Menu::getInstance()->getActionForOption(MenuOption::Fullscreen),
                                  "trigger",
                                  Qt::QueuedConnection);
    }

    TV3DManager::connect();
    if (TV3DManager::isConnected()) {
        QMetaObject::invokeMethod(Menu::getInstance()->getActionForOption(MenuOption::Fullscreen),
                                  "trigger",
                                  Qt::QueuedConnection);
    }

    _timerStart.start();
    _lastTimeUpdated.start();

    Menu::getInstance()->loadSettings();
    if (Menu::getInstance()->getAudioJitterBufferSamples() != 0) {
        _audio.setJitterBufferSamples(Menu::getInstance()->getAudioJitterBufferSamples());
    }
    qDebug("Loaded settings");

    // initialize our face trackers after loading the menu settings
    _faceshift.init();
    _faceplus.init();
    _visage.init();

    // fire off an immediate domain-server check in now that settings are loaded
    NodeList::getInstance()->sendDomainServerCheckIn();

    // Set up VoxelSystem after loading preferences so we can get the desired max voxel count
    _voxels.setMaxVoxels(Menu::getInstance()->getMaxVoxels());
    _voxels.setUseVoxelShader(false);
    _voxels.setVoxelsAsPoints(false);
    _voxels.setDisableFastVoxelPipeline(false);
    _voxels.init();

    _particles.init();
    _particles.setViewFrustum(getViewFrustum());

    _models.init();
    _models.setViewFrustum(getViewFrustum());

    _metavoxels.init();

    _particleCollisionSystem.init(&_particleEditSender, _particles.getTree(), _voxels.getTree(), &_audio, &_avatarManager);

    // connect the _particleCollisionSystem to our script engine's ParticlesScriptingInterface
    connect(&_particleCollisionSystem, &ParticleCollisionSystem::particleCollisionWithVoxel,
            ScriptEngine::getParticlesScriptingInterface(), &ParticlesScriptingInterface::particleCollisionWithVoxel);

    connect(&_particleCollisionSystem, &ParticleCollisionSystem::particleCollisionWithParticle,
            ScriptEngine::getParticlesScriptingInterface(), &ParticlesScriptingInterface::particleCollisionWithParticle);

    _audio.init(_glWidget);

    _rearMirrorTools = new RearMirrorTools(_glWidget, _mirrorViewRect, _settings);

    connect(_rearMirrorTools, SIGNAL(closeView()), SLOT(closeMirrorView()));
    connect(_rearMirrorTools, SIGNAL(restoreView()), SLOT(restoreMirrorView()));
    connect(_rearMirrorTools, SIGNAL(shrinkView()), SLOT(shrinkMirrorView()));
    connect(_rearMirrorTools, SIGNAL(resetView()), SLOT(resetSensors()));

    // set up our audio reflector
    _audioReflector.setMyAvatar(getAvatar());
    _audioReflector.setVoxels(_voxels.getTree());
    _audioReflector.setAudio(getAudio());
    _audioReflector.setAvatarManager(&_avatarManager);

    connect(getAudio(), &Audio::processInboundAudio, &_audioReflector, &AudioReflector::processInboundAudio,Qt::DirectConnection);
    connect(getAudio(), &Audio::processLocalAudio, &_audioReflector, &AudioReflector::processLocalAudio,Qt::DirectConnection);
    connect(getAudio(), &Audio::preProcessOriginalInboundAudio, &_audioReflector,
                        &AudioReflector::preProcessOriginalInboundAudio,Qt::DirectConnection);

    // save settings when avatar changes
    connect(_myAvatar, &MyAvatar::transformChanged, this, &Application::bumpSettings);
}

void Application::closeMirrorView() {
    if (Menu::getInstance()->isOptionChecked(MenuOption::Mirror)) {
        Menu::getInstance()->triggerOption(MenuOption::Mirror);;
    }
}

void Application::restoreMirrorView() {
    if (Menu::getInstance()->isOptionChecked(MenuOption::Mirror)) {
        Menu::getInstance()->triggerOption(MenuOption::Mirror);;
    }

    if (!Menu::getInstance()->isOptionChecked(MenuOption::FullscreenMirror)) {
        Menu::getInstance()->triggerOption(MenuOption::FullscreenMirror);
    }
}

void Application::shrinkMirrorView() {
    if (!Menu::getInstance()->isOptionChecked(MenuOption::Mirror)) {
        Menu::getInstance()->triggerOption(MenuOption::Mirror);;
    }

    if (Menu::getInstance()->isOptionChecked(MenuOption::FullscreenMirror)) {
        Menu::getInstance()->triggerOption(MenuOption::FullscreenMirror);
    }
}

const float HEAD_SPHERE_RADIUS = 0.07f;

bool Application::isLookingAtMyAvatar(Avatar* avatar) {
    glm::vec3 theirLookat = avatar->getHead()->getLookAtPosition();
    glm::vec3 myHeadPosition = _myAvatar->getHead()->getPosition();

    if (pointInSphere(theirLookat, myHeadPosition, HEAD_SPHERE_RADIUS * _myAvatar->getScale())) {
        return true;
    }
    return false;
}

void Application::updateLOD() {
    // adjust it unless we were asked to disable this feature, or if we're currently in throttleRendering mode
    if (!Menu::getInstance()->isOptionChecked(MenuOption::DisableAutoAdjustLOD) && !isThrottleRendering()) {
        Menu::getInstance()->autoAdjustLOD(_fps);
    } else {
        Menu::getInstance()->resetLODAdjust();
    }
}

void Application::updateMouseRay() {

    bool showWarnings = Menu::getInstance()->isOptionChecked(MenuOption::PipelineWarnings);
    PerformanceWarning warn(showWarnings, "Application::updateMouseRay()");

    // make sure the frustum is up-to-date
    loadViewFrustum(_myCamera, _viewFrustum);

    // if the mouse pointer isn't visible, act like it's at the center of the screen
    float x = 0.5f, y = 0.5f;
    if (!_mouseHidden) {
        x = _mouseX / (float)_glWidget->width();
        y = _mouseY / (float)_glWidget->height();
    }
    _viewFrustum.computePickRay(x, y, _mouseRayOrigin, _mouseRayDirection);

    // adjust for mirroring
    if (_myCamera.getMode() == CAMERA_MODE_MIRROR) {
        glm::vec3 mouseRayOffset = _mouseRayOrigin - _viewFrustum.getPosition();
        _mouseRayOrigin -= 2.0f * (_viewFrustum.getDirection() * glm::dot(_viewFrustum.getDirection(), mouseRayOffset) +
            _viewFrustum.getRight() * glm::dot(_viewFrustum.getRight(), mouseRayOffset));
        _mouseRayDirection -= 2.0f * (_viewFrustum.getDirection() * glm::dot(_viewFrustum.getDirection(), _mouseRayDirection) +
            _viewFrustum.getRight() * glm::dot(_viewFrustum.getRight(), _mouseRayDirection));
    }

    // tell my avatar if the mouse is being pressed...
    _myAvatar->setMousePressed(_mousePressed);

    // tell my avatar the posiion and direction of the ray projected ino the world based on the mouse position
    _myAvatar->setMouseRay(_mouseRayOrigin, _mouseRayDirection);
}

void Application::updateFaceshift() {

    bool showWarnings = Menu::getInstance()->isOptionChecked(MenuOption::PipelineWarnings);
    PerformanceWarning warn(showWarnings, "Application::updateFaceshift()");

    //  Update faceshift
    _faceshift.update();

    //  Copy angular velocity if measured by faceshift, to the head
    if (_faceshift.isActive()) {
        _myAvatar->getHead()->setAngularVelocity(_faceshift.getHeadAngularVelocity());
    }
}

void Application::updateVisage() {

    bool showWarnings = Menu::getInstance()->isOptionChecked(MenuOption::PipelineWarnings);
    PerformanceWarning warn(showWarnings, "Application::updateVisage()");

    //  Update Visage
    _visage.update();
}

void Application::updateMyAvatarLookAtPosition() {

    bool showWarnings = Menu::getInstance()->isOptionChecked(MenuOption::PipelineWarnings);
    PerformanceWarning warn(showWarnings, "Application::updateMyAvatarLookAtPosition()");

    FaceTracker* tracker = getActiveFaceTracker();

    bool isLookingAtSomeone = false;
    glm::vec3 lookAtSpot;
    if (_myCamera.getMode() == CAMERA_MODE_MIRROR) {
        //  When I am in mirror mode, just look right at the camera (myself)
        lookAtSpot = _myCamera.getPosition();

    } else {
        if (_myAvatar->getLookAtTargetAvatar() && _myAvatar != _myAvatar->getLookAtTargetAvatar()) {
            isLookingAtSomeone = true;
            //  If I am looking at someone else, look directly at one of their eyes
            if (tracker) {
                //  If tracker active, look at the eye for the side my gaze is biased toward
                if (tracker->getEstimatedEyeYaw() > _myAvatar->getHead()->getFinalYaw()) {
                    // Look at their right eye
                    lookAtSpot = static_cast<Avatar*>(_myAvatar->getLookAtTargetAvatar())->getHead()->getRightEyePosition();
                } else {
                    // Look at their left eye
                    lookAtSpot = static_cast<Avatar*>(_myAvatar->getLookAtTargetAvatar())->getHead()->getLeftEyePosition();
                }
            } else {
                //  Need to add randomly looking back and forth between left and right eye for case with no tracker
                lookAtSpot = static_cast<Avatar*>(_myAvatar->getLookAtTargetAvatar())->getHead()->getEyePosition();
            }
        } else {
            //  I am not looking at anyone else, so just look forward
            lookAtSpot = _myAvatar->getHead()->calculateAverageEyePosition() + (_myAvatar->getHead()->getFinalOrientation() * glm::vec3(0.f, 0.f, -TREE_SCALE));
        }
        // TODO:  Add saccade to mouse pointer when stable, IF not looking at someone (since we know we are looking at it)
        /*
        const float FIXED_MIN_EYE_DISTANCE = 0.3f;
        float minEyeDistance = FIXED_MIN_EYE_DISTANCE + (_myCamera.getMode() == CAMERA_MODE_FIRST_PERSON ? 0.0f :
            glm::distance(_mouseRayOrigin, _myAvatar->getHead()->calculateAverageEyePosition()));
        lookAtSpot = _mouseRayOrigin + _mouseRayDirection * qMax(minEyeDistance, distance);
         */

    }
    //
    //  Deflect the eyes a bit to match the detected Gaze from 3D camera if active
    //
    if (tracker) {
        float eyePitch = tracker->getEstimatedEyePitch();
        float eyeYaw = tracker->getEstimatedEyeYaw();
        const float GAZE_DEFLECTION_REDUCTION_DURING_EYE_CONTACT = 0.1f;
        // deflect using Faceshift gaze data
        glm::vec3 origin = _myAvatar->getHead()->calculateAverageEyePosition();
        float pitchSign = (_myCamera.getMode() == CAMERA_MODE_MIRROR) ? -1.0f : 1.0f;
        float deflection = Menu::getInstance()->getFaceshiftEyeDeflection();
        if (isLookingAtSomeone) {
            deflection *= GAZE_DEFLECTION_REDUCTION_DURING_EYE_CONTACT;
        }
        lookAtSpot = origin + _myCamera.getRotation() * glm::quat(glm::radians(glm::vec3(
            eyePitch * pitchSign * deflection, eyeYaw * deflection, 0.0f))) *
                glm::inverse(_myCamera.getRotation()) * (lookAtSpot - origin);
    }

    _myAvatar->getHead()->setLookAtPosition(lookAtSpot);
}

void Application::updateThreads(float deltaTime) {
    bool showWarnings = Menu::getInstance()->isOptionChecked(MenuOption::PipelineWarnings);
    PerformanceWarning warn(showWarnings, "Application::updateThreads()");

    // parse voxel packets
    if (!_enableProcessVoxelsThread) {
        _voxelProcessor.threadRoutine();
        _voxelHideShowThread.threadRoutine();
        _voxelEditSender.threadRoutine();
        _particleEditSender.threadRoutine();
        _modelEditSender.threadRoutine();
    }
}

void Application::updateMetavoxels(float deltaTime) {
    bool showWarnings = Menu::getInstance()->isOptionChecked(MenuOption::PipelineWarnings);
    PerformanceWarning warn(showWarnings, "Application::updateMetavoxels()");

    if (Menu::getInstance()->isOptionChecked(MenuOption::Metavoxels)) {
        _metavoxels.simulate(deltaTime);
    }
}

void Application::cameraMenuChanged() {
    float modeShiftPeriod = (_myCamera.getMode() == CAMERA_MODE_MIRROR) ? 0.0f : 1.0f;
    if (Menu::getInstance()->isOptionChecked(MenuOption::FullscreenMirror)) {
        if (_myCamera.getMode() != CAMERA_MODE_MIRROR) {
            _myCamera.setMode(CAMERA_MODE_MIRROR);
            _myCamera.setModeShiftPeriod(0.0f);
        }
    } else if (Menu::getInstance()->isOptionChecked(MenuOption::FirstPerson)) {
        if (_myCamera.getMode() != CAMERA_MODE_FIRST_PERSON) {
            _myCamera.setMode(CAMERA_MODE_FIRST_PERSON);
            _myCamera.setModeShiftPeriod(modeShiftPeriod);
        }
    } else {
        if (_myCamera.getMode() != CAMERA_MODE_THIRD_PERSON) {
            _myCamera.setMode(CAMERA_MODE_THIRD_PERSON);
            _myCamera.setModeShiftPeriod(modeShiftPeriod);
        }
    }
}

void Application::updateCamera(float deltaTime) {
    bool showWarnings = Menu::getInstance()->isOptionChecked(MenuOption::PipelineWarnings);
    PerformanceWarning warn(showWarnings, "Application::updateCamera()");

    if (!OculusManager::isConnected() && !TV3DManager::isConnected() &&
            Menu::getInstance()->isOptionChecked(MenuOption::OffAxisProjection)) {
        FaceTracker* tracker = getActiveFaceTracker();
        if (tracker) {
            const float EYE_OFFSET_SCALE = 0.025f;
            glm::vec3 position = tracker->getHeadTranslation() * EYE_OFFSET_SCALE;
            float xSign = (_myCamera.getMode() == CAMERA_MODE_MIRROR) ? 1.0f : -1.0f;
            _myCamera.setEyeOffsetPosition(glm::vec3(position.x * xSign, position.y, -position.z));
            updateProjectionMatrix();
        }
    }
}

void Application::updateDialogs(float deltaTime) {
    bool showWarnings = Menu::getInstance()->isOptionChecked(MenuOption::PipelineWarnings);
    PerformanceWarning warn(showWarnings, "Application::updateDialogs()");

    // Update bandwidth dialog, if any
    BandwidthDialog* bandwidthDialog = Menu::getInstance()->getBandwidthDialog();
    if (bandwidthDialog) {
        bandwidthDialog->update();
    }

    OctreeStatsDialog* octreeStatsDialog = Menu::getInstance()->getOctreeStatsDialog();
    if (octreeStatsDialog) {
        octreeStatsDialog->update();
    }
}

void Application::updateCursor(float deltaTime) {
    bool showWarnings = Menu::getInstance()->isOptionChecked(MenuOption::PipelineWarnings);
    PerformanceWarning warn(showWarnings, "Application::updateCursor()");

    // watch mouse position, if it hasn't moved, hide the cursor
    bool underMouse = _glWidget->underMouse();
    if (!_mouseHidden) {
        quint64 now = usecTimestampNow();
        int elapsed = now - _lastMouseMove;
        const int HIDE_CURSOR_TIMEOUT = 1 * 1000 * 1000; // 1 second
        if (elapsed > HIDE_CURSOR_TIMEOUT && (underMouse || !_seenMouseMove)) {
            getGLWidget()->setCursor(Qt::BlankCursor);
            _mouseHidden = true;
        }
    } else {
        // if the mouse is hidden, but we're not inside our window, then consider ourselves to be moving
        if (!underMouse && _seenMouseMove) {
            _lastMouseMove = usecTimestampNow();
            getGLWidget()->setCursor(Qt::ArrowCursor);
            _mouseHidden = false;
        }
    }
}

void Application::update(float deltaTime) {
    bool showWarnings = Menu::getInstance()->isOptionChecked(MenuOption::PipelineWarnings);
    PerformanceWarning warn(showWarnings, "Application::update()");

    updateLOD();

    // check what's under the mouse and update the mouse voxel
    updateMouseRay();

    updateFaceshift();
    updateVisage();
    _myAvatar->updateLookAtTargetAvatar();
    updateMyAvatarLookAtPosition();
    _sixenseManager.update(deltaTime);
    _joystickManager.update();
    _prioVR.update(deltaTime);
    updateMyAvatar(deltaTime); // Sample hardware, update view frustum if needed, and send avatar data to mixer/nodes
    updateThreads(deltaTime); // If running non-threaded, then give the threads some time to process...
    _avatarManager.updateOtherAvatars(deltaTime); //loop through all the other avatars and simulate them...
    updateMetavoxels(deltaTime); // update metavoxels
    updateCamera(deltaTime); // handle various camera tweaks like off axis projection
    updateDialogs(deltaTime); // update various stats dialogs if present
    updateCursor(deltaTime); // Handle cursor updates

    _particles.update(); // update the particles...
    _particleCollisionSystem.update(); // collide the particles...

    _models.update(); // update the models...

    _overlays.update(deltaTime);

    // let external parties know we're updating
    emit simulating(deltaTime);
}

void Application::updateMyAvatar(float deltaTime) {
    bool showWarnings = Menu::getInstance()->isOptionChecked(MenuOption::PipelineWarnings);
    PerformanceWarning warn(showWarnings, "Application::updateMyAvatar()");

    _myAvatar->update(deltaTime);

    // send head/hand data to the avatar mixer and voxel server
    QByteArray packet = byteArrayWithPopulatedHeader(PacketTypeAvatarData);
    packet.append(_myAvatar->toByteArray());

    controlledBroadcastToNodes(packet, NodeSet() << NodeType::AvatarMixer);

    // Update _viewFrustum with latest camera and view frustum data...
    // NOTE: we get this from the view frustum, to make it simpler, since the
    // loadViewFrumstum() method will get the correct details from the camera
    // We could optimize this to not actually load the viewFrustum, since we don't
    // actually need to calculate the view frustum planes to send these details
    // to the server.
    loadViewFrustum(_myCamera, _viewFrustum);

    // Update my voxel servers with my current voxel query...
    quint64 now = usecTimestampNow();
    quint64 sinceLastQuery = now - _lastQueriedTime;
    const quint64 TOO_LONG_SINCE_LAST_QUERY = 3 * USECS_PER_SECOND;
    bool queryIsDue = sinceLastQuery > TOO_LONG_SINCE_LAST_QUERY;
    bool viewIsDifferentEnough = !_lastQueriedViewFrustum.isVerySimilar(_viewFrustum);

    // if it's been a while since our last query or the view has significantly changed then send a query, otherwise suppress it
    if (queryIsDue || viewIsDifferentEnough) {
        _lastQueriedTime = now;
        queryOctree(NodeType::VoxelServer, PacketTypeVoxelQuery, _voxelServerJurisdictions);
        queryOctree(NodeType::ParticleServer, PacketTypeParticleQuery, _particleServerJurisdictions);
        queryOctree(NodeType::ModelServer, PacketTypeModelQuery, _modelServerJurisdictions);
        _lastQueriedViewFrustum = _viewFrustum;
    }
}

void Application::queryOctree(NodeType_t serverType, PacketType packetType, NodeToJurisdictionMap& jurisdictions) {

    // if voxels are disabled, then don't send this at all...
    if (!Menu::getInstance()->isOptionChecked(MenuOption::Voxels)) {
        return;
    }

    //qDebug() << ">>> inside... queryOctree()... _viewFrustum.getFieldOfView()=" << _viewFrustum.getFieldOfView();

    bool wantExtraDebugging = getLogger()->extraDebugging();

    // These will be the same for all servers, so we can set them up once and then reuse for each server we send to.
    _octreeQuery.setWantLowResMoving(true);
    _octreeQuery.setWantColor(true);
    _octreeQuery.setWantDelta(true);
    _octreeQuery.setWantOcclusionCulling(false);
    _octreeQuery.setWantCompression(true);

    _octreeQuery.setCameraPosition(_viewFrustum.getPosition());
    _octreeQuery.setCameraOrientation(_viewFrustum.getOrientation());
    _octreeQuery.setCameraFov(_viewFrustum.getFieldOfView());
    _octreeQuery.setCameraAspectRatio(_viewFrustum.getAspectRatio());
    _octreeQuery.setCameraNearClip(_viewFrustum.getNearClip());
    _octreeQuery.setCameraFarClip(_viewFrustum.getFarClip());
    _octreeQuery.setCameraEyeOffsetPosition(_viewFrustum.getEyeOffsetPosition());
    _octreeQuery.setOctreeSizeScale(Menu::getInstance()->getVoxelSizeScale());
    _octreeQuery.setBoundaryLevelAdjust(Menu::getInstance()->getBoundaryLevelAdjust());

    unsigned char queryPacket[MAX_PACKET_SIZE];

    // Iterate all of the nodes, and get a count of how many voxel servers we have...
    int totalServers = 0;
    int inViewServers = 0;
    int unknownJurisdictionServers = 0;

    foreach (const SharedNodePointer& node, NodeList::getInstance()->getNodeHash()) {
        // only send to the NodeTypes that are serverType
        if (node->getActiveSocket() && node->getType() == serverType) {
            totalServers++;

            // get the server bounds for this server
            QUuid nodeUUID = node->getUUID();

            // if we haven't heard from this voxel server, go ahead and send it a query, so we
            // can get the jurisdiction...
            if (jurisdictions.find(nodeUUID) == jurisdictions.end()) {
                unknownJurisdictionServers++;
            } else {
                const JurisdictionMap& map = (jurisdictions)[nodeUUID];

                unsigned char* rootCode = map.getRootOctalCode();

                if (rootCode) {
                    VoxelPositionSize rootDetails;
                    voxelDetailsForCode(rootCode, rootDetails);
                    AACube serverBounds(glm::vec3(rootDetails.x, rootDetails.y, rootDetails.z), rootDetails.s);
                    serverBounds.scale(TREE_SCALE);

                    ViewFrustum::location serverFrustumLocation = _viewFrustum.cubeInFrustum(serverBounds);

                    if (serverFrustumLocation != ViewFrustum::OUTSIDE) {
                        inViewServers++;
                    }
                }
            }
        }
    }

    if (wantExtraDebugging) {
        qDebug("Servers: total %d, in view %d, unknown jurisdiction %d",
            totalServers, inViewServers, unknownJurisdictionServers);
    }

    int perServerPPS = 0;
    const int SMALL_BUDGET = 10;
    int perUnknownServer = SMALL_BUDGET;
    int totalPPS = Menu::getInstance()->getMaxVoxelPacketsPerSecond();

    // determine PPS based on number of servers
    if (inViewServers >= 1) {
        // set our preferred PPS to be exactly evenly divided among all of the voxel servers... and allocate 1 PPS
        // for each unknown jurisdiction server
        perServerPPS = (totalPPS / inViewServers) - (unknownJurisdictionServers * perUnknownServer);
    } else {
        if (unknownJurisdictionServers > 0) {
            perUnknownServer = (totalPPS / unknownJurisdictionServers);
        }
    }

    if (wantExtraDebugging) {
        qDebug("perServerPPS: %d perUnknownServer: %d", perServerPPS, perUnknownServer);
    }

    NodeList* nodeList = NodeList::getInstance();

    foreach (const SharedNodePointer& node, nodeList->getNodeHash()) {
        // only send to the NodeTypes that are serverType
        if (node->getActiveSocket() && node->getType() == serverType) {


            // get the server bounds for this server
            QUuid nodeUUID = node->getUUID();

            bool inView = false;
            bool unknownView = false;

            // if we haven't heard from this voxel server, go ahead and send it a query, so we
            // can get the jurisdiction...
            if (jurisdictions.find(nodeUUID) == jurisdictions.end()) {
                unknownView = true; // assume it's in view
                if (wantExtraDebugging) {
                    qDebug() << "no known jurisdiction for node " << *node << ", assume it's visible.";
                }
            } else {
                const JurisdictionMap& map = (jurisdictions)[nodeUUID];

                unsigned char* rootCode = map.getRootOctalCode();

                if (rootCode) {
                    VoxelPositionSize rootDetails;
                    voxelDetailsForCode(rootCode, rootDetails);
                    AACube serverBounds(glm::vec3(rootDetails.x, rootDetails.y, rootDetails.z), rootDetails.s);
                    serverBounds.scale(TREE_SCALE);

                    ViewFrustum::location serverFrustumLocation = _viewFrustum.cubeInFrustum(serverBounds);
                    if (serverFrustumLocation != ViewFrustum::OUTSIDE) {
                        inView = true;
                    } else {
                        inView = false;
                    }
                } else {
                    if (wantExtraDebugging) {
                        qDebug() << "Jurisdiction without RootCode for node " << *node << ". That's unusual!";
                    }
                }
            }

            if (inView) {
                _octreeQuery.setMaxOctreePacketsPerSecond(perServerPPS);
            } else if (unknownView) {
                if (wantExtraDebugging) {
                    qDebug() << "no known jurisdiction for node " << *node << ", give it budget of "
                            << perUnknownServer << " to send us jurisdiction.";
                }

                // set the query's position/orientation to be degenerate in a manner that will get the scene quickly
                // If there's only one server, then don't do this, and just let the normal voxel query pass through
                // as expected... this way, we will actually get a valid scene if there is one to be seen
                if (totalServers > 1) {
                    _octreeQuery.setCameraPosition(glm::vec3(-0.1,-0.1,-0.1));
                    const glm::quat OFF_IN_NEGATIVE_SPACE = glm::quat(-0.5, 0, -0.5, 1.0);
                    _octreeQuery.setCameraOrientation(OFF_IN_NEGATIVE_SPACE);
                    _octreeQuery.setCameraNearClip(0.1f);
                    _octreeQuery.setCameraFarClip(0.1f);
                    if (wantExtraDebugging) {
                        qDebug() << "Using 'minimal' camera position for node" << *node;
                    }
                } else {
                    if (wantExtraDebugging) {
                        qDebug() << "Using regular camera position for node" << *node;
                    }
                }
                _octreeQuery.setMaxOctreePacketsPerSecond(perUnknownServer);
            } else {
                _octreeQuery.setMaxOctreePacketsPerSecond(0);
            }
            // set up the packet for sending...
            unsigned char* endOfQueryPacket = queryPacket;

            // insert packet type/version and node UUID
            endOfQueryPacket += populatePacketHeader(reinterpret_cast<char*>(endOfQueryPacket), packetType);

            // encode the query data...
            endOfQueryPacket += _octreeQuery.getBroadcastData(endOfQueryPacket);

            int packetLength = endOfQueryPacket - queryPacket;

            // make sure we still have an active socket
            nodeList->writeUnverifiedDatagram(reinterpret_cast<const char*>(queryPacket), packetLength, node);

            // Feed number of bytes to corresponding channel of the bandwidth meter
            _bandwidthMeter.outputStream(BandwidthMeter::VOXELS).updateValue(packetLength);
        }
    }
}

/////////////////////////////////////////////////////////////////////////////////////
// loadViewFrustum()
//
// Description: this will load the view frustum bounds for EITHER the head
//                 or the "myCamera".
//
void Application::loadViewFrustum(Camera& camera, ViewFrustum& viewFrustum) {
    // We will use these below, from either the camera or head vectors calculated above
    glm::vec3 position(camera.getPosition());
    float fov         = camera.getFieldOfView();    // degrees
    float nearClip    = camera.getNearClip();
    float farClip     = camera.getFarClip();
    float aspectRatio = camera.getAspectRatio();

    glm::quat rotation = camera.getRotation();

    // Set the viewFrustum up with the correct position and orientation of the camera
    viewFrustum.setPosition(position);
    viewFrustum.setOrientation(rotation);

    // Also make sure it's got the correct lens details from the camera
    viewFrustum.setAspectRatio(aspectRatio);
    viewFrustum.setFieldOfView(fov);    // degrees
    viewFrustum.setNearClip(nearClip);
    viewFrustum.setFarClip(farClip);
    viewFrustum.setEyeOffsetPosition(camera.getEyeOffsetPosition());
    viewFrustum.setEyeOffsetOrientation(camera.getEyeOffsetOrientation());

    // Ask the ViewFrustum class to calculate our corners
    viewFrustum.calculate();
}

glm::vec3 Application::getSunDirection() {
    return glm::normalize(_environment.getClosestData(_myCamera.getPosition()).getSunLocation(_myCamera.getPosition()) -
        _myCamera.getPosition());
}

void Application::updateShadowMap() {
    QOpenGLFramebufferObject* fbo = _textureCache.getShadowFramebufferObject();
    fbo->bind();
    glEnable(GL_DEPTH_TEST);
    glClear(GL_COLOR_BUFFER_BIT | GL_DEPTH_BUFFER_BIT);

    glViewport(0, 0, fbo->width(), fbo->height());

    glm::vec3 lightDirection = -getSunDirection();
    glm::quat rotation = rotationBetween(IDENTITY_FRONT, lightDirection);
    glm::quat inverseRotation = glm::inverse(rotation);
    float nearScale = 0.0f;
    const float MAX_SHADOW_DISTANCE = 2.0f;
    float farScale = (MAX_SHADOW_DISTANCE - _viewFrustum.getNearClip()) /
        (_viewFrustum.getFarClip() - _viewFrustum.getNearClip());
    loadViewFrustum(_myCamera, _viewFrustum);
    glm::vec3 points[] = {
        glm::mix(_viewFrustum.getNearTopLeft(), _viewFrustum.getFarTopLeft(), nearScale),
        glm::mix(_viewFrustum.getNearTopRight(), _viewFrustum.getFarTopRight(), nearScale),
        glm::mix(_viewFrustum.getNearBottomLeft(), _viewFrustum.getFarBottomLeft(), nearScale),
        glm::mix(_viewFrustum.getNearBottomRight(), _viewFrustum.getFarBottomRight(), nearScale),
        glm::mix(_viewFrustum.getNearTopLeft(), _viewFrustum.getFarTopLeft(), farScale),
        glm::mix(_viewFrustum.getNearTopRight(), _viewFrustum.getFarTopRight(), farScale),
        glm::mix(_viewFrustum.getNearBottomLeft(), _viewFrustum.getFarBottomLeft(), farScale),
        glm::mix(_viewFrustum.getNearBottomRight(), _viewFrustum.getFarBottomRight(), farScale) };
    glm::vec3 center;
    for (size_t i = 0; i < sizeof(points) / sizeof(points[0]); i++) {
        center += points[i];
    }
    center /= (float)(sizeof(points) / sizeof(points[0]));
    float radius = 0.0f;
    for (size_t i = 0; i < sizeof(points) / sizeof(points[0]); i++) {
        radius = qMax(radius, glm::distance(points[i], center));
    }
    center = inverseRotation * center;
    glm::vec3 minima(center.x - radius, center.y - radius, center.z - radius);
    glm::vec3 maxima(center.x + radius, center.y + radius, center.z + radius);

    // stretch out our extents in z so that we get all of the avatars
    minima.z -= _viewFrustum.getFarClip() * 0.5f;
    maxima.z += _viewFrustum.getFarClip() * 0.5f;

    // save the combined matrix for rendering
    _shadowMatrix = glm::transpose(glm::translate(glm::vec3(0.5f, 0.5f, 0.5f)) * glm::scale(glm::vec3(0.5f, 0.5f, 0.5f)) *
        glm::ortho(minima.x, maxima.x, minima.y, maxima.y, -maxima.z, -minima.z) * glm::mat4_cast(inverseRotation));

    // update the shadow view frustum
    _shadowViewFrustum.setPosition(rotation * ((minima + maxima) * 0.5f));
    _shadowViewFrustum.setOrientation(rotation);
    _shadowViewFrustum.setOrthographic(true);
    _shadowViewFrustum.setWidth(maxima.x - minima.x);
    _shadowViewFrustum.setHeight(maxima.y - minima.y);
    _shadowViewFrustum.setNearClip(minima.z);
    _shadowViewFrustum.setFarClip(maxima.z);
    _shadowViewFrustum.setEyeOffsetPosition(glm::vec3());
    _shadowViewFrustum.setEyeOffsetOrientation(glm::quat());
    _shadowViewFrustum.calculate();

    glMatrixMode(GL_PROJECTION);
    glPushMatrix();
    glLoadIdentity();
    glOrtho(minima.x, maxima.x, minima.y, maxima.y, -maxima.z, -minima.z);

    glMatrixMode(GL_MODELVIEW);
    glPushMatrix();
    glLoadIdentity();
    glm::vec3 axis = glm::axis(inverseRotation);
    glRotatef(glm::degrees(glm::angle(inverseRotation)), axis.x, axis.y, axis.z);

    // store view matrix without translation, which we'll use for precision-sensitive objects
    updateUntranslatedViewMatrix();

    _avatarManager.renderAvatars(Avatar::SHADOW_RENDER_MODE);
    _particles.render(OctreeRenderer::SHADOW_RENDER_MODE);
    _models.render(OctreeRenderer::SHADOW_RENDER_MODE);

    glPopMatrix();

    glMatrixMode(GL_PROJECTION);
    glPopMatrix();

    glMatrixMode(GL_MODELVIEW);

    fbo->release();

    glViewport(0, 0, _glWidget->width(), _glWidget->height());
}

const GLfloat WHITE_SPECULAR_COLOR[] = { 1.0f, 1.0f, 1.0f, 1.0f };
const GLfloat NO_SPECULAR_COLOR[] = { 0.0f, 0.0f, 0.0f, 1.0f };

void Application::setupWorldLight() {

    //  Setup 3D lights (after the camera transform, so that they are positioned in world space)
    glEnable(GL_COLOR_MATERIAL);
    glColorMaterial(GL_FRONT_AND_BACK, GL_AMBIENT_AND_DIFFUSE);

    glm::vec3 sunDirection = getSunDirection();
    GLfloat light_position0[] = { sunDirection.x, sunDirection.y, sunDirection.z, 0.0 };
    glLightfv(GL_LIGHT0, GL_POSITION, light_position0);
    GLfloat ambient_color[] = { 0.7f, 0.7f, 0.8f };
    glLightfv(GL_LIGHT0, GL_AMBIENT, ambient_color);
    GLfloat diffuse_color[] = { 0.8f, 0.7f, 0.7f };
    glLightfv(GL_LIGHT0, GL_DIFFUSE, diffuse_color);

    glLightfv(GL_LIGHT0, GL_SPECULAR, WHITE_SPECULAR_COLOR);
    glMaterialfv(GL_FRONT, GL_SPECULAR, WHITE_SPECULAR_COLOR);
    glMateriali(GL_FRONT, GL_SHININESS, 96);
}

QImage Application::renderAvatarBillboard() {
    _textureCache.getPrimaryFramebufferObject()->bind();

    glDisable(GL_BLEND);

    const int BILLBOARD_SIZE = 64;
    renderRearViewMirror(QRect(0, _glWidget->height() - BILLBOARD_SIZE, BILLBOARD_SIZE, BILLBOARD_SIZE), true);

    QImage image(BILLBOARD_SIZE, BILLBOARD_SIZE, QImage::Format_ARGB32);
    glReadPixels(0, 0, BILLBOARD_SIZE, BILLBOARD_SIZE, GL_BGRA, GL_UNSIGNED_BYTE, image.bits());

    glEnable(GL_BLEND);

    _textureCache.getPrimaryFramebufferObject()->release();

    return image;
}

void Application::displaySide(Camera& whichCamera, bool selfAvatarOnly) {
    PerformanceWarning warn(Menu::getInstance()->isOptionChecked(MenuOption::PipelineWarnings), "Application::displaySide()");
    // transform by eye offset

    // flip x if in mirror mode (also requires reversing winding order for backface culling)
    if (whichCamera.getMode() == CAMERA_MODE_MIRROR) {
        glScalef(-1.0f, 1.0f, 1.0f);
        glFrontFace(GL_CW);

    } else {
        glFrontFace(GL_CCW);
    }

    glm::vec3 eyeOffsetPos = whichCamera.getEyeOffsetPosition();
    glm::quat eyeOffsetOrient = whichCamera.getEyeOffsetOrientation();
    glm::vec3 eyeOffsetAxis = glm::axis(eyeOffsetOrient);
    glRotatef(-glm::degrees(glm::angle(eyeOffsetOrient)), eyeOffsetAxis.x, eyeOffsetAxis.y, eyeOffsetAxis.z);
    glTranslatef(-eyeOffsetPos.x, -eyeOffsetPos.y, -eyeOffsetPos.z);

    // transform view according to whichCamera
    // could be myCamera (if in normal mode)
    // or could be viewFrustumOffsetCamera if in offset mode

    glm::quat rotation = whichCamera.getRotation();
    glm::vec3 axis = glm::axis(rotation);
    glRotatef(-glm::degrees(glm::angle(rotation)), axis.x, axis.y, axis.z);

    // store view matrix without translation, which we'll use for precision-sensitive objects
    updateUntranslatedViewMatrix(-whichCamera.getPosition());

    glTranslatef(_viewMatrixTranslation.x, _viewMatrixTranslation.y, _viewMatrixTranslation.z);

    //  Setup 3D lights (after the camera transform, so that they are positioned in world space)
    setupWorldLight();

    if (!selfAvatarOnly && Menu::getInstance()->isOptionChecked(MenuOption::Stars)) {
        PerformanceWarning warn(Menu::getInstance()->isOptionChecked(MenuOption::PipelineWarnings),
            "Application::displaySide() ... stars...");
        if (!_stars.isStarsLoaded()) {
            _stars.generate(STARFIELD_NUM_STARS, STARFIELD_SEED);
        }
        // should be the first rendering pass - w/o depth buffer / lighting

        // compute starfield alpha based on distance from atmosphere
        float alpha = 1.0f;
        if (Menu::getInstance()->isOptionChecked(MenuOption::Atmosphere)) {
            const EnvironmentData& closestData = _environment.getClosestData(whichCamera.getPosition());
            float height = glm::distance(whichCamera.getPosition(),
                closestData.getAtmosphereCenter(whichCamera.getPosition()));
            if (height < closestData.getAtmosphereInnerRadius()) {
                alpha = 0.0f;

            } else if (height < closestData.getAtmosphereOuterRadius()) {
                alpha = (height - closestData.getAtmosphereInnerRadius()) /
                    (closestData.getAtmosphereOuterRadius() - closestData.getAtmosphereInnerRadius());
            }
        }

        // finally render the starfield
        _stars.render(whichCamera.getFieldOfView(), whichCamera.getAspectRatio(), whichCamera.getNearClip(), alpha);
    }

    // draw the sky dome
    if (!selfAvatarOnly && Menu::getInstance()->isOptionChecked(MenuOption::Atmosphere)) {
        PerformanceWarning warn(Menu::getInstance()->isOptionChecked(MenuOption::PipelineWarnings),
            "Application::displaySide() ... atmosphere...");
        _environment.renderAtmospheres(whichCamera);
    }
    glEnable(GL_LIGHTING);
    glEnable(GL_DEPTH_TEST);

    if (!selfAvatarOnly) {
        // draw a red sphere
        float originSphereRadius = 0.05f;
        glColor3f(1,0,0);
        glPushMatrix();
            glutSolidSphere(originSphereRadius, 15, 15);
        glPopMatrix();

        // disable specular lighting for ground and voxels
        glMaterialfv(GL_FRONT, GL_SPECULAR, NO_SPECULAR_COLOR);

        // draw the audio reflector overlay
        _audioReflector.render();

        //  Draw voxels
        if (Menu::getInstance()->isOptionChecked(MenuOption::Voxels)) {
            PerformanceWarning warn(Menu::getInstance()->isOptionChecked(MenuOption::PipelineWarnings),
                "Application::displaySide() ... voxels...");
            _voxels.render();
        }

        // also, metavoxels
        if (Menu::getInstance()->isOptionChecked(MenuOption::Metavoxels)) {
            PerformanceWarning warn(Menu::getInstance()->isOptionChecked(MenuOption::PipelineWarnings),
                "Application::displaySide() ... metavoxels...");
            _metavoxels.render();
        }

        if (Menu::getInstance()->isOptionChecked(MenuOption::BuckyBalls)) {
            PerformanceWarning warn(Menu::getInstance()->isOptionChecked(MenuOption::PipelineWarnings),
                "Application::displaySide() ... bucky balls...");
            _buckyBalls.render();
        }

        // render particles...
        if (Menu::getInstance()->isOptionChecked(MenuOption::Particles)) {
            PerformanceWarning warn(Menu::getInstance()->isOptionChecked(MenuOption::PipelineWarnings),
                "Application::displaySide() ... particles...");
            _particles.render();
        }

        // render models...
        if (Menu::getInstance()->isOptionChecked(MenuOption::Models)) {
            PerformanceWarning warn(Menu::getInstance()->isOptionChecked(MenuOption::PipelineWarnings),
                "Application::displaySide() ... models...");
            _models.render();
        }

        // render the ambient occlusion effect if enabled
        if (Menu::getInstance()->isOptionChecked(MenuOption::AmbientOcclusion)) {
            PerformanceWarning warn(Menu::getInstance()->isOptionChecked(MenuOption::PipelineWarnings),
                "Application::displaySide() ... AmbientOcclusion...");
            _ambientOcclusionEffect.render();
        }

        // restore default, white specular
        glMaterialfv(GL_FRONT, GL_SPECULAR, WHITE_SPECULAR_COLOR);

        _nodeBoundsDisplay.draw();

    }

    bool mirrorMode = (whichCamera.getInterpolatedMode() == CAMERA_MODE_MIRROR);
    _avatarManager.renderAvatars(mirrorMode ? Avatar::MIRROR_RENDER_MODE : Avatar::NORMAL_RENDER_MODE, selfAvatarOnly);

    if (!selfAvatarOnly) {
        //  Render the world box
        if (whichCamera.getMode() != CAMERA_MODE_MIRROR && Menu::getInstance()->isOptionChecked(MenuOption::Stats)) {
            renderWorldBox();
        }

        // brad's frustum for debugging
        if (Menu::getInstance()->isOptionChecked(MenuOption::DisplayFrustum) && whichCamera.getMode() != CAMERA_MODE_MIRROR) {
            PerformanceWarning warn(Menu::getInstance()->isOptionChecked(MenuOption::PipelineWarnings),
                "Application::displaySide() ... renderViewFrustum...");
            renderViewFrustum(_viewFrustum);
        }

        // render voxel fades if they exist
        if (_voxelFades.size() > 0) {
            PerformanceWarning warn(Menu::getInstance()->isOptionChecked(MenuOption::PipelineWarnings),
                "Application::displaySide() ... voxel fades...");
            _voxelFadesLock.lockForWrite();
            for(std::vector<VoxelFade>::iterator fade = _voxelFades.begin(); fade != _voxelFades.end();) {
                fade->render();
                if(fade->isDone()) {
                    fade = _voxelFades.erase(fade);
                } else {
                    ++fade;
                }
            }
            _voxelFadesLock.unlock();
        }

        // give external parties a change to hook in
        emit renderingInWorldInterface();

        // render JS/scriptable overlays
        _overlays.render3D();
    }
}

void Application::updateUntranslatedViewMatrix(const glm::vec3& viewMatrixTranslation) {
    glGetFloatv(GL_MODELVIEW_MATRIX, (GLfloat*)&_untranslatedViewMatrix);
    _viewMatrixTranslation = viewMatrixTranslation;
}

void Application::loadTranslatedViewMatrix(const glm::vec3& translation) {
    glLoadMatrixf((const GLfloat*)&_untranslatedViewMatrix);
    glTranslatef(translation.x + _viewMatrixTranslation.x, translation.y + _viewMatrixTranslation.y,
        translation.z + _viewMatrixTranslation.z);
}

void Application::getModelViewMatrix(glm::dmat4* modelViewMatrix) {
    (*modelViewMatrix) =_untranslatedViewMatrix;
    (*modelViewMatrix)[3] = _untranslatedViewMatrix * glm::vec4(_viewMatrixTranslation, 1);
}

void Application::getProjectionMatrix(glm::dmat4* projectionMatrix) {
    *projectionMatrix = _projectionMatrix;
}

void Application::computeOffAxisFrustum(float& left, float& right, float& bottom, float& top, float& nearVal,
    float& farVal, glm::vec4& nearClipPlane, glm::vec4& farClipPlane) const {

    _viewFrustum.computeOffAxisFrustum(left, right, bottom, top, nearVal, farVal, nearClipPlane, farClipPlane);
}

const float WHITE_TEXT[] = { 0.93f, 0.93f, 0.93f };

void Application::displayOverlay() {
    PerformanceWarning warn(Menu::getInstance()->isOptionChecked(MenuOption::PipelineWarnings), "Application::displayOverlay()");

    //  Render 2D overlay:  I/O level bar graphs and text
    glMatrixMode(GL_PROJECTION);
    glPushMatrix();

    glLoadIdentity();
    gluOrtho2D(0, _glWidget->width(), _glWidget->height(), 0);
    glDisable(GL_DEPTH_TEST);
    glDisable(GL_LIGHTING);

    //  Display a single screen-size quad to create an alpha blended 'collision' flash
    if (_audio.getCollisionFlashesScreen()) {
        float collisionSoundMagnitude = _audio.getCollisionSoundMagnitude();
        const float VISIBLE_COLLISION_SOUND_MAGNITUDE = 0.5f;
        if (collisionSoundMagnitude > VISIBLE_COLLISION_SOUND_MAGNITUDE) {
                renderCollisionOverlay(_glWidget->width(), _glWidget->height(), _audio.getCollisionSoundMagnitude());
        }
    }

    //  Audio VU Meter and Mute Icon
    const int MUTE_ICON_SIZE = 24;
    const int AUDIO_METER_INSET = 2;
    const int MUTE_ICON_PADDING = 10;
    const int AUDIO_METER_WIDTH = MIRROR_VIEW_WIDTH - MUTE_ICON_SIZE - AUDIO_METER_INSET - MUTE_ICON_PADDING;
    const int AUDIO_METER_SCALE_WIDTH = AUDIO_METER_WIDTH - 2 * AUDIO_METER_INSET;
    const int AUDIO_METER_HEIGHT = 8;
    const int AUDIO_METER_GAP = 5;
    const int AUDIO_METER_X = MIRROR_VIEW_LEFT_PADDING + MUTE_ICON_SIZE + AUDIO_METER_INSET + AUDIO_METER_GAP;

    int audioMeterY;
    if (Menu::getInstance()->isOptionChecked(MenuOption::Mirror)) {
        audioMeterY = MIRROR_VIEW_HEIGHT + AUDIO_METER_GAP + MUTE_ICON_PADDING;
    } else {
        audioMeterY = AUDIO_METER_GAP + MUTE_ICON_PADDING;
    }

    const float AUDIO_METER_BLUE[] = {0.0, 0.0, 1.0};
    const float AUDIO_METER_GREEN[] = {0.0, 1.0, 0.0};
    const float AUDIO_METER_RED[] = {1.0, 0.0, 0.0};
    const float AUDIO_GREEN_START = 0.25 * AUDIO_METER_SCALE_WIDTH;
    const float AUDIO_RED_START = 0.80 * AUDIO_METER_SCALE_WIDTH;
    const float CLIPPING_INDICATOR_TIME = 1.0f;
    const float AUDIO_METER_AVERAGING = 0.5;
    const float LOG2 = log(2.f);
    const float METER_LOUDNESS_SCALE = 2.8f / 5.f;
    const float LOG2_LOUDNESS_FLOOR = 11.f;
    float audioLevel = 0.f;
    float loudness = _audio.getLastInputLoudness() + 1.f;

    _trailingAudioLoudness = AUDIO_METER_AVERAGING * _trailingAudioLoudness + (1.f - AUDIO_METER_AVERAGING) * loudness;
    float log2loudness = log(_trailingAudioLoudness) / LOG2;

    if (log2loudness <= LOG2_LOUDNESS_FLOOR) {
        audioLevel = (log2loudness / LOG2_LOUDNESS_FLOOR) * METER_LOUDNESS_SCALE * AUDIO_METER_SCALE_WIDTH;
    } else {
        audioLevel = (log2loudness - (LOG2_LOUDNESS_FLOOR - 1.f)) * METER_LOUDNESS_SCALE * AUDIO_METER_SCALE_WIDTH;
    }
    if (audioLevel > AUDIO_METER_SCALE_WIDTH) {
        audioLevel = AUDIO_METER_SCALE_WIDTH;
    }
    bool isClipping = ((_audio.getTimeSinceLastClip() > 0.f) && (_audio.getTimeSinceLastClip() < CLIPPING_INDICATOR_TIME));

    if ((_audio.getTimeSinceLastClip() > 0.f) && (_audio.getTimeSinceLastClip() < CLIPPING_INDICATOR_TIME)) {
        const float MAX_MAGNITUDE = 0.7f;
        float magnitude = MAX_MAGNITUDE * (1 - _audio.getTimeSinceLastClip() / CLIPPING_INDICATOR_TIME);
        renderCollisionOverlay(_glWidget->width(), _glWidget->height(), magnitude, 1.0f);
    }

    _audio.renderToolBox(MIRROR_VIEW_LEFT_PADDING + AUDIO_METER_GAP,
                         audioMeterY,
                         Menu::getInstance()->isOptionChecked(MenuOption::Mirror));

    _audio.renderScope(_glWidget->width(), _glWidget->height());

    glBegin(GL_QUADS);
    if (isClipping) {
        glColor3f(1, 0, 0);
    } else {
        glColor3f(0.475f, 0.475f, 0.475f);
    }

    audioMeterY += AUDIO_METER_HEIGHT;

    glColor3f(0, 0, 0);
    //  Draw audio meter background Quad
    glVertex2i(AUDIO_METER_X, audioMeterY);
    glVertex2i(AUDIO_METER_X + AUDIO_METER_WIDTH, audioMeterY);
    glVertex2i(AUDIO_METER_X + AUDIO_METER_WIDTH, audioMeterY + AUDIO_METER_HEIGHT);
    glVertex2i(AUDIO_METER_X, audioMeterY + AUDIO_METER_HEIGHT);


    if (audioLevel > AUDIO_RED_START) {
        if (!isClipping) {
            glColor3fv(AUDIO_METER_RED);
        } else {
            glColor3f(1, 1, 1);
        }
        // Draw Red Quad
        glVertex2i(AUDIO_METER_X + AUDIO_METER_INSET + AUDIO_RED_START, audioMeterY + AUDIO_METER_INSET);
        glVertex2i(AUDIO_METER_X + AUDIO_METER_INSET + audioLevel, audioMeterY + AUDIO_METER_INSET);
        glVertex2i(AUDIO_METER_X + AUDIO_METER_INSET + audioLevel, audioMeterY + AUDIO_METER_HEIGHT - AUDIO_METER_INSET);
        glVertex2i(AUDIO_METER_X + AUDIO_METER_INSET + AUDIO_RED_START, audioMeterY + AUDIO_METER_HEIGHT - AUDIO_METER_INSET);
        audioLevel = AUDIO_RED_START;
    }
    if (audioLevel > AUDIO_GREEN_START) {
        if (!isClipping) {
            glColor3fv(AUDIO_METER_GREEN);
        } else {
            glColor3f(1, 1, 1);
        }
        // Draw Green Quad
        glVertex2i(AUDIO_METER_X + AUDIO_METER_INSET + AUDIO_GREEN_START, audioMeterY + AUDIO_METER_INSET);
        glVertex2i(AUDIO_METER_X + AUDIO_METER_INSET + audioLevel, audioMeterY + AUDIO_METER_INSET);
        glVertex2i(AUDIO_METER_X + AUDIO_METER_INSET + audioLevel, audioMeterY + AUDIO_METER_HEIGHT - AUDIO_METER_INSET);
        glVertex2i(AUDIO_METER_X + AUDIO_METER_INSET + AUDIO_GREEN_START, audioMeterY + AUDIO_METER_HEIGHT - AUDIO_METER_INSET);
        audioLevel = AUDIO_GREEN_START;
    }
    //   Draw Blue Quad
    if (!isClipping) {
        glColor3fv(AUDIO_METER_BLUE);
    } else {
        glColor3f(1, 1, 1);
    }
    // Draw Blue (low level) quad
    glVertex2i(AUDIO_METER_X + AUDIO_METER_INSET, audioMeterY + AUDIO_METER_INSET);
    glVertex2i(AUDIO_METER_X + AUDIO_METER_INSET + audioLevel, audioMeterY + AUDIO_METER_INSET);
    glVertex2i(AUDIO_METER_X + AUDIO_METER_INSET + audioLevel, audioMeterY + AUDIO_METER_HEIGHT - AUDIO_METER_INSET);
    glVertex2i(AUDIO_METER_X + AUDIO_METER_INSET, audioMeterY + AUDIO_METER_HEIGHT - AUDIO_METER_INSET);
    glEnd();


    if (Menu::getInstance()->isOptionChecked(MenuOption::HeadMouse)) {
        _myAvatar->renderHeadMouse(_glWidget->width(), _glWidget->height());
    }

    //  Display stats and log text onscreen
    glLineWidth(1.0f);
    glPointSize(1.0f);

    if (Menu::getInstance()->isOptionChecked(MenuOption::Stats)) {
        // let's set horizontal offset to give stats some margin to mirror
        int horizontalOffset = MIRROR_VIEW_WIDTH + MIRROR_VIEW_LEFT_PADDING * 2;
        int voxelPacketsToProcess = _voxelProcessor.packetsToProcessCount();
        //  Onscreen text about position, servers, etc
        Stats::getInstance()->display(WHITE_TEXT, horizontalOffset, _fps, _packetsPerSecond, _bytesPerSecond, voxelPacketsToProcess);
        //  Bandwidth meter
        if (Menu::getInstance()->isOptionChecked(MenuOption::Bandwidth)) {
            Stats::drawBackground(0x33333399, _glWidget->width() - 296, _glWidget->height() - 68, 296, 68);
            _bandwidthMeter.render(_glWidget->width(), _glWidget->height());
        }
    }

    //  Show on-screen msec timer
    if (Menu::getInstance()->isOptionChecked(MenuOption::FrameTimer)) {
        char frameTimer[10];
        quint64 mSecsNow = floor(usecTimestampNow() / 1000.0 + 0.5);
        sprintf(frameTimer, "%d\n", (int)(mSecsNow % 1000));
        int timerBottom =
            (Menu::getInstance()->isOptionChecked(MenuOption::Stats) &&
            Menu::getInstance()->isOptionChecked(MenuOption::Bandwidth))
                ? 80 : 20;
        drawText(_glWidget->width() - 100, _glWidget->height() - timerBottom, 0.30f, 0.0f, 0, frameTimer, WHITE_TEXT);
    }
    _nodeBoundsDisplay.drawOverlay();

    // give external parties a change to hook in
    emit renderingOverlay();

    _overlays.render2D();

    glPopMatrix();
}

glm::vec2 Application::getScaledScreenPoint(glm::vec2 projectedPoint) {
    float horizontalScale = _glWidget->width() / 2.0f;
    float verticalScale   = _glWidget->height() / 2.0f;

    // -1,-1 is 0,windowHeight
    // 1,1 is windowWidth,0

    // -1,1                    1,1
    // +-----------------------+
    // |           |           |
    // |           |           |
    // | -1,0      |           |
    // |-----------+-----------|
    // |          0,0          |
    // |           |           |
    // |           |           |
    // |           |           |
    // +-----------------------+
    // -1,-1                   1,-1

    glm::vec2 screenPoint((projectedPoint.x + 1.0) * horizontalScale,
        ((projectedPoint.y + 1.0) * -verticalScale) + _glWidget->height());

    return screenPoint;
}

void Application::renderRearViewMirror(const QRect& region, bool billboard) {
    bool eyeRelativeCamera = false;
    if (billboard) {
        _mirrorCamera.setFieldOfView(BILLBOARD_FIELD_OF_VIEW);  // degees
        _mirrorCamera.setDistance(BILLBOARD_DISTANCE * _myAvatar->getScale());
        _mirrorCamera.setTargetPosition(_myAvatar->getPosition());

    } else if (_rearMirrorTools->getZoomLevel() == BODY) {
        _mirrorCamera.setFieldOfView(MIRROR_FIELD_OF_VIEW);     // degrees
        _mirrorCamera.setDistance(MIRROR_REARVIEW_BODY_DISTANCE * _myAvatar->getScale());
        _mirrorCamera.setTargetPosition(_myAvatar->getChestPosition());

    } else { // HEAD zoom level
        _mirrorCamera.setFieldOfView(MIRROR_FIELD_OF_VIEW);     // degrees
        _mirrorCamera.setDistance(MIRROR_REARVIEW_DISTANCE * _myAvatar->getScale());
        if (_myAvatar->getSkeletonModel().isActive() && _myAvatar->getHead()->getFaceModel().isActive()) {
            // as a hack until we have a better way of dealing with coordinate precision issues, reposition the
            // face/body so that the average eye position lies at the origin
            eyeRelativeCamera = true;
            _mirrorCamera.setTargetPosition(glm::vec3());

        } else {
            _mirrorCamera.setTargetPosition(_myAvatar->getHead()->calculateAverageEyePosition());
        }
    }
    _mirrorCamera.setAspectRatio((float)region.width() / region.height());

    _mirrorCamera.setTargetRotation(_myAvatar->getWorldAlignedOrientation() * glm::quat(glm::vec3(0.0f, PI, 0.0f)));
    _mirrorCamera.update(1.0f/_fps);

    // set the bounds of rear mirror view
    glViewport(region.x(), _glWidget->height() - region.y() - region.height(), region.width(), region.height());
    glScissor(region.x(), _glWidget->height() - region.y() - region.height(), region.width(), region.height());
    bool updateViewFrustum = false;
    updateProjectionMatrix(_mirrorCamera, updateViewFrustum);
    glEnable(GL_SCISSOR_TEST);
    glClear(GL_COLOR_BUFFER_BIT | GL_DEPTH_BUFFER_BIT);

    // render rear mirror view
    glPushMatrix();
    if (eyeRelativeCamera) {
        // save absolute translations
        glm::vec3 absoluteSkeletonTranslation = _myAvatar->getSkeletonModel().getTranslation();
        glm::vec3 absoluteFaceTranslation = _myAvatar->getHead()->getFaceModel().getTranslation();

        // get the eye positions relative to the neck and use them to set the face translation
        glm::vec3 leftEyePosition, rightEyePosition;
        _myAvatar->getHead()->getFaceModel().setTranslation(glm::vec3());
        _myAvatar->getHead()->getFaceModel().getEyePositions(leftEyePosition, rightEyePosition);
        _myAvatar->getHead()->getFaceModel().setTranslation((leftEyePosition + rightEyePosition) * -0.5f);

        // get the neck position relative to the body and use it to set the skeleton translation
        glm::vec3 neckPosition;
        _myAvatar->getSkeletonModel().setTranslation(glm::vec3());
        _myAvatar->getSkeletonModel().getNeckPosition(neckPosition);
        _myAvatar->getSkeletonModel().setTranslation(_myAvatar->getHead()->getFaceModel().getTranslation() -
            neckPosition);

        // update the attachments to match
        QVector<glm::vec3> absoluteAttachmentTranslations;
        glm::vec3 delta = _myAvatar->getSkeletonModel().getTranslation() - absoluteSkeletonTranslation;
        foreach (Model* attachment, _myAvatar->getAttachmentModels()) {
            absoluteAttachmentTranslations.append(attachment->getTranslation());
            attachment->setTranslation(attachment->getTranslation() + delta);
        }

        displaySide(_mirrorCamera, true);

        // restore absolute translations
        _myAvatar->getSkeletonModel().setTranslation(absoluteSkeletonTranslation);
        _myAvatar->getHead()->getFaceModel().setTranslation(absoluteFaceTranslation);
        for (int i = 0; i < absoluteAttachmentTranslations.size(); i++) {
            _myAvatar->getAttachmentModels().at(i)->setTranslation(absoluteAttachmentTranslations.at(i));
        }
    } else {
        displaySide(_mirrorCamera, true);
    }
    glPopMatrix();

    if (!billboard) {
        _rearMirrorTools->render(false);
    }

    // reset Viewport and projection matrix
    glViewport(0, 0, _glWidget->width(), _glWidget->height());
    glDisable(GL_SCISSOR_TEST);
    updateProjectionMatrix(_myCamera, updateViewFrustum);
}

// renderViewFrustum()
//
// Description: this will render the view frustum bounds for EITHER the head
//                 or the "myCamera".
//
// Frustum rendering mode. For debug purposes, we allow drawing the frustum in a couple of different ways.
// We can draw it with each of these parts:
//    * Origin Direction/Up/Right vectors - these will be drawn at the point of the camera
//    * Near plane - this plane is drawn very close to the origin point.
//    * Right/Left planes - these two planes are drawn between the near and far planes.
//    * Far plane - the plane is drawn in the distance.
// Modes - the following modes, will draw the following parts.
//    * All - draws all the parts listed above
//    * Planes - draws the planes but not the origin vectors
//    * Origin Vectors - draws the origin vectors ONLY
//    * Near Plane - draws only the near plane
//    * Far Plane - draws only the far plane
void Application::renderViewFrustum(ViewFrustum& viewFrustum) {
    // Load it with the latest details!
    loadViewFrustum(_myCamera, viewFrustum);

    glm::vec3 position  = viewFrustum.getOffsetPosition();
    glm::vec3 direction = viewFrustum.getOffsetDirection();
    glm::vec3 up        = viewFrustum.getOffsetUp();
    glm::vec3 right     = viewFrustum.getOffsetRight();

    //  Get ready to draw some lines
    glDisable(GL_LIGHTING);
    glColor4f(1.0, 1.0, 1.0, 1.0);
    glLineWidth(1.0);
    glBegin(GL_LINES);

    if (Menu::getInstance()->getFrustumDrawMode() == FRUSTUM_DRAW_MODE_ALL
        || Menu::getInstance()->getFrustumDrawMode() == FRUSTUM_DRAW_MODE_VECTORS) {
        // Calculate the origin direction vectors
        glm::vec3 lookingAt      = position + (direction * 0.2f);
        glm::vec3 lookingAtUp    = position + (up * 0.2f);
        glm::vec3 lookingAtRight = position + (right * 0.2f);

        // Looking At = white
        glColor3f(1,1,1);
        glVertex3f(position.x, position.y, position.z);
        glVertex3f(lookingAt.x, lookingAt.y, lookingAt.z);

        // Looking At Up = purple
        glColor3f(1,0,1);
        glVertex3f(position.x, position.y, position.z);
        glVertex3f(lookingAtUp.x, lookingAtUp.y, lookingAtUp.z);

        // Looking At Right = cyan
        glColor3f(0,1,1);
        glVertex3f(position.x, position.y, position.z);
        glVertex3f(lookingAtRight.x, lookingAtRight.y, lookingAtRight.z);
    }

    if (Menu::getInstance()->getFrustumDrawMode() == FRUSTUM_DRAW_MODE_ALL
        || Menu::getInstance()->getFrustumDrawMode() == FRUSTUM_DRAW_MODE_PLANES
        || Menu::getInstance()->getFrustumDrawMode() == FRUSTUM_DRAW_MODE_NEAR_PLANE) {
        // Drawing the bounds of the frustum
        // viewFrustum.getNear plane - bottom edge
        glColor3f(1,0,0);
        glVertex3f(viewFrustum.getNearBottomLeft().x, viewFrustum.getNearBottomLeft().y, viewFrustum.getNearBottomLeft().z);
        glVertex3f(viewFrustum.getNearBottomRight().x, viewFrustum.getNearBottomRight().y, viewFrustum.getNearBottomRight().z);

        // viewFrustum.getNear plane - top edge
        glVertex3f(viewFrustum.getNearTopLeft().x, viewFrustum.getNearTopLeft().y, viewFrustum.getNearTopLeft().z);
        glVertex3f(viewFrustum.getNearTopRight().x, viewFrustum.getNearTopRight().y, viewFrustum.getNearTopRight().z);

        // viewFrustum.getNear plane - right edge
        glVertex3f(viewFrustum.getNearBottomRight().x, viewFrustum.getNearBottomRight().y, viewFrustum.getNearBottomRight().z);
        glVertex3f(viewFrustum.getNearTopRight().x, viewFrustum.getNearTopRight().y, viewFrustum.getNearTopRight().z);

        // viewFrustum.getNear plane - left edge
        glVertex3f(viewFrustum.getNearBottomLeft().x, viewFrustum.getNearBottomLeft().y, viewFrustum.getNearBottomLeft().z);
        glVertex3f(viewFrustum.getNearTopLeft().x, viewFrustum.getNearTopLeft().y, viewFrustum.getNearTopLeft().z);
    }

    if (Menu::getInstance()->getFrustumDrawMode() == FRUSTUM_DRAW_MODE_ALL
        || Menu::getInstance()->getFrustumDrawMode() == FRUSTUM_DRAW_MODE_PLANES
        || Menu::getInstance()->getFrustumDrawMode() == FRUSTUM_DRAW_MODE_FAR_PLANE) {
        // viewFrustum.getFar plane - bottom edge
        glColor3f(0,1,0);
        glVertex3f(viewFrustum.getFarBottomLeft().x, viewFrustum.getFarBottomLeft().y, viewFrustum.getFarBottomLeft().z);
        glVertex3f(viewFrustum.getFarBottomRight().x, viewFrustum.getFarBottomRight().y, viewFrustum.getFarBottomRight().z);

        // viewFrustum.getFar plane - top edge
        glVertex3f(viewFrustum.getFarTopLeft().x, viewFrustum.getFarTopLeft().y, viewFrustum.getFarTopLeft().z);
        glVertex3f(viewFrustum.getFarTopRight().x, viewFrustum.getFarTopRight().y, viewFrustum.getFarTopRight().z);

        // viewFrustum.getFar plane - right edge
        glVertex3f(viewFrustum.getFarBottomRight().x, viewFrustum.getFarBottomRight().y, viewFrustum.getFarBottomRight().z);
        glVertex3f(viewFrustum.getFarTopRight().x, viewFrustum.getFarTopRight().y, viewFrustum.getFarTopRight().z);

        // viewFrustum.getFar plane - left edge
        glVertex3f(viewFrustum.getFarBottomLeft().x, viewFrustum.getFarBottomLeft().y, viewFrustum.getFarBottomLeft().z);
        glVertex3f(viewFrustum.getFarTopLeft().x, viewFrustum.getFarTopLeft().y, viewFrustum.getFarTopLeft().z);
    }

    if (Menu::getInstance()->getFrustumDrawMode() == FRUSTUM_DRAW_MODE_ALL
        || Menu::getInstance()->getFrustumDrawMode() == FRUSTUM_DRAW_MODE_PLANES) {
        // RIGHT PLANE IS CYAN
        // right plane - bottom edge - viewFrustum.getNear to distant
        glColor3f(0,1,1);
        glVertex3f(viewFrustum.getNearBottomRight().x, viewFrustum.getNearBottomRight().y, viewFrustum.getNearBottomRight().z);
        glVertex3f(viewFrustum.getFarBottomRight().x, viewFrustum.getFarBottomRight().y, viewFrustum.getFarBottomRight().z);

        // right plane - top edge - viewFrustum.getNear to distant
        glVertex3f(viewFrustum.getNearTopRight().x, viewFrustum.getNearTopRight().y, viewFrustum.getNearTopRight().z);
        glVertex3f(viewFrustum.getFarTopRight().x, viewFrustum.getFarTopRight().y, viewFrustum.getFarTopRight().z);

        // LEFT PLANE IS BLUE
        // left plane - bottom edge - viewFrustum.getNear to distant
        glColor3f(0,0,1);
        glVertex3f(viewFrustum.getNearBottomLeft().x, viewFrustum.getNearBottomLeft().y, viewFrustum.getNearBottomLeft().z);
        glVertex3f(viewFrustum.getFarBottomLeft().x, viewFrustum.getFarBottomLeft().y, viewFrustum.getFarBottomLeft().z);

        // left plane - top edge - viewFrustum.getNear to distant
        glVertex3f(viewFrustum.getNearTopLeft().x, viewFrustum.getNearTopLeft().y, viewFrustum.getNearTopLeft().z);
        glVertex3f(viewFrustum.getFarTopLeft().x, viewFrustum.getFarTopLeft().y, viewFrustum.getFarTopLeft().z);

        // focal plane - bottom edge
        glColor3f(1.0f, 0.0f, 1.0f);
        float focalProportion = (viewFrustum.getFocalLength() - viewFrustum.getNearClip()) /
            (viewFrustum.getFarClip() - viewFrustum.getNearClip());
        glm::vec3 focalBottomLeft = glm::mix(viewFrustum.getNearBottomLeft(), viewFrustum.getFarBottomLeft(), focalProportion);
        glm::vec3 focalBottomRight = glm::mix(viewFrustum.getNearBottomRight(),
            viewFrustum.getFarBottomRight(), focalProportion);
        glVertex3f(focalBottomLeft.x, focalBottomLeft.y, focalBottomLeft.z);
        glVertex3f(focalBottomRight.x, focalBottomRight.y, focalBottomRight.z);

        // focal plane - top edge
        glm::vec3 focalTopLeft = glm::mix(viewFrustum.getNearTopLeft(), viewFrustum.getFarTopLeft(), focalProportion);
        glm::vec3 focalTopRight = glm::mix(viewFrustum.getNearTopRight(), viewFrustum.getFarTopRight(), focalProportion);
        glVertex3f(focalTopLeft.x, focalTopLeft.y, focalTopLeft.z);
        glVertex3f(focalTopRight.x, focalTopRight.y, focalTopRight.z);

        // focal plane - left edge
        glVertex3f(focalBottomLeft.x, focalBottomLeft.y, focalBottomLeft.z);
        glVertex3f(focalTopLeft.x, focalTopLeft.y, focalTopLeft.z);

        // focal plane - right edge
        glVertex3f(focalBottomRight.x, focalBottomRight.y, focalBottomRight.z);
        glVertex3f(focalTopRight.x, focalTopRight.y, focalTopRight.z);
    }
    glEnd();
    glEnable(GL_LIGHTING);

    if (Menu::getInstance()->getFrustumDrawMode() == FRUSTUM_DRAW_MODE_ALL
        || Menu::getInstance()->getFrustumDrawMode() == FRUSTUM_DRAW_MODE_KEYHOLE) {
        // Draw the keyhole
        float keyholeRadius = viewFrustum.getKeyholeRadius();
        if (keyholeRadius > 0.0f) {
            glPushMatrix();
            glColor4f(1, 1, 0, 1);
            glTranslatef(position.x, position.y, position.z); // where we actually want it!
            glutWireSphere(keyholeRadius, 20, 20);
            glPopMatrix();
        }
    }
}

void Application::deleteVoxels(const VoxelDetail& voxel) {
    deleteVoxelAt(voxel);
}

void Application::deleteVoxelAt(const VoxelDetail& voxel) {
    if (voxel.s != 0) {
        // sending delete to the server is sufficient, server will send new version so we see updates soon enough
        _voxelEditSender.sendVoxelEditMessage(PacketTypeVoxelErase, voxel);

        // delete it locally to see the effect immediately (and in case no voxel server is present)
        _voxels.getTree()->deleteVoxelAt(voxel.x, voxel.y, voxel.z, voxel.s);
    }
}


void Application::resetSensors() {
    _mouseX = _glWidget->width() / 2;
    _mouseY = _glWidget->height() / 2;

    _faceplus.reset();
    _faceshift.reset();
    _visage.reset();

    if (OculusManager::isConnected()) {
        OculusManager::reset();
    }

    _prioVR.reset();

    QCursor::setPos(_mouseX, _mouseY);
    _myAvatar->reset();

    QMetaObject::invokeMethod(&_audio, "reset", Qt::QueuedConnection);
}

static void setShortcutsEnabled(QWidget* widget, bool enabled) {
    foreach (QAction* action, widget->actions()) {
        QKeySequence shortcut = action->shortcut();
        if (!shortcut.isEmpty() && (shortcut[0] & (Qt::CTRL | Qt::ALT | Qt::META)) == 0) {
            // it's a shortcut that may coincide with a "regular" key, so switch its context
            action->setShortcutContext(enabled ? Qt::WindowShortcut : Qt::WidgetShortcut);
        }
    }
    foreach (QObject* child, widget->children()) {
        if (child->isWidgetType()) {
            setShortcutsEnabled(static_cast<QWidget*>(child), enabled);
        }
    }
}

void Application::setMenuShortcutsEnabled(bool enabled) {
    setShortcutsEnabled(_window->menuBar(), enabled);
}

void Application::uploadModel(ModelType modelType) {
    ModelUploader* uploader = new ModelUploader(modelType);
    QThread* thread = new QThread();
    thread->connect(uploader, SIGNAL(destroyed()), SLOT(quit()));
    thread->connect(thread, SIGNAL(finished()), SLOT(deleteLater()));
    uploader->connect(thread, SIGNAL(started()), SLOT(send()));

    thread->start();
}

void Application::updateWindowTitle(){

    QString buildVersion = " (build " + applicationVersion() + ")";
    NodeList* nodeList = NodeList::getInstance();

    QString username = AccountManager::getInstance().getAccountInfo().getUsername();
    QString title = QString() + (!username.isEmpty() ? username + " @ " : QString())
        + nodeList->getDomainHandler().getHostname() + buildVersion;
    
    AccountManager& accountManager = AccountManager::getInstance();
    if (accountManager.getAccountInfo().hasBalance()) {
        float creditBalance = accountManager.getAccountInfo().getBalance() / SATOSHIS_PER_CREDIT;
        
        QString creditBalanceString;
        creditBalanceString.sprintf("%.8f", creditBalance);
        
        title += " - ₵" + creditBalanceString;
    }
    
    qDebug("Application title set to: %s", title.toStdString().c_str());    
    _window->setWindowTitle(title);
}

void Application::updateLocationInServer() {

    AccountManager& accountManager = AccountManager::getInstance();

    if (accountManager.isLoggedIn()) {

        static QJsonObject lastLocationObject;

        // construct a QJsonObject given the user's current address information
        QJsonObject updatedLocationObject;

        QJsonObject addressObject;
        addressObject.insert("position", QString(createByteArray(_myAvatar->getPosition())));
        addressObject.insert("orientation", QString(createByteArray(glm::degrees(safeEulerAngles(_myAvatar->getOrientation())))));
        addressObject.insert("domain", NodeList::getInstance()->getDomainHandler().getHostname());

        updatedLocationObject.insert("address", addressObject);

        if (updatedLocationObject != lastLocationObject) {

            accountManager.authenticatedRequest("/api/v1/users/address", QNetworkAccessManager::PutOperation,
                                                JSONCallbackParameters(), QJsonDocument(updatedLocationObject).toJson());

            lastLocationObject = updatedLocationObject;
        }
    }
}

void Application::domainChanged(const QString& domainHostname) {
    updateWindowTitle();

    // reset the environment so that we don't erroneously end up with multiple
    _environment.resetToDefault();

    // reset our node to stats and node to jurisdiction maps... since these must be changing...
    _voxelServerJurisdictions.clear();
    _octreeServerSceneStats.clear();
    _particleServerJurisdictions.clear();

    // reset the particle renderer
    _particles.clear();

    // reset the model renderer
    _models.clear();

    // reset the voxels renderer
    _voxels.killLocalVoxels();

    // reset the auth URL for OAuth web view handler
    OAuthWebViewHandler::getInstance().clearLastAuthorizationURL();
}

void Application::connectedToDomain(const QString& hostname) {
    AccountManager& accountManager = AccountManager::getInstance();

    if (accountManager.isLoggedIn()) {
        // update our domain-server with the data-server we're logged in with

        QString domainPutJsonString = "{\"address\":{\"domain\":\"" + hostname + "\"}}";

        accountManager.authenticatedRequest("/api/v1/users/address", QNetworkAccessManager::PutOperation,
                                            JSONCallbackParameters(), domainPutJsonString.toUtf8());
    }
}

void Application::nodeAdded(SharedNodePointer node) {
    if (node->getType() == NodeType::AvatarMixer) {
        // new avatar mixer, send off our identity packet right away
        _myAvatar->sendIdentityPacket();
    }
}

void Application::nodeKilled(SharedNodePointer node) {
    if (node->getType() == NodeType::VoxelServer) {
        QUuid nodeUUID = node->getUUID();
        // see if this is the first we've heard of this node...
        if (_voxelServerJurisdictions.find(nodeUUID) != _voxelServerJurisdictions.end()) {
            unsigned char* rootCode = _voxelServerJurisdictions[nodeUUID].getRootOctalCode();
            VoxelPositionSize rootDetails;
            voxelDetailsForCode(rootCode, rootDetails);

            qDebug("voxel server going away...... v[%f, %f, %f, %f]",
                rootDetails.x, rootDetails.y, rootDetails.z, rootDetails.s);

            // Add the jurisditionDetails object to the list of "fade outs"
            if (!Menu::getInstance()->isOptionChecked(MenuOption::DontFadeOnVoxelServerChanges)) {
                VoxelFade fade(VoxelFade::FADE_OUT, NODE_KILLED_RED, NODE_KILLED_GREEN, NODE_KILLED_BLUE);
                fade.voxelDetails = rootDetails;
                const float slightly_smaller = 0.99f;
                fade.voxelDetails.s = fade.voxelDetails.s * slightly_smaller;
                _voxelFadesLock.lockForWrite();
                _voxelFades.push_back(fade);
                _voxelFadesLock.unlock();
            }

            // If the voxel server is going away, remove it from our jurisdiction map so we don't send voxels to a dead server
            _voxelServerJurisdictions.erase(_voxelServerJurisdictions.find(nodeUUID));
        }

        // also clean up scene stats for that server
        _octreeSceneStatsLock.lockForWrite();
        if (_octreeServerSceneStats.find(nodeUUID) != _octreeServerSceneStats.end()) {
            _octreeServerSceneStats.erase(nodeUUID);
        }
        _octreeSceneStatsLock.unlock();

    } else if (node->getType() == NodeType::ParticleServer) {
        QUuid nodeUUID = node->getUUID();
        // see if this is the first we've heard of this node...
        if (_particleServerJurisdictions.find(nodeUUID) != _particleServerJurisdictions.end()) {
            unsigned char* rootCode = _particleServerJurisdictions[nodeUUID].getRootOctalCode();
            VoxelPositionSize rootDetails;
            voxelDetailsForCode(rootCode, rootDetails);

            qDebug("particle server going away...... v[%f, %f, %f, %f]",
                rootDetails.x, rootDetails.y, rootDetails.z, rootDetails.s);

            // Add the jurisditionDetails object to the list of "fade outs"
            if (!Menu::getInstance()->isOptionChecked(MenuOption::DontFadeOnVoxelServerChanges)) {
                VoxelFade fade(VoxelFade::FADE_OUT, NODE_KILLED_RED, NODE_KILLED_GREEN, NODE_KILLED_BLUE);
                fade.voxelDetails = rootDetails;
                const float slightly_smaller = 0.99f;
                fade.voxelDetails.s = fade.voxelDetails.s * slightly_smaller;
                _voxelFadesLock.lockForWrite();
                _voxelFades.push_back(fade);
                _voxelFadesLock.unlock();
            }

            // If the particle server is going away, remove it from our jurisdiction map so we don't send voxels to a dead server
            _particleServerJurisdictions.erase(_particleServerJurisdictions.find(nodeUUID));
        }

        // also clean up scene stats for that server
        _octreeSceneStatsLock.lockForWrite();
        if (_octreeServerSceneStats.find(nodeUUID) != _octreeServerSceneStats.end()) {
            _octreeServerSceneStats.erase(nodeUUID);
        }
        _octreeSceneStatsLock.unlock();

    } else if (node->getType() == NodeType::ModelServer) {

        QUuid nodeUUID = node->getUUID();
        // see if this is the first we've heard of this node...
        if (_modelServerJurisdictions.find(nodeUUID) != _modelServerJurisdictions.end()) {
            unsigned char* rootCode = _modelServerJurisdictions[nodeUUID].getRootOctalCode();
            VoxelPositionSize rootDetails;
            voxelDetailsForCode(rootCode, rootDetails);

            qDebug("model server going away...... v[%f, %f, %f, %f]",
                rootDetails.x, rootDetails.y, rootDetails.z, rootDetails.s);

            // Add the jurisditionDetails object to the list of "fade outs"
            if (!Menu::getInstance()->isOptionChecked(MenuOption::DontFadeOnVoxelServerChanges)) {
                VoxelFade fade(VoxelFade::FADE_OUT, NODE_KILLED_RED, NODE_KILLED_GREEN, NODE_KILLED_BLUE);
                fade.voxelDetails = rootDetails;
                const float slightly_smaller = 0.99f;
                fade.voxelDetails.s = fade.voxelDetails.s * slightly_smaller;
                _voxelFadesLock.lockForWrite();
                _voxelFades.push_back(fade);
                _voxelFadesLock.unlock();
            }

            // If the model server is going away, remove it from our jurisdiction map so we don't send voxels to a dead server
            _modelServerJurisdictions.erase(_modelServerJurisdictions.find(nodeUUID));
        }

        // also clean up scene stats for that server
        _octreeSceneStatsLock.lockForWrite();
        if (_octreeServerSceneStats.find(nodeUUID) != _octreeServerSceneStats.end()) {
            _octreeServerSceneStats.erase(nodeUUID);
        }
        _octreeSceneStatsLock.unlock();

    } else if (node->getType() == NodeType::AvatarMixer) {
        // our avatar mixer has gone away - clear the hash of avatars
        _avatarManager.clearOtherAvatars();
    }
}

void Application::trackIncomingVoxelPacket(const QByteArray& packet, const SharedNodePointer& sendingNode, bool wasStatsPacket) {

    // Attempt to identify the sender from it's address.
    if (sendingNode) {
        QUuid nodeUUID = sendingNode->getUUID();

        // now that we know the node ID, let's add these stats to the stats for that node...
        _octreeSceneStatsLock.lockForWrite();
        if (_octreeServerSceneStats.find(nodeUUID) != _octreeServerSceneStats.end()) {
            OctreeSceneStats& stats = _octreeServerSceneStats[nodeUUID];
            stats.trackIncomingOctreePacket(packet, wasStatsPacket, sendingNode->getClockSkewUsec());
        }
        _octreeSceneStatsLock.unlock();
    }
}

int Application::parseOctreeStats(const QByteArray& packet, const SharedNodePointer& sendingNode) {
    // But, also identify the sender, and keep track of the contained jurisdiction root for this server

    // parse the incoming stats datas stick it in a temporary object for now, while we
    // determine which server it belongs to
    OctreeSceneStats temp;
    int statsMessageLength = temp.unpackFromMessage(reinterpret_cast<const unsigned char*>(packet.data()), packet.size());

    // quick fix for crash... why would voxelServer be NULL?
    if (sendingNode) {
        QUuid nodeUUID = sendingNode->getUUID();

        // now that we know the node ID, let's add these stats to the stats for that node...
        _octreeSceneStatsLock.lockForWrite();
        if (_octreeServerSceneStats.find(nodeUUID) != _octreeServerSceneStats.end()) {
            _octreeServerSceneStats[nodeUUID].unpackFromMessage(reinterpret_cast<const unsigned char*>(packet.data()),
                                                                packet.size());
        } else {
            _octreeServerSceneStats[nodeUUID] = temp;
        }
        _octreeSceneStatsLock.unlock();

        VoxelPositionSize rootDetails;
        voxelDetailsForCode(temp.getJurisdictionRoot(), rootDetails);

        // see if this is the first we've heard of this node...
        NodeToJurisdictionMap* jurisdiction = NULL;
        QString serverType;
        if (sendingNode->getType() == NodeType::VoxelServer) {
            jurisdiction = &_voxelServerJurisdictions;
            serverType = "Voxel";
        } else if (sendingNode->getType() == NodeType::ParticleServer) {
            jurisdiction = &_particleServerJurisdictions;
            serverType = "Particle";
        } else {
            jurisdiction = &_modelServerJurisdictions;
            serverType = "Model";
        }

        if (jurisdiction->find(nodeUUID) == jurisdiction->end()) {
            qDebug("stats from new %s server... [%f, %f, %f, %f]",
                qPrintable(serverType), rootDetails.x, rootDetails.y, rootDetails.z, rootDetails.s);

            // Add the jurisditionDetails object to the list of "fade outs"
            if (!Menu::getInstance()->isOptionChecked(MenuOption::DontFadeOnVoxelServerChanges)) {
                VoxelFade fade(VoxelFade::FADE_OUT, NODE_ADDED_RED, NODE_ADDED_GREEN, NODE_ADDED_BLUE);
                fade.voxelDetails = rootDetails;
                const float slightly_smaller = 0.99f;
                fade.voxelDetails.s = fade.voxelDetails.s * slightly_smaller;
                _voxelFadesLock.lockForWrite();
                _voxelFades.push_back(fade);
                _voxelFadesLock.unlock();
            }
        }
        // store jurisdiction details for later use
        // This is bit of fiddling is because JurisdictionMap assumes it is the owner of the values used to construct it
        // but OctreeSceneStats thinks it's just returning a reference to it's contents. So we need to make a copy of the
        // details from the OctreeSceneStats to construct the JurisdictionMap
        JurisdictionMap jurisdictionMap;
        jurisdictionMap.copyContents(temp.getJurisdictionRoot(), temp.getJurisdictionEndNodes());
        (*jurisdiction)[nodeUUID] = jurisdictionMap;
    }
    return statsMessageLength;
}

void Application::packetSent(quint64 length) {
    _bandwidthMeter.outputStream(BandwidthMeter::VOXELS).updateValue(length);
}

void Application::loadScripts() {
    // loads all saved scripts
    int size = lockSettings()->beginReadArray("Settings");
    unlockSettings();
    for (int i = 0; i < size; ++i){
        lockSettings()->setArrayIndex(i);
        QString string = _settings->value("script").toString();
        unlockSettings();
        if (!string.isEmpty()) {
            loadScript(string);
        }
    }

    QMutexLocker locker(&_settingsMutex);
    _settings->endArray();
}

void Application::clearScriptsBeforeRunning() {
    // clears all scripts from the settings
    QMutexLocker locker(&_settingsMutex);
    _settings->remove("Settings");
}

void Application::saveScripts() {
    // saves all current running scripts
    QMutexLocker locker(&_settingsMutex);
    _settings->beginWriteArray("Settings");
    for (int i = 0; i < getRunningScripts().size(); ++i){
        _settings->setArrayIndex(i);
        _settings->setValue("script", getRunningScripts().at(i));
    }
    _settings->endArray();
}

ScriptEngine* Application::loadScript(const QString& scriptName, bool loadScriptFromEditor) {
    if(loadScriptFromEditor && _scriptEnginesHash.contains(scriptName) && !_scriptEnginesHash[scriptName]->isFinished()){
        return _scriptEnginesHash[scriptName];
    }

<<<<<<< HEAD
    ScriptEngine* scriptEngine;
    if (scriptName.isNull()) {
        scriptEngine = new ScriptEngine(NO_SCRIPT, "", &_controllerScriptingInterface);
    } else {
        // start the script on a new thread...
        scriptEngine = new ScriptEngine(QUrl(scriptName), &_controllerScriptingInterface);
        _scriptEnginesHash.insert(scriptName, scriptEngine);
=======
    // start the script on a new thread...
    QUrl scriptUrl(scriptName);
    ScriptEngine* scriptEngine = new ScriptEngine(scriptUrl, &_controllerScriptingInterface);
    _scriptEnginesHash.insert(scriptUrl.toString(), scriptEngine);
>>>>>>> 6bb93399

        if (!scriptEngine->hasScript()) {
            qDebug() << "Application::loadScript(), script failed to load...";
            return NULL;
        }
        _runningScriptsWidget->setRunningScripts(getRunningScripts());
    }

    // setup the packet senders and jurisdiction listeners of the script engine's scripting interfaces so
    // we can use the same ones from the application.
    scriptEngine->getVoxelsScriptingInterface()->setPacketSender(&_voxelEditSender);
    scriptEngine->getVoxelsScriptingInterface()->setVoxelTree(_voxels.getTree());
    scriptEngine->getVoxelsScriptingInterface()->setUndoStack(&_undoStack);
    scriptEngine->getParticlesScriptingInterface()->setPacketSender(&_particleEditSender);
    scriptEngine->getParticlesScriptingInterface()->setParticleTree(_particles.getTree());

    scriptEngine->getModelsScriptingInterface()->setPacketSender(&_modelEditSender);
    scriptEngine->getModelsScriptingInterface()->setModelTree(_models.getTree());

    // hook our avatar object into this script engine
    scriptEngine->setAvatarData(_myAvatar, "MyAvatar"); // leave it as a MyAvatar class to expose thrust features

    CameraScriptableObject* cameraScriptable = new CameraScriptableObject(&_myCamera, &_viewFrustum);
    scriptEngine->registerGlobalObject("Camera", cameraScriptable);
    connect(scriptEngine, SIGNAL(finished(const QString&)), cameraScriptable, SLOT(deleteLater()));

    ClipboardScriptingInterface* clipboardScriptable = new ClipboardScriptingInterface();
    scriptEngine->registerGlobalObject("Clipboard", clipboardScriptable);
    connect(scriptEngine, SIGNAL(finished(const QString&)), clipboardScriptable, SLOT(deleteLater()));

    connect(scriptEngine, SIGNAL(finished(const QString&)), this, SLOT(scriptFinished(const QString&)));

    scriptEngine->registerGlobalObject("Overlays", &_overlays);

    QScriptValue windowValue = scriptEngine->registerGlobalObject("Window", WindowScriptingInterface::getInstance());
    scriptEngine->registerGetterSetter("location", LocationScriptingInterface::locationGetter,
                                      LocationScriptingInterface::locationSetter, windowValue);

    // register `location` on the global object.
    scriptEngine->registerGetterSetter("location", LocationScriptingInterface::locationGetter,
                                      LocationScriptingInterface::locationSetter);

    scriptEngine->registerGlobalObject("Menu", MenuScriptingInterface::getInstance());
    scriptEngine->registerGlobalObject("Settings", SettingsScriptingInterface::getInstance());
    scriptEngine->registerGlobalObject("AudioDevice", AudioDeviceScriptingInterface::getInstance());
    scriptEngine->registerGlobalObject("AnimationCache", &_animationCache);
    scriptEngine->registerGlobalObject("AudioReflector", &_audioReflector);

    QThread* workerThread = new QThread(this);

    // when the worker thread is started, call our engine's run..
    connect(workerThread, &QThread::started, scriptEngine, &ScriptEngine::run);

    // when the thread is terminated, add both scriptEngine and thread to the deleteLater queue
    connect(scriptEngine, SIGNAL(finished(const QString&)), scriptEngine, SLOT(deleteLater()));
    connect(workerThread, SIGNAL(finished()), workerThread, SLOT(deleteLater()));

    // when the application is about to quit, stop our script engine so it unwinds properly
    connect(this, SIGNAL(aboutToQuit()), scriptEngine, SLOT(stop()));

    scriptEngine->moveToThread(workerThread);

    // Starts an event loop, and emits workerThread->started()
    workerThread->start();

    // restore the main window's active state
    if (!loadScriptFromEditor) {
        _window->activateWindow();
    }
    bumpSettings();

    return scriptEngine;
}

void Application::scriptFinished(const QString& scriptName) {
    if (_scriptEnginesHash.remove(scriptName)) {
        _runningScriptsWidget->scriptStopped(scriptName);
        _runningScriptsWidget->setRunningScripts(getRunningScripts());
        bumpSettings();
    }
}

void Application::stopAllScripts(bool restart) {
    // stops all current running scripts
    for (QHash<QString, ScriptEngine*>::const_iterator it = _scriptEnginesHash.constBegin();
            it != _scriptEnginesHash.constEnd(); it++) {
        if (restart) {
            connect(it.value(), SIGNAL(finished(const QString&)), SLOT(loadScript(const QString&)));
        }
        it.value()->stop();
        qDebug() << "stopping script..." << it.key();
    }
}

void Application::stopScript(const QString &scriptName) {
    if (_scriptEnginesHash.contains(scriptName)) {
        _scriptEnginesHash.value(scriptName)->stop();
        qDebug() << "stopping script..." << scriptName;
    }
}

void Application::reloadAllScripts() {
    stopAllScripts(true);
}

void Application::manageRunningScriptsWidgetVisibility(bool shown) {
    if (_runningScriptsWidgetWasVisible && shown) {
        _runningScriptsWidget->show();
    } else if (_runningScriptsWidgetWasVisible && !shown) {
        _runningScriptsWidget->hide();
    }
}

void Application::toggleRunningScriptsWidget() {
    if (_runningScriptsWidgetWasVisible) {
        _runningScriptsWidget->hide();
        _runningScriptsWidgetWasVisible = false;
    } else {
        _runningScriptsWidget->setBoundary(QRect(_window->geometry().topLeft(),
                                                 _window->size()));
        _runningScriptsWidget->show();
        _runningScriptsWidgetWasVisible = true;
    }
}

void Application::uploadHead() {
    uploadModel(HEAD_MODEL);
}

void Application::uploadSkeleton() {
    uploadModel(SKELETON_MODEL);
}

void Application::uploadAttachment() {
    uploadModel(ATTACHMENT_MODEL);
}

QString Application::getPreviousScriptLocation() {
    QString suggestedName;
    if (_previousScriptLocation.isEmpty()) {
        QString desktopLocation = QStandardPaths::writableLocation(QStandardPaths::DesktopLocation);
// Temporary fix to Qt bug: http://stackoverflow.com/questions/16194475
#ifdef __APPLE__
        suggestedName = desktopLocation.append("/script.js");
#endif
    } else {
        suggestedName = _previousScriptLocation;
    }
    return suggestedName;
}

void Application::setPreviousScriptLocation(const QString& previousScriptLocation) {
    _previousScriptLocation = previousScriptLocation;
    QMutexLocker locker(&_settingsMutex);
    _settings->setValue("LastScriptLocation", _previousScriptLocation);
}

void Application::loadDialog() {

    QString fileNameString = QFileDialog::getOpenFileName(_glWidget, tr("Open Script"),
                                                          getPreviousScriptLocation(),
                                                          tr("JavaScript Files (*.js)"));
    if (!fileNameString.isEmpty()) {
        setPreviousScriptLocation(fileNameString);
        loadScript(fileNameString);
    }
}

void Application::loadScriptURLDialog() {

    QInputDialog scriptURLDialog(Application::getInstance()->getWindow());
    scriptURLDialog.setWindowTitle("Open and Run Script URL");
    scriptURLDialog.setLabelText("Script:");
    scriptURLDialog.setWindowFlags(Qt::Sheet);
    const float DIALOG_RATIO_OF_WINDOW = 0.30f;
    scriptURLDialog.resize(scriptURLDialog.parentWidget()->size().width() * DIALOG_RATIO_OF_WINDOW,
                        scriptURLDialog.size().height());

    int dialogReturn = scriptURLDialog.exec();
    QString newScript;
    if (dialogReturn == QDialog::Accepted) {
        if (scriptURLDialog.textValue().size() > 0) {
            // the user input a new hostname, use that
            newScript = scriptURLDialog.textValue();
        }
        loadScript(newScript);
    }

    sendFakeEnterEvent();
}



void Application::toggleLogDialog() {
    if (! _logDialog) {
        _logDialog = new LogDialog(_glWidget, getLogger());
    }

    if (_logDialog->isVisible()) {
        _logDialog->hide();
    } else {
        _logDialog->show();
    }
}

void Application::initAvatarAndViewFrustum() {
    updateMyAvatar(0.f);
}

void Application::checkVersion() {
    QNetworkRequest latestVersionRequest((QUrl(CHECK_VERSION_URL)));
    latestVersionRequest.setAttribute(QNetworkRequest::CacheLoadControlAttribute, QNetworkRequest::PreferCache);
    connect(Application::getInstance()->getNetworkAccessManager()->get(latestVersionRequest), SIGNAL(finished()), SLOT(parseVersionXml()));
}

void Application::parseVersionXml() {

    #ifdef Q_OS_WIN32
    QString operatingSystem("win");
    #endif

    #ifdef Q_OS_MAC
    QString operatingSystem("mac");
    #endif

    #ifdef Q_OS_LINUX
    QString operatingSystem("ubuntu");
    #endif

    QString latestVersion;
    QUrl downloadUrl;
    QString releaseNotes("Unavailable");
    QObject* sender = QObject::sender();

    QXmlStreamReader xml(qobject_cast<QNetworkReply*>(sender));

    while (!xml.atEnd() && !xml.hasError()) {
        if (xml.tokenType() == QXmlStreamReader::StartElement && xml.name() == operatingSystem) {
            while (!(xml.tokenType() == QXmlStreamReader::EndElement && xml.name() == operatingSystem)) {
                if (xml.tokenType() == QXmlStreamReader::StartElement && xml.name().toString() == "version") {
                    xml.readNext();
                    latestVersion = xml.text().toString();
                }
                if (xml.tokenType() == QXmlStreamReader::StartElement && xml.name().toString() == "url") {
                    xml.readNext();
                    downloadUrl = QUrl(xml.text().toString());
                }
                xml.readNext();
            }
        }
        xml.readNext();
    }

    if (!shouldSkipVersion(latestVersion) && applicationVersion() != latestVersion) {
        new UpdateDialog(_glWidget, releaseNotes, latestVersion, downloadUrl);
    }
    sender->deleteLater();
}

bool Application::shouldSkipVersion(QString latestVersion) {
    QFile skipFile(SKIP_FILENAME);
    skipFile.open(QIODevice::ReadWrite);
    QString skipVersion(skipFile.readAll());
    return (skipVersion == latestVersion || applicationVersion() == "dev");
}

void Application::skipVersion(QString latestVersion) {
    QFile skipFile(SKIP_FILENAME);
    skipFile.open(QIODevice::WriteOnly | QIODevice::Truncate);
    skipFile.seek(0);
    skipFile.write(latestVersion.toStdString().c_str());
}

void Application::takeSnapshot() {
    QMediaPlayer* player = new QMediaPlayer();
    QFileInfo inf = QFileInfo(Application::resourcesPath() + "sounds/snap.wav");
    player->setMedia(QUrl::fromLocalFile(inf.absoluteFilePath()));
    player->play();

    QString fileName = Snapshot::saveSnapshot(_glWidget, _myAvatar);

    AccountManager& accountManager = AccountManager::getInstance();
    if (!accountManager.isLoggedIn()) {
        return;
    }

    if (!_snapshotShareDialog) {
        _snapshotShareDialog = new SnapshotShareDialog(fileName, _glWidget);
    }
    _snapshotShareDialog->show();
}

void Application::urlGoTo(int argc, const char * constArgv[]) {
    //Gets the url (hifi://domain/destination/orientation)
    QString customUrl = getCmdOption(argc, constArgv, "-url");
    if(customUrl.startsWith(CUSTOM_URL_SCHEME + "//")) {
        QStringList urlParts = customUrl.remove(0, CUSTOM_URL_SCHEME.length() + 2).split('/', QString::SkipEmptyParts);
        if (urlParts.count() == 1) {
            // location coordinates or place name
             QString domain = urlParts[0];
             Menu::goToDomain(domain);
        } else if (urlParts.count() > 1) {
            // if url has 2 or more parts, the first one is domain name
            QString domain = urlParts[0];

            // second part is either a destination coordinate or
            // a place name
            QString destination = urlParts[1];

            // any third part is an avatar orientation.
            QString orientation = urlParts.count() > 2 ? urlParts[2] : QString();

            Menu::goToDomain(domain);

            // goto either @user, #place, or x-xx,y-yy,z-zz
            // style co-ordinate.
            Menu::goTo(destination);

            if (!orientation.isEmpty()) {
                // location orientation
                Menu::goToOrientation(orientation);
            }
        }
    }
}<|MERGE_RESOLUTION|>--- conflicted
+++ resolved
@@ -3423,20 +3423,14 @@
         return _scriptEnginesHash[scriptName];
     }
 
-<<<<<<< HEAD
     ScriptEngine* scriptEngine;
     if (scriptName.isNull()) {
         scriptEngine = new ScriptEngine(NO_SCRIPT, "", &_controllerScriptingInterface);
     } else {
         // start the script on a new thread...
-        scriptEngine = new ScriptEngine(QUrl(scriptName), &_controllerScriptingInterface);
+        QUrl scriptUrl(scriptName);
+        scriptEngine = new ScriptEngine(scriptUrl, &_controllerScriptingInterface);
         _scriptEnginesHash.insert(scriptName, scriptEngine);
-=======
-    // start the script on a new thread...
-    QUrl scriptUrl(scriptName);
-    ScriptEngine* scriptEngine = new ScriptEngine(scriptUrl, &_controllerScriptingInterface);
-    _scriptEnginesHash.insert(scriptUrl.toString(), scriptEngine);
->>>>>>> 6bb93399
 
         if (!scriptEngine->hasScript()) {
             qDebug() << "Application::loadScript(), script failed to load...";

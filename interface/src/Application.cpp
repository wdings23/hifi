--- conflicted
+++ resolved
@@ -375,14 +375,10 @@
     // ask the datagram processing thread to quit and wait until it is done
     _nodeThread->quit();
     _nodeThread->wait();
-<<<<<<< HEAD
-
-=======
-    
+
     // stop the audio process
     QMetaObject::invokeMethod(&_audio, "stop");
-    
->>>>>>> 389091ac
+
     // ask the audio thread to quit and wait until it is done
     _audio.thread()->quit();
     _audio.thread()->wait();
@@ -2506,7 +2502,7 @@
                 renderCollisionOverlay(_glWidget->width(), _glWidget->height(), _audio.getCollisionSoundMagnitude());
         }
     }
-    
+
     //  Audio Scope
     const int AUDIO_SCOPE_Y_OFFSET = 135;
     if (Menu::getInstance()->isOptionChecked(MenuOption::Stats)) {
@@ -2515,7 +2511,7 @@
             _audioScope.render(MIRROR_VIEW_LEFT_PADDING, oscilloscopeTop);
         }
     }
-    
+
     //  Audio VU Meter and Mute Icon
     const int MUTE_ICON_SIZE = 24;
     const int AUDIO_METER_INSET = 2;
@@ -2524,7 +2520,7 @@
     const int AUDIO_METER_HEIGHT = 8;
     const int AUDIO_METER_Y_GAP = 8;
     const int AUDIO_METER_X = MIRROR_VIEW_LEFT_PADDING + MUTE_ICON_SIZE + AUDIO_METER_INSET;
-    
+
     int audioMeterY;
     if (Menu::getInstance()->isOptionChecked(MenuOption::Mirror)) {
         audioMeterY = MIRROR_VIEW_HEIGHT + AUDIO_METER_Y_GAP;
@@ -2532,8 +2528,8 @@
         audioMeterY = AUDIO_METER_Y_GAP;
     }
     _audio.renderMuteIcon(MIRROR_VIEW_LEFT_PADDING, audioMeterY);
-    
-    
+
+
     const float AUDIO_METER_BLUE[] = {0.0, 0.0, 1.0};
     const float AUDIO_METER_GREEN[] = {0.0, 1.0, 0.0};
     const float AUDIO_METER_RED[] = {1.0, 0.0, 0.0};
@@ -2550,7 +2546,7 @@
     float log2loudness = log(_trailingAudioLoudness) / LOG2;
 
     audioLevel = log2loudness / MAX_LOG2_SAMPLE * AUDIO_METER_SCALE_WIDTH;
-    
+
     bool isClipping = ((_audio.getTimeSinceLastClip() > 0.f) && (_audio.getTimeSinceLastClip() < CLIPPING_INDICATOR_TIME));
 
     glBegin(GL_QUADS);
@@ -3626,7 +3622,6 @@
     }
 }
 
-<<<<<<< HEAD
 void Application::toggleRunningScriptsWidget()
 {
     if (!_runningScriptsWidget->toggleViewAction()->isChecked()) {
@@ -3655,19 +3650,13 @@
     }
 }
 
-void Application::uploadFST() {
-    FstReader reader;
-=======
 void Application::uploadFST(bool isHead) {
     FstReader reader(isHead);
->>>>>>> 389091ac
     if (reader.zip()) {
         reader.send();
     }
 }
 
-<<<<<<< HEAD
-=======
 void Application::uploadHead() {
     uploadFST(true);
 }
@@ -3676,15 +3665,6 @@
     uploadFST(false);
 }
 
-void Application::removeScriptName(const QString& fileNameString) {
-    _activeScripts.removeOne(fileNameString);
-}
-
-void Application::cleanupScriptMenuItem(const QString& scriptMenuName) {
-    Menu::getInstance()->removeAction(Menu::getInstance()->getActiveScriptsMenu(), scriptMenuName);
-}
-
->>>>>>> 389091ac
 void Application::loadScript(const QString& scriptName) {
 
     // start the script on a new thread...

--- conflicted
+++ resolved
@@ -2004,21 +2004,9 @@
         _viewFrustum.computePickRay(0.5f, 0.5f, rayOrigin, rayDirection);
         lookAtSpot = rayOrigin + rayDirection * FAR_AWAY_STARE;
 
-<<<<<<< HEAD
-    } else if (!_lookatTargetAvatar) {
-        if (_isHoverVoxel) {
-            //  Look at the hovered voxel
-            lookAtSpot = getMouseVoxelWorldCoordinates(_hoverVoxel);
-
-        } else {
-            //  Just look in direction of the mouse ray            
-            lookAtSpot = _mouseRayOrigin + _mouseRayDirection * FAR_AWAY_STARE;
-        }
-=======
     } else {
         // just look in direction of the mouse ray
-        lookAtSpot = lookAtRayOrigin + lookAtRayDirection * FAR_AWAY_STARE;
->>>>>>> 8c92c0b6
+        lookAtSpot = _mouseRayOrigin + _mouseRayDirection * FAR_AWAY_STARE;
     }
     if (_faceshift.isActive()) {
         // deflect using Faceshift gaze data

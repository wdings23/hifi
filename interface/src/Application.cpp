--- conflicted
+++ resolved
@@ -937,11 +937,7 @@
 
 const bool MAKE_SOUND_ON_VOXEL_HOVER = false;
 const bool MAKE_SOUND_ON_VOXEL_CLICK = true;
-<<<<<<< HEAD
-const float HOVER_VOXEL_FREQUENCY = 14080.f;
-=======
 const float HOVER_VOXEL_FREQUENCY = 7040.f;
->>>>>>> 8a912feb
 const float HOVER_VOXEL_DECAY = 0.999f;
 
 void Application::mousePressEvent(QMouseEvent* event) {
@@ -955,14 +951,11 @@
             _mousePressed = true;
 
             maybeEditVoxelUnderCursor();
-<<<<<<< HEAD
-=======
 
             if (!_palette.isActive()) {
                 _pieMenu.mousePressEvent(_mouseX, _mouseY);
             }
 
->>>>>>> 8a912feb
             if (MAKE_SOUND_ON_VOXEL_CLICK && _isHoverVoxel && !_isHoverVoxelSounding) {
                 _hoverVoxelOriginalColor[0] = _hoverVoxel.red;
                 _hoverVoxelOriginalColor[1] = _hoverVoxel.green;
@@ -2391,18 +2384,6 @@
     _isLookingAtOtherAvatar = isLookingAtOtherAvatar(mouseRayOrigin, mouseRayDirection, lookAtSpot);
     if (_isLookingAtOtherAvatar) {
         // If the mouse is over another avatar's head...
-<<<<<<< HEAD
-        glm::vec3 myLookAtFromMouse(eyePosition);
-         _myAvatar.getHead().setLookAtPosition(myLookAtFromMouse);
-    } else if (_isHoverVoxel) {
-        //  Look at the hovered voxel
-        glm::vec3 lookAtSpot = getMouseVoxelWorldCoordinates(_hoverVoxel);
-        _myAvatar.getHead().setLookAtPosition(lookAtSpot);
-    } else {
-        //  Just look in direction of the mouse ray
-        glm::vec3 myLookAtFromMouse(mouseRayOrigin + mouseRayDirection);
-        _myAvatar.getHead().setLookAtPosition(myLookAtFromMouse);
-=======
          _myAvatar.getHead().setLookAtPosition(lookAtSpot);
     } else if (_isHoverVoxel) {
         //  Look at the hovered voxel
@@ -2413,7 +2394,6 @@
         const float FAR_AWAY_STARE = TREE_SCALE;
         lookAtSpot = mouseRayOrigin + mouseRayDirection * FAR_AWAY_STARE;
         _myAvatar.getHead().setLookAtPosition(lookAtSpot);
->>>>>>> 8a912feb
     }
     
     //  Find the voxel we are hovering over, and respond if clicked
@@ -2423,17 +2403,6 @@
     //  If we have clicked on a voxel, update it's color
     if (_isHoverVoxelSounding) {
         VoxelNode* hoveredNode = _voxels.getVoxelAt(_hoverVoxel.x, _hoverVoxel.y, _hoverVoxel.z, _hoverVoxel.s);
-<<<<<<< HEAD
-        float bright = _audio.getCollisionSoundMagnitude();
-        nodeColor clickColor = { 255 * bright + _hoverVoxelOriginalColor[0] * (1.f - bright),
-                                _hoverVoxelOriginalColor[1] * (1.f - bright),
-                                _hoverVoxelOriginalColor[2] * (1.f - bright), 1 };
-        hoveredNode->setColor(clickColor);
-        if (bright < 0.01f) {
-            hoveredNode->setColor(_hoverVoxelOriginalColor);
-            _isHoverVoxelSounding = false;
-        }   
-=======
         if (hoveredNode) {
             float bright = _audio.getCollisionSoundMagnitude();
             nodeColor clickColor = { 255 * bright + _hoverVoxelOriginalColor[0] * (1.f - bright),
@@ -2449,7 +2418,6 @@
             _isHoverVoxelSounding = false;
             _isHoverVoxel = false; 
         }
->>>>>>> 8a912feb
     } else {
         //  Check for a new hover voxel
         glm::vec4 oldVoxel(_hoverVoxel.x, _hoverVoxel.y, _hoverVoxel.z, _hoverVoxel.s);
@@ -2681,13 +2649,6 @@
     
     // Update my avatar's state from gyros and/or webcam
     _myAvatar.updateFromGyrosAndOrWebcam(_gyroLook->isChecked(),
-<<<<<<< HEAD
-                                         glm::vec3(_headCameraPitchYawScale,
-                                                   _headCameraPitchYawScale,
-                                                   _headCameraPitchYawScale),
-                                         0.f,
-=======
->>>>>>> 8a912feb
                                          _pitchFromTouch);
         
     if (_serialHeadSensor.isActive()) {

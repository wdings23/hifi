//
//  Application.cpp
//  interface
//
//  Created by Andrzej Kapolka on 5/10/13.
//  Copyright (c) 2013 High Fidelity, Inc. All rights reserved.

#include <sstream>

#include <stdlib.h>

#ifdef _WIN32
#include "Syssocket.h"
#include "Systime.h"
#else
#include <sys/time.h>
#include <arpa/inet.h>
#include <ifaddrs.h>
#endif

#include <glm/gtx/quaternion.hpp>
#include <glm/gtx/vector_angle.hpp>

#include <QActionGroup>
#include <QBoxLayout>
#include <QColorDialog>
#include <QDialogButtonBox>
#include <QDesktopWidget>
#include <QFormLayout>
#include <QGLWidget>
#include <QKeyEvent>
#include <QLineEdit>
#include <QMainWindow>
#include <QMenuBar>
#include <QMouseEvent>
#include <QNetworkAccessManager>
#include <QWheelEvent>
#include <QSettings>
#include <QShortcut>
#include <QTimer>
#include <QUrl>
#include <QtDebug>
#include <QFileDialog>
#include <QDesktopServices>
#include <PairingHandler.h>

#include <AgentTypes.h>
#include <PacketHeaders.h>
#include <PerfStat.h>
#include <AudioInjectionManager.h>
#include <AudioInjector.h>
#include <OctalCode.h>

#include "Application.h"
#include "InterfaceConfig.h"
#include "LogDisplay.h"
#include "OculusManager.h"
#include "Util.h"
#include "renderer/ProgramObject.h"
#include "ui/TextRenderer.h"

using namespace std;

const bool TESTING_AVATAR_TOUCH = false;

//  Starfield information
static char STAR_FILE[] = "https://s3-us-west-1.amazonaws.com/highfidelity/stars.txt";
static char STAR_CACHE_FILE[] = "cachedStars.txt";

const glm::vec3 START_LOCATION(4.f, 0.f, 5.f);   //  Where one's own agent begins in the world
                                                 // (will be overwritten if avatar data file is found)

const int IDLE_SIMULATE_MSECS = 16;              //  How often should call simulate and other stuff
                                                 //  in the idle loop?  (60 FPS is default)

// customized canvas that simply forwards requests/events to the singleton application
class GLCanvas : public QGLWidget {
protected:
    
    virtual void initializeGL();
    virtual void paintGL();
    virtual void resizeGL(int width, int height);
    
    virtual void keyPressEvent(QKeyEvent* event);
    virtual void keyReleaseEvent(QKeyEvent* event);
    
    virtual void mouseMoveEvent(QMouseEvent* event);
    virtual void mousePressEvent(QMouseEvent* event);
    virtual void mouseReleaseEvent(QMouseEvent* event);
    
    virtual void wheelEvent(QWheelEvent* event);
};

void GLCanvas::initializeGL() {
    Application::getInstance()->initializeGL();
}

void GLCanvas::paintGL() {
    Application::getInstance()->paintGL();
}

void GLCanvas::resizeGL(int width, int height) {
    Application::getInstance()->resizeGL(width, height);
}

void GLCanvas::keyPressEvent(QKeyEvent* event) {
    Application::getInstance()->keyPressEvent(event);
}

void GLCanvas::keyReleaseEvent(QKeyEvent* event) {
    Application::getInstance()->keyReleaseEvent(event);
}

void GLCanvas::mouseMoveEvent(QMouseEvent* event) {
    Application::getInstance()->mouseMoveEvent(event);
}

void GLCanvas::mousePressEvent(QMouseEvent* event) {
    Application::getInstance()->mousePressEvent(event);
}

void GLCanvas::mouseReleaseEvent(QMouseEvent* event) {
    Application::getInstance()->mouseReleaseEvent(event);
}

void GLCanvas::wheelEvent(QWheelEvent* event) {
    Application::getInstance()->wheelEvent(event);
}

Application::Application(int& argc, char** argv, timeval &startup_time) :
        QApplication(argc, argv),
        _window(new QMainWindow(desktop())),
        _glWidget(new GLCanvas()),
        _displayLevels(false),
        _frameCount(0),
        _fps(120.0f),
        _justStarted(true),
        _wantToKillLocalVoxels(false),
        _frustumDrawingMode(FRUSTUM_DRAW_MODE_ALL),
        _viewFrustumOffsetYaw(-135.0),
        _viewFrustumOffsetPitch(0.0),
        _viewFrustumOffsetRoll(0.0),
        _viewFrustumOffsetDistance(25.0),
        _viewFrustumOffsetUp(0.0),
        _audioScope(256, 200, true),
        _manualFirstPerson(false),
        _mouseX(0),
        _mouseY(0),
        _mousePressed(false),
        _mouseVoxelScale(1.0f / 1024.0f),
        _justEditedVoxel(false),
        _paintOn(false),
        _dominantColor(0),
        _perfStatsOn(false),
        _chatEntryOn(false),
        _oculusTextureID(0),
        _oculusProgram(0),
        _oculusDistortionScale(1.25),
#ifndef _WIN32
        _audio(&_audioScope),
#endif
        _stopNetworkReceiveThread(false),  
        _packetCount(0),
        _packetsPerSecond(0),
        _bytesPerSecond(0),
        _bytesCount(0)
{
    _applicationStartupTime = startup_time;
    _window->setWindowTitle("Interface");
    printLog("Interface Startup:\n");
    
    unsigned int listenPort = AGENT_SOCKET_LISTEN_PORT;
    const char** constArgv = const_cast<const char**>(argv);
    const char* portStr = getCmdOption(argc, constArgv, "--listenPort");
    if (portStr) {
        listenPort = atoi(portStr);
    }
    
    AgentList::createInstance(AGENT_TYPE_AVATAR, listenPort);
    
    _enableNetworkThread = !cmdOptionExists(argc, constArgv, "--nonblocking");
    if (!_enableNetworkThread) {
        AgentList::getInstance()->getAgentSocket()->setBlocking(false);
    }
    
    const char* domainIP = getCmdOption(argc, constArgv, "--domain");
    if (domainIP) {
        strcpy(DOMAIN_IP, domainIP);
    }
    
    // Handle Local Domain testing with the --local command line
    if (cmdOptionExists(argc, constArgv, "--local")) {
        printLog("Local Domain MODE!\n");
        int ip = getLocalAddress();
        sprintf(DOMAIN_IP,"%d.%d.%d.%d", (ip & 0xFF), ((ip >> 8) & 0xFF),((ip >> 16) & 0xFF), ((ip >> 24) & 0xFF));
    }
    
    // Check to see if the user passed in a command line option for loading a local
    // Voxel File.
    _voxelsFilename = getCmdOption(argc, constArgv, "-i");
    
    // the callback for our instance of AgentList is attachNewHeadToAgent
    AgentList::getInstance()->linkedDataCreateCallback = &attachNewHeadToAgent;
    
    #ifdef _WIN32
    WSADATA WsaData;
    int wsaresult = WSAStartup(MAKEWORD(2,2), &WsaData);
    #endif

    // start the agentList threads
    AgentList::getInstance()->startSilentAgentRemovalThread();
    AgentList::getInstance()->startDomainServerCheckInThread();
    AgentList::getInstance()->startPingUnknownAgentsThread();
    
    _window->setCentralWidget(_glWidget);
    
    initMenu();
    
    QRect available = desktop()->availableGeometry();
    _window->resize(available.size());
    _window->setVisible(true);
    _glWidget->setFocusPolicy(Qt::StrongFocus);
    _glWidget->setFocus();
    
    // enable mouse tracking; otherwise, we only get drag events
    _glWidget->setMouseTracking(true);
    
    // initialization continues in initializeGL when OpenGL context is ready

    QCoreApplication::setOrganizationDomain("highfidelity.io"); // Used by QSettings on OS X
}

void Application::initializeGL() {
    printLog( "Created Display Window.\n" );
    
    // initialize glut for shape drawing; Qt apparently initializes it on OS X
    #ifndef __APPLE__
    int argc = 0;
    glutInit(&argc, 0);
    #endif
    
    // Before we render anything, let's set up our viewFrustumOffsetCamera with a sufficiently large
    // field of view and near and far clip to make it interesting.
    //viewFrustumOffsetCamera.setFieldOfView(90.0);
    _viewFrustumOffsetCamera.setNearClip(0.1);
    _viewFrustumOffsetCamera.setFarClip(500.0 * TREE_SCALE);
    
    initDisplay();
    printLog( "Initialized Display.\n" );
    
    init();
    printLog( "Init() complete.\n" );
    
    // Check to see if the user passed in a command line option for randomizing colors
    bool wantColorRandomizer = !arguments().contains("--NoColorRandomizer");
    
    // Check to see if the user passed in a command line option for loading a local
    // Voxel File. If so, load it now.
    if (!_voxelsFilename.isEmpty()) {
        _voxels.loadVoxelsFile(_voxelsFilename.constData(), wantColorRandomizer);
        printLog("Local Voxel File loaded.\n");
    }
    
    // create thread for receipt of data via UDP
    if (_enableNetworkThread) {
        pthread_create(&_networkReceiveThread, NULL, networkReceive, NULL);
        printLog("Network receive thread created.\n"); 
    }
    
    // call terminate before exiting
    connect(this, SIGNAL(aboutToQuit()), SLOT(terminate()));
    
    // call our timer function every second
    QTimer* timer = new QTimer(this);
    connect(timer, SIGNAL(timeout()), SLOT(timer()));
    timer->start(1000);
    
    // call our idle function whenever we can
    QTimer* idleTimer = new QTimer(this);
    connect(idleTimer, SIGNAL(timeout()), SLOT(idle()));
    idleTimer->start(0);
    
    if (_justStarted) {
        float startupTime = (usecTimestampNow() - usecTimestamp(&_applicationStartupTime))/1000000.0;
        _justStarted = false;
        char title[50];
        sprintf(title, "Interface: %4.2f seconds\n", startupTime);
        printLog("%s", title);
        _window->setWindowTitle(title);
    }
}

void Application::paintGL() {
    PerfStat("display");

    glEnable(GL_LINE_SMOOTH);
    glClear(GL_COLOR_BUFFER_BIT | GL_DEPTH_BUFFER_BIT);
    
    if (_myCamera.getMode() == CAMERA_MODE_MIRROR) {
        _myCamera.setTightness     (100.0f); 
        _myCamera.setTargetPosition(_myAvatar.getBallPosition(AVATAR_JOINT_HEAD_BASE));
        _myCamera.setTargetRotation(_myAvatar.getWorldAlignedOrientation() * glm::quat(glm::vec3(0.0f, PIf, 0.0f)));
        
    } else if (OculusManager::isConnected()) {
        _myCamera.setUpShift       (0.0f);
        _myCamera.setDistance      (0.0f);
        _myCamera.setTightness     (0.0f);     //  Camera is directly connected to head without smoothing
        _myCamera.setTargetPosition(_myAvatar.getHeadJointPosition());
        _myCamera.setTargetRotation(_myAvatar.getHead().getOrientation());
    
    } else if (_myCamera.getMode() == CAMERA_MODE_FIRST_PERSON) {
        _myCamera.setTightness(0.0f);  //  In first person, camera follows head exactly without delay
        _myCamera.setTargetPosition(_myAvatar.getBallPosition(AVATAR_JOINT_HEAD_BASE));
        _myCamera.setTargetRotation(_myAvatar.getHead().getWorldAlignedOrientation());
        
    } else if (_myCamera.getMode() == CAMERA_MODE_THIRD_PERSON) {
        _myCamera.setTargetPosition(_myAvatar.getHeadJointPosition());
        _myCamera.setTargetRotation(_myAvatar.getHead().getWorldAlignedOrientation());
    }
    
    // Update camera position
    _myCamera.update( 1.f/_fps );
    
    
    // Note: whichCamera is used to pick between the normal camera myCamera for our 
    // main camera, vs, an alternate camera. The alternate camera we support right now
    // is the viewFrustumOffsetCamera. But theoretically, we could use this same mechanism
    // to add other cameras.
    //
    // Why have two cameras? Well, one reason is that because in the case of the renderViewFrustum()
    // code, we want to keep the state of "myCamera" intact, so we can render what the view frustum of
    // myCamera is. But we also want to do meaningful camera transforms on OpenGL for the offset camera
    Camera whichCamera = _myCamera;

    if (_viewFrustumFromOffset->isChecked() && _frustumOn->isChecked()) {

        // set the camera to third-person view but offset so we can see the frustum
        _viewFrustumOffsetCamera.setTargetPosition(_myCamera.getTargetPosition());
        _viewFrustumOffsetCamera.setTargetRotation(_myCamera.getTargetRotation() * glm::quat(glm::radians(glm::vec3(
            _viewFrustumOffsetPitch, _viewFrustumOffsetYaw, _viewFrustumOffsetRoll))));
        _viewFrustumOffsetCamera.setUpShift  (_viewFrustumOffsetUp      );
        _viewFrustumOffsetCamera.setDistance (_viewFrustumOffsetDistance);
        _viewFrustumOffsetCamera.initialize(); // force immediate snap to ideal position and orientation
        _viewFrustumOffsetCamera.update(1.f/_fps);
        whichCamera = _viewFrustumOffsetCamera;
    }        

    if (OculusManager::isConnected()) {
        displayOculus(whichCamera);
    } else {
        glMatrixMode(GL_MODELVIEW);
        glPushMatrix();
        glLoadIdentity();
        displaySide(whichCamera);
        glPopMatrix();
        
        displayOverlay();
    }
    
    _frameCount++;
}

void Application::resizeGL(int width, int height) {
    float aspectRatio = ((float)width/(float)height); // based on screen resize

    // get the lens details from the current camera
    Camera& camera = _viewFrustumFromOffset->isChecked() ? _viewFrustumOffsetCamera : _myCamera;
    float nearClip = camera.getNearClip();
    float farClip = camera.getFarClip();
    float fov;

    if (OculusManager::isConnected()) {
        // more magic numbers; see Oculus SDK docs, p. 32
        camera.setAspectRatio(aspectRatio *= 0.5);
        camera.setFieldOfView(fov = 2 * atan((0.0468 * _oculusDistortionScale) / 0.041) * (180 / PIf));
        
        // resize the render texture
        if (_oculusTextureID != 0) {
            glBindTexture(GL_TEXTURE_2D, _oculusTextureID);
            glTexImage2D(GL_TEXTURE_2D, 0, GL_RGBA, width, height, 0, GL_RGBA, GL_UNSIGNED_BYTE, 0);
            glBindTexture(GL_TEXTURE_2D, 0);
        }
    } else {
        camera.setAspectRatio(aspectRatio);
        camera.setFieldOfView(fov = 60);
    }

    // Tell our viewFrustum about this change
    _viewFrustum.setAspectRatio(aspectRatio);

    glViewport(0, 0, width, height); // shouldn't this account for the menu???

    glMatrixMode(GL_PROJECTION);
    glLoadIdentity();
    
    // XXXBHG - If we're in view frustum mode, then we need to do this little bit of hackery so that
    // OpenGL won't clip our frustum rendering lines. This is a debug hack for sure! Basically, this makes
    // the near clip a little bit closer (therefor you see more) and the far clip a little bit farther (also,
    // to see more.)
    if (_frustumOn->isChecked()) {
        nearClip -= 0.01f;
        farClip  += 0.01f;
    }
    
    // On window reshape, we need to tell OpenGL about our new setting
    float left, right, bottom, top, nearVal, farVal;
    glm::vec4 nearClipPlane, farClipPlane;
    loadViewFrustum(camera, _viewFrustum);
    _viewFrustum.computeOffAxisFrustum(left, right, bottom, top, nearVal, farVal, nearClipPlane, farClipPlane);
    glFrustum(left, right, bottom, top, nearVal, farVal);
    
    glMatrixMode(GL_MODELVIEW);
    glLoadIdentity();
}

static void sendVoxelServerAddScene() {
    char message[100];
    sprintf(message,"%c%s",'Z',"add scene");
    int messageSize = strlen(message) + 1;
    AgentList::getInstance()->broadcastToAgents((unsigned char*)message, messageSize, &AGENT_TYPE_VOXEL, 1);
}

void Application::keyPressEvent(QKeyEvent* event) {
    if (_chatEntryOn) {
        if (_chatEntry.keyPressEvent(event)) {
            _myAvatar.setKeyState(event->key() == Qt::Key_Backspace || event->key() == Qt::Key_Delete ?
                DELETE_KEY_DOWN : INSERT_KEY_DOWN);            
            _myAvatar.setChatMessage(string(_chatEntry.getContents().size(), SOLID_BLOCK_CHAR));
            
        } else {
            _myAvatar.setChatMessage(_chatEntry.getContents());
            _chatEntry.clear();
            _chatEntryOn = false;
            setMenuShortcutsEnabled(true);
        }
        return;
    }
    
    bool shifted = event->modifiers().testFlag(Qt::ShiftModifier);
    switch (event->key()) {
        case Qt::Key_BracketLeft:
            _viewFrustumOffsetYaw -= 0.5;
            break;
            
        case Qt::Key_BracketRight:
            _viewFrustumOffsetYaw += 0.5;
            break;
        
        case Qt::Key_BraceLeft:
            _viewFrustumOffsetPitch -= 0.5;
            break;
        
        case Qt::Key_BraceRight:
            _viewFrustumOffsetPitch += 0.5;
            break;
            
        case Qt::Key_ParenLeft:
            _viewFrustumOffsetRoll -= 0.5;
            break;
            
        case Qt::Key_ParenRight:
            _viewFrustumOffsetRoll += 0.5;
            break;
            
        case Qt::Key_Less:
            _viewFrustumOffsetDistance -= 0.5;
            break;
            
        case Qt::Key_Greater:
            _viewFrustumOffsetDistance += 0.5;
            break;
            
        case Qt::Key_Comma:
            _viewFrustumOffsetUp -= 0.05;
            break;
        
        case Qt::Key_Period:
            _viewFrustumOffsetUp += 0.05;
            break;
        
        case Qt::Key_Ampersand:
            _paintOn = !_paintOn;
            setupPaintingVoxel();
            break;
    
        case Qt::Key_AsciiCircum:
            shiftPaintingColor();
            break;
    
        case Qt::Key_Percent:
            sendVoxelServerAddScene();
            break;
        
        case Qt::Key_Semicolon:
            _audio.startEchoTest();
            break;
            
        case Qt::Key_L:
            _displayLevels = !_displayLevels;
            break;
        
        case Qt::Key_E:
            _myAvatar.setDriveKeys(UP, 1);
            break;
            
        case Qt::Key_C:
            _myAvatar.setDriveKeys(DOWN, 1);
            break;
            
        case Qt::Key_W:
            _myAvatar.setDriveKeys(FWD, 1);
            break;
            
        case Qt::Key_S:
            _myAvatar.setDriveKeys(BACK, 1);
            break;
            
        case Qt::Key_Space:
            resetSensors();
            break;
            
        case Qt::Key_G:
            goHome();
            break;
        
        case Qt::Key_A:
            _myAvatar.setDriveKeys(ROT_LEFT, 1);
            break;
            
        case Qt::Key_D:
            _myAvatar.setDriveKeys(ROT_RIGHT, 1);
            break;
        
        case Qt::Key_Return:
        case Qt::Key_Enter:
            _chatEntryOn = true;
            _myAvatar.setKeyState(NO_KEY_DOWN);
            _myAvatar.setChatMessage(string());
            setMenuShortcutsEnabled(false);
            break;
            
        case Qt::Key_Up:
            _myAvatar.setDriveKeys(shifted ? UP : FWD, 1);
            break;
            
        case Qt::Key_Down:
            _myAvatar.setDriveKeys(shifted ? DOWN : BACK, 1);
            break;
            
        case Qt::Key_Left:
            _myAvatar.setDriveKeys(shifted ? LEFT : ROT_LEFT, 1);
            break;
            
        case Qt::Key_Right:
            _myAvatar.setDriveKeys(shifted ? RIGHT : ROT_RIGHT, 1);
            break;
        
        case Qt::Key_I:
            if (shifted) {
                _myCamera.setEyeOffsetOrientation(glm::normalize(
                    glm::quat(glm::vec3(0.002f, 0, 0)) * _myCamera.getEyeOffsetOrientation()));
            } else {
                _myCamera.setEyeOffsetPosition(_myCamera.getEyeOffsetPosition() + glm::vec3(0, 0.001, 0));
            }
            resizeGL(_glWidget->width(), _glWidget->height());
            break;
        
        case Qt::Key_K:
            if (shifted) {
                _myCamera.setEyeOffsetOrientation(glm::normalize(
                    glm::quat(glm::vec3(-0.002f, 0, 0)) * _myCamera.getEyeOffsetOrientation()));
            } else {
                _myCamera.setEyeOffsetPosition(_myCamera.getEyeOffsetPosition() + glm::vec3(0, -0.001, 0));
            }
            resizeGL(_glWidget->width(), _glWidget->height());
            break;
        
        case Qt::Key_J:
            if (shifted) {
                _myCamera.setEyeOffsetOrientation(glm::normalize(
                    glm::quat(glm::vec3(0, 0.002f, 0)) * _myCamera.getEyeOffsetOrientation()));
            } else {
                _myCamera.setEyeOffsetPosition(_myCamera.getEyeOffsetPosition() + glm::vec3(-0.001, 0, 0));
            }
            resizeGL(_glWidget->width(), _glWidget->height());
            break;
        
        case Qt::Key_M:
            if (shifted) {
                _myCamera.setEyeOffsetOrientation(glm::normalize(
                    glm::quat(glm::vec3(0, -0.002f, 0)) * _myCamera.getEyeOffsetOrientation()));
            } else {
                _myCamera.setEyeOffsetPosition(_myCamera.getEyeOffsetPosition() + glm::vec3(0.001, 0, 0));
            }
            resizeGL(_glWidget->width(), _glWidget->height());
            break;
            
        case Qt::Key_U:
            if (shifted) {
                _myCamera.setEyeOffsetOrientation(glm::normalize(
                    glm::quat(glm::vec3(0, 0, -0.002f)) * _myCamera.getEyeOffsetOrientation()));
            } else {
                _myCamera.setEyeOffsetPosition(_myCamera.getEyeOffsetPosition() + glm::vec3(0, 0, -0.001));
            }
            resizeGL(_glWidget->width(), _glWidget->height());
            break;
            
        case Qt::Key_Y:
            if (shifted) {
                _myCamera.setEyeOffsetOrientation(glm::normalize(
                    glm::quat(glm::vec3(0, 0, 0.002f)) * _myCamera.getEyeOffsetOrientation()));
            } else {
                _myCamera.setEyeOffsetPosition(_myCamera.getEyeOffsetPosition() + glm::vec3(0, 0, 0.001));
            }
            resizeGL(_glWidget->width(), _glWidget->height());
            break;
        case Qt::Key_Backspace:
        case Qt::Key_Delete:
            if (_selectVoxelMode->isChecked()) {
                deleteVoxelUnderCursor();
            }
            break;
            
        default:
            event->ignore();
            break;
    }
}

void Application::keyReleaseEvent(QKeyEvent* event) {
    if (_chatEntryOn) {
        _myAvatar.setKeyState(NO_KEY_DOWN);
        return;
    }

    switch (event->key()) {
        case Qt::Key_E:
            _myAvatar.setDriveKeys(UP, 0);
            break;
        
        case Qt::Key_C:
            _myAvatar.setDriveKeys(DOWN, 0);
            break;
        
        case Qt::Key_W:
            _myAvatar.setDriveKeys(FWD, 0);
            break;
            
        case Qt::Key_S:
            _myAvatar.setDriveKeys(BACK, 0);
            break;
            
        case Qt::Key_A:
            _myAvatar.setDriveKeys(ROT_LEFT, 0);
            break;
                
        case Qt::Key_D:
            _myAvatar.setDriveKeys(ROT_RIGHT, 0);
            break;
            
        case Qt::Key_Up:
            _myAvatar.setDriveKeys(FWD, 0);
            _myAvatar.setDriveKeys(UP, 0);
            break;
            
        case Qt::Key_Down:
            _myAvatar.setDriveKeys(BACK, 0);
            _myAvatar.setDriveKeys(DOWN, 0);
            break;
            
        case Qt::Key_Left:
            _myAvatar.setDriveKeys(LEFT, 0);
            _myAvatar.setDriveKeys(ROT_LEFT, 0);
            break;
            
        case Qt::Key_Right:
            _myAvatar.setDriveKeys(RIGHT, 0);
            _myAvatar.setDriveKeys(ROT_RIGHT, 0);
            break;
    
        default:
            event->ignore();
            break;
    }
}

void Application::mouseMoveEvent(QMouseEvent* event) {
    _mouseX = event->x();
    _mouseY = event->y();
    
    // detect drag
    glm::vec3 mouseVoxelPos(_mouseVoxel.x, _mouseVoxel.y, _mouseVoxel.z);
    if (!_justEditedVoxel && mouseVoxelPos != _lastMouseVoxelPos) {
        if (event->buttons().testFlag(Qt::LeftButton)) {
            maybeEditVoxelUnderCursor();
                
        } else if (event->buttons().testFlag(Qt::RightButton) && checkedVoxelModeAction() != 0) {
            deleteVoxelUnderCursor();
        }
    }
}

void Application::mousePressEvent(QMouseEvent* event) {
    if (event->button() == Qt::LeftButton) {
        _mouseX = event->x();
        _mouseY = event->y();
        _mousePressed = true;
        maybeEditVoxelUnderCursor();
        
    } else if (event->button() == Qt::RightButton && checkedVoxelModeAction() != 0) {
        deleteVoxelUnderCursor();
    }
}

void Application::mouseReleaseEvent(QMouseEvent* event) {
    if (event->button() == Qt::LeftButton) {
        _mouseX = event->x();
        _mouseY = event->y();
        _mousePressed = false;
    }
}

void Application::wheelEvent(QWheelEvent* event) {
    if (checkedVoxelModeAction() == 0) {
        event->ignore();
        return;
    }
    if (event->delta() > 0) {
        increaseVoxelSize();
    } else {
        decreaseVoxelSize();
    }
}

//  Every second, check the frame rates and other stuff
void Application::timer() {
    gettimeofday(&_timerEnd, NULL);
    _fps = (float)_frameCount / ((float)diffclock(&_timerStart, &_timerEnd) / 1000.f);
    _packetsPerSecond = (float)_packetCount / ((float)diffclock(&_timerStart, &_timerEnd) / 1000.f);
    _bytesPerSecond = (float)_bytesCount / ((float)diffclock(&_timerStart, &_timerEnd) / 1000.f);
    _frameCount = 0;
    _packetCount = 0;
    _bytesCount = 0;
    
    gettimeofday(&_timerStart, NULL);
    
    // if we haven't detected gyros, check for them now
    if (!_serialHeadSensor.active) {
        _serialHeadSensor.pair();
    }
}

static glm::vec3 getFaceVector(BoxFace face) {
    switch (face) {
        case MIN_X_FACE:
            return glm::vec3(-1, 0, 0);
        
        case MAX_X_FACE:
            return glm::vec3(1, 0, 0);
        
        case MIN_Y_FACE:
            return glm::vec3(0, -1, 0);
        
        case MAX_Y_FACE:
            return glm::vec3(0, 1, 0);
        
        case MIN_Z_FACE:
            return glm::vec3(0, 0, -1);
            
        case MAX_Z_FACE:
            return glm::vec3(0, 0, 1);
    }
}

void Application::idle() {
    timeval check;
    gettimeofday(&check, NULL);
    
    //  Only run simulation code if more than IDLE_SIMULATE_MSECS have passed since last time we ran
    
    if (diffclock(&_lastTimeIdle, &check) > IDLE_SIMULATE_MSECS) {
        
        float deltaTime = 1.f/_fps;
        
        //  Use Transmitter Hand to move hand if connected, else use mouse
        if (_myTransmitter.isConnected()) {
            const float HAND_FORCE_SCALING = 0.01f;
            glm::vec3 estimatedRotation = _myTransmitter.getEstimatedRotation();
            glm::vec3 handForce(-estimatedRotation.z, -estimatedRotation.x, estimatedRotation.y);
            _myAvatar.setMovedHandOffset(handForce *  HAND_FORCE_SCALING);
        } else {
            // update behaviors for avatar hand movement: handControl takes mouse values as input,
            // and gives back 3D values modulated for smooth transitioning between interaction modes.
            _handControl.update(_mouseX, _mouseY);
            _myAvatar.setMovedHandOffset(_handControl.getValues());
        }
        
        // tell my avatar if the mouse is being pressed...
        _myAvatar.setMousePressed(_mousePressed);
        
        // check what's under the mouse and update the mouse voxel
        glm::vec3 mouseRayOrigin, mouseRayDirection;
        _viewFrustum.computePickRay(_mouseX / (float)_glWidget->width(),
            _mouseY / (float)_glWidget->height(), mouseRayOrigin, mouseRayDirection);

        // tell my avatar the posiion and direction of the ray projected ino the world based on the mouse position        
        _myAvatar.setMouseRay(mouseRayOrigin, mouseRayDirection);

        _mouseVoxel.s = 0.0f;
        if (checkedVoxelModeAction() != 0) {
            float distance;
            BoxFace face;
            if (_voxels.findRayIntersection(mouseRayOrigin, mouseRayDirection, _mouseVoxel, distance, face)) {            
                // find the nearest voxel with the desired scale
                if (_mouseVoxelScale > _mouseVoxel.s) {
                    // choose the larger voxel that encompasses the one selected
                    _mouseVoxel.x = _mouseVoxelScale * floorf(_mouseVoxel.x / _mouseVoxelScale); 
                    _mouseVoxel.y = _mouseVoxelScale * floorf(_mouseVoxel.y / _mouseVoxelScale); 
                    _mouseVoxel.z = _mouseVoxelScale * floorf(_mouseVoxel.z / _mouseVoxelScale);
                    _mouseVoxel.s = _mouseVoxelScale;
                
                } else {
                    glm::vec3 faceVector = getFaceVector(face);
                    if (_mouseVoxelScale < _mouseVoxel.s) {
                        // find the closest contained voxel
                        glm::vec3 pt = (mouseRayOrigin + mouseRayDirection * distance) / (float)TREE_SCALE -
                            faceVector * (_mouseVoxelScale * 0.5f);
                        _mouseVoxel.x = _mouseVoxelScale * floorf(pt.x / _mouseVoxelScale); 
                        _mouseVoxel.y = _mouseVoxelScale * floorf(pt.y / _mouseVoxelScale); 
                        _mouseVoxel.z = _mouseVoxelScale * floorf(pt.z / _mouseVoxelScale);
                        _mouseVoxel.s = _mouseVoxelScale;
                    }
                    if (_addVoxelMode->isChecked()) {
                        // use the face to determine the side on which to create a neighbor
                        _mouseVoxel.x += faceVector.x * _mouseVoxel.s;
                        _mouseVoxel.y += faceVector.y * _mouseVoxel.s;
                        _mouseVoxel.z += faceVector.z * _mouseVoxel.s;
                    }
                }
            } else if (_addVoxelMode->isChecked() || _selectVoxelMode->isChecked()) {
                // place the voxel a fixed distance away
                float worldMouseVoxelScale = _mouseVoxelScale * TREE_SCALE;
                glm::vec3 pt = mouseRayOrigin + mouseRayDirection * (2.0f + worldMouseVoxelScale * 0.5f);
                _mouseVoxel.x = _mouseVoxelScale * floorf(pt.x / worldMouseVoxelScale);
                _mouseVoxel.y = _mouseVoxelScale * floorf(pt.y / worldMouseVoxelScale);
                _mouseVoxel.z = _mouseVoxelScale * floorf(pt.z / worldMouseVoxelScale);
                _mouseVoxel.s = _mouseVoxelScale;
            }
            
            if (_deleteVoxelMode->isChecked()) {
                // red indicates deletion
                _mouseVoxel.red = 255;
                _mouseVoxel.green = _mouseVoxel.blue = 0;
            } else if (_selectVoxelMode->isChecked()) {
                // yellow indicates deletion
                _mouseVoxel.red = _mouseVoxel.green = 255;
                _mouseVoxel.blue = 0;
            } else { // _addVoxelMode->isChecked() || _colorVoxelMode->isChecked()
                QColor paintColor = _voxelPaintColor->data().value<QColor>();
                _mouseVoxel.red = paintColor.red();
                _mouseVoxel.green = paintColor.green();
                _mouseVoxel.blue = paintColor.blue();
            }
            
            // if we just edited, use the currently selected voxel as the "last" for drag detection
            if (_justEditedVoxel) {
                _lastMouseVoxelPos = glm::vec3(_mouseVoxel.x, _mouseVoxel.y, _mouseVoxel.z);
                _justEditedVoxel = false;
            }
        }
        
        // walking triggers the handControl to stop
        if (_myAvatar.getMode() == AVATAR_MODE_WALKING) {
            _handControl.stop();
        }
        
        //  Update from Mouse
        if (_mouseLook->isChecked()) {
            QPoint mouse = QCursor::pos();
            _myAvatar.updateFromMouse(_glWidget->mapFromGlobal(mouse).x(),
                                      _glWidget->mapFromGlobal(mouse).y(),
                                      _glWidget->width(),
                                      _glWidget->height());
        }
       
        //  Read serial port interface devices
        if (_serialHeadSensor.active) {
            _serialHeadSensor.readData(deltaTime);
        }
        
        //  Update transmitter
        
        //  Sample hardware, update view frustum if needed, and send avatar data to mixer/agents
        updateAvatar(deltaTime);

        // read incoming packets from network
        if (!_enableNetworkThread) {
            networkReceive(0);
        }
        
        //loop through all the other avatars and simulate them...
        AgentList* agentList = AgentList::getInstance();
        agentList->lock();
        for(AgentList::iterator agent = agentList->begin(); agent != agentList->end(); agent++) {
            if (agent->getLinkedData() != NULL) {
                Avatar *avatar = (Avatar *)agent->getLinkedData();
                if (!avatar->isInitialized()) {
                    avatar->init();
                }
                avatar->simulate(deltaTime, NULL);
                avatar->setMouseRay(mouseRayOrigin, mouseRayDirection);
            }
        }
        agentList->unlock();
    
        //  Simulate myself
        _myAvatar.setGravity(_environment.getGravity(_myAvatar.getPosition()));
        if (_transmitterDrives->isChecked() && _myTransmitter.isConnected()) {
            _myAvatar.simulate(deltaTime, &_myTransmitter);
        } else {
            _myAvatar.simulate(deltaTime, NULL);
        }
        
        if (TESTING_AVATAR_TOUCH) {
            if (_myCamera.getMode() != CAMERA_MODE_THIRD_PERSON) {
                _myCamera.setMode(CAMERA_MODE_THIRD_PERSON);
                _myCamera.setModeShiftRate(1.0f);
            }
        } else {
            if (_myCamera.getMode() != CAMERA_MODE_MIRROR && !OculusManager::isConnected()) {        
                if (_manualFirstPerson) {
                    if (_myCamera.getMode() != CAMERA_MODE_FIRST_PERSON ) {
                        _myCamera.setMode(CAMERA_MODE_FIRST_PERSON);
                        _myCamera.setModeShiftRate(1.0f);
                    }
                } else {
                    if (_myAvatar.getIsNearInteractingOther()) {
                        if (_myCamera.getMode() != CAMERA_MODE_FIRST_PERSON) {
                            _myCamera.setMode(CAMERA_MODE_FIRST_PERSON);
                            _myCamera.setModeShiftRate(1.0f);
                        }
                    } else {
                        if (_myCamera.getMode() != CAMERA_MODE_THIRD_PERSON) {
                            _myCamera.setMode(CAMERA_MODE_THIRD_PERSON);
                            _myCamera.setModeShiftRate(1.0f);
                        }
                    }
                }
            }
        }
        
        //  Update audio stats for procedural sounds
        #ifndef _WIN32
        _audio.setLastAcceleration(_myAvatar.getThrust());
        _audio.setLastVelocity(_myAvatar.getVelocity());
        #endif
        
        _glWidget->updateGL();
        _lastTimeIdle = check;
    }
}

void Application::terminate() {
    // Close serial port
    // close(serial_fd);
    
    if (_autosave) {
        saveSettings();
        _settings->sync();
    }

    if (_enableNetworkThread) {
        _stopNetworkReceiveThread = true;
        pthread_join(_networkReceiveThread, NULL); 
    }
}

static void sendAvatarVoxelURLMessage(const QUrl& url) {
    uint16_t ownerID = AgentList::getInstance()->getOwnerID();
    if (ownerID == UNKNOWN_AGENT_ID) {
        return; // we don't yet know who we are
    }
    QByteArray message;
    message.append(PACKET_HEADER_AVATAR_VOXEL_URL);
    message.append((const char*)&ownerID, sizeof(ownerID));
    message.append(url.toEncoded());

    AgentList::getInstance()->broadcastToAgents((unsigned char*)message.data(), message.size(), &AGENT_TYPE_AVATAR_MIXER, 1);
}

static void processAvatarVoxelURLMessage(unsigned char *packetData, size_t dataBytes) {
    // skip the header
    packetData++;
    dataBytes--;
    
    // read the agent id
    uint16_t agentID = *(uint16_t*)packetData;
    packetData += sizeof(agentID);
    dataBytes -= sizeof(agentID);
    
    // make sure the agent exists
    Agent* agent = AgentList::getInstance()->agentWithID(agentID);
    if (!agent || !agent->getLinkedData()) {
        return;
    }
    Avatar* avatar = static_cast<Avatar*>(agent->getLinkedData());
    if (!avatar->isInitialized()) {
        return; // wait until initialized
    }
    QUrl url = QUrl::fromEncoded(QByteArray((char*)packetData, dataBytes));
    
    // invoke the set URL function on the simulate/render thread
    QMetaObject::invokeMethod(avatar->getVoxels(), "setVoxelURL", Q_ARG(QUrl, url));
}

void Application::editPreferences() {
    QDialog dialog(_glWidget);
    dialog.setWindowTitle("Interface Preferences");
    QBoxLayout* layout = new QBoxLayout(QBoxLayout::TopToBottom);
    dialog.setLayout(layout);
    
    QFormLayout* form = new QFormLayout();
    layout->addLayout(form, 1);
    
    QLineEdit* avatarURL = new QLineEdit(_settings->value("avatarURL").toString());
    avatarURL->setMinimumWidth(400);
    form->addRow("Avatar URL:", avatarURL);
    
    QDialogButtonBox* buttons = new QDialogButtonBox(QDialogButtonBox::Ok | QDialogButtonBox::Cancel);
    dialog.connect(buttons, SIGNAL(accepted()), SLOT(accept()));
    dialog.connect(buttons, SIGNAL(rejected()), SLOT(reject()));
    layout->addWidget(buttons);
    
    if (dialog.exec() != QDialog::Accepted) {
        return;
    }
    QUrl url(avatarURL->text());
    _settings->setValue("avatarURL", url);
    _myAvatar.getVoxels()->setVoxelURL(url);
    sendAvatarVoxelURLMessage(url);
}

void Application::pair() {
    PairingHandler::sendPairRequest();
}

void Application::setHead(bool head) {    
    if (head) {
        _myCamera.setMode(CAMERA_MODE_MIRROR);
        _myCamera.setModeShiftRate(100.0f);
    } else {
        _myCamera.setMode(CAMERA_MODE_THIRD_PERSON);
        _myCamera.setModeShiftRate(1.0f);
    }
}

void Application::setNoise(bool noise) {
    _myAvatar.setNoise(noise);
}

void Application::setFullscreen(bool fullscreen) {
    _window->setWindowState(fullscreen ? (_window->windowState() | Qt::WindowFullScreen) :
        (_window->windowState() & ~Qt::WindowFullScreen));
    updateCursor();
}

void Application::setRenderFirstPerson(bool firstPerson) {
    _manualFirstPerson = firstPerson;    
}

void Application::setFrustumOffset(bool frustumOffset) {
    // reshape so that OpenGL will get the right lens details for the camera of choice  
    resizeGL(_glWidget->width(), _glWidget->height());
}

void Application::cycleFrustumRenderMode() {
    _frustumDrawingMode = (FrustumDrawMode)((_frustumDrawingMode + 1) % FRUSTUM_DRAW_MODE_COUNT);
    updateFrustumRenderModeAction();
}

void Application::setRenderWarnings(bool renderWarnings) {
    _voxels.setRenderPipelineWarnings(renderWarnings);
}

void Application::doKillLocalVoxels() {
    _wantToKillLocalVoxels = true;
}

void Application::doRandomizeVoxelColors() {
    _voxels.randomizeVoxelColors();
}

void Application::doFalseRandomizeVoxelColors() {
    _voxels.falseColorizeRandom();
}

void Application::doFalseRandomizeEveryOtherVoxelColors() {
    _voxels.falseColorizeRandomEveryOther();
}

void Application::doFalseColorizeByDistance() {
    loadViewFrustum(_myCamera, _viewFrustum);
    _voxels.falseColorizeDistanceFromView(&_viewFrustum);
}

void Application::doFalseColorizeInView() {
    loadViewFrustum(_myCamera, _viewFrustum);
    // we probably want to make sure the viewFrustum is initialized first
    _voxels.falseColorizeInView(&_viewFrustum);
}

void Application::doTrueVoxelColors() {
    _voxels.trueColorize();
}

void Application::doTreeStats() {
    _voxels.collectStatsForTreesAndVBOs();
}

void Application::setWantsMonochrome(bool wantsMonochrome) {
    _myAvatar.setWantColor(!wantsMonochrome);
}

void Application::setWantsResIn(bool wantsResIn) {
    _myAvatar.setWantResIn(wantsResIn);
}

void Application::setWantsDelta(bool wantsDelta) {
    _myAvatar.setWantDelta(wantsDelta);
}

void Application::updateVoxelModeActions() {
    // only the sender can be checked
    foreach (QAction* action, _voxelModeActions->actions()) {
        if (action->isChecked() && action != sender()) {
            action->setChecked(false);
        }
    } 
}

static void sendVoxelEditMessage(PACKET_HEADER header, VoxelDetail& detail) {
    unsigned char* bufferOut;
    int sizeOut;

    if (createVoxelEditMessage(header, 0, 1, &detail, bufferOut, sizeOut)){
        AgentList::getInstance()->broadcastToAgents(bufferOut, sizeOut, &AGENT_TYPE_VOXEL, 1);
        delete bufferOut;
    }
}

void Application::addVoxelInFrontOfAvatar() {
    VoxelDetail detail;
    
    glm::vec3 position = (_myAvatar.getPosition() + _myAvatar.calculateCameraDirection()) * (1.0f / TREE_SCALE);
    detail.s = _mouseVoxelScale;
    
    detail.x = detail.s * floor(position.x / detail.s);
    detail.y = detail.s * floor(position.y / detail.s);
    detail.z = detail.s * floor(position.z / detail.s);
    QColor paintColor = _voxelPaintColor->data().value<QColor>();
    detail.red = paintColor.red();
    detail.green = paintColor.green();
    detail.blue = paintColor.blue();
    
    PACKET_HEADER message = (_destructiveAddVoxel->isChecked() ?
        PACKET_HEADER_SET_VOXEL_DESTRUCTIVE : PACKET_HEADER_SET_VOXEL);
    sendVoxelEditMessage(message, detail);
    
    // create the voxel locally so it appears immediately            
    _voxels.createVoxel(detail.x, detail.y, detail.z, detail.s,
        detail.red, detail.green, detail.blue, _destructiveAddVoxel->isChecked());
}

void Application::decreaseVoxelSize() {
    _mouseVoxelScale /= 2;
}

void Application::increaseVoxelSize() {
    _mouseVoxelScale *= 2;
}
    
static QIcon createSwatchIcon(const QColor& color) {
    QPixmap map(16, 16);
    map.fill(color);
    return QIcon(map);
}

void Application::chooseVoxelPaintColor() {
    QColor selected = QColorDialog::getColor(_voxelPaintColor->data().value<QColor>(), _glWidget, "Voxel Paint Color");
    if (selected.isValid()) {
        _voxelPaintColor->setData(selected);
        _voxelPaintColor->setIcon(createSwatchIcon(selected));
    }
    
    // restore the main window's active state
    _window->activateWindow();
}

const int MAXIMUM_EDIT_VOXEL_MESSAGE_SIZE = 1500;
struct SendVoxelsOperationArgs {
    unsigned char* newBaseOctCode;
    unsigned char messageBuffer[MAXIMUM_EDIT_VOXEL_MESSAGE_SIZE];
    int bufferInUse;

};

bool Application::sendVoxelsOperation(VoxelNode* node, void* extraData) {
    SendVoxelsOperationArgs* args = (SendVoxelsOperationArgs*)extraData;
    if (node->isColored()) {
        unsigned char* nodeOctalCode = node->getOctalCode();
        
        unsigned char* codeColorBuffer = NULL;
        int codeLength  = 0;
        int bytesInCode = 0;
        int codeAndColorLength;

        // If the newBase is NULL, then don't rebase
        if (args->newBaseOctCode) {
            codeColorBuffer = rebaseOctalCode(nodeOctalCode, args->newBaseOctCode, true);
            codeLength  = numberOfThreeBitSectionsInCode(codeColorBuffer);
            bytesInCode = bytesRequiredForCodeLength(codeLength);
            codeAndColorLength = bytesInCode + SIZE_OF_COLOR_DATA;
        } else {
            codeLength  = numberOfThreeBitSectionsInCode(nodeOctalCode);
            bytesInCode = bytesRequiredForCodeLength(codeLength);
            codeAndColorLength = bytesInCode + SIZE_OF_COLOR_DATA;
            codeColorBuffer = new unsigned char[codeAndColorLength];
            memcpy(codeColorBuffer, nodeOctalCode, bytesInCode);
        }

        // copy the colors over
        codeColorBuffer[bytesInCode + RED_INDEX  ] = node->getColor()[RED_INDEX  ];
        codeColorBuffer[bytesInCode + GREEN_INDEX] = node->getColor()[GREEN_INDEX];
        codeColorBuffer[bytesInCode + BLUE_INDEX ] = node->getColor()[BLUE_INDEX ];

        // if we have room don't have room in the buffer, then send the previously generated message first
        if (args->bufferInUse + codeAndColorLength > MAXIMUM_EDIT_VOXEL_MESSAGE_SIZE) {
            AgentList::getInstance()->broadcastToAgents(args->messageBuffer, args->bufferInUse, &AGENT_TYPE_VOXEL, 1);
            args->bufferInUse = sizeof(PACKET_HEADER_SET_VOXEL_DESTRUCTIVE) + sizeof(unsigned short int); // reset
        }
        
        // copy this node's code color details into our buffer.
        memcpy(&args->messageBuffer[args->bufferInUse], codeColorBuffer, codeAndColorLength);
        args->bufferInUse += codeAndColorLength;
    }
    return true; // keep going
}

void Application::exportVoxels() {
    QString desktopLocation = QDesktopServices::storageLocation(QDesktopServices::DesktopLocation);
    QString suggestedName = desktopLocation.append("/voxels.svo");

    QString fileNameString = QFileDialog::getSaveFileName(_glWidget, tr("Export Voxels"), suggestedName, 
                                                          tr("Sparse Voxel Octree Files (*.svo)"));
    QByteArray fileNameAscii = fileNameString.toAscii();
    const char* fileName = fileNameAscii.data();
    VoxelNode* selectedNode = _voxels.getVoxelAt(_mouseVoxel.x, _mouseVoxel.y, _mouseVoxel.z, _mouseVoxel.s);
    if (selectedNode) {
        VoxelTree exportTree;
        _voxels.copySubTreeIntoNewTree(selectedNode, &exportTree, true);
        exportTree.writeToSVOFile(fileName);
    }

    // restore the main window's active state
    _window->activateWindow();
}

void Application::importVoxels() {
    QString desktopLocation = QDesktopServices::storageLocation(QDesktopServices::DesktopLocation);
    QString fileNameString = QFileDialog::getOpenFileName(_glWidget, tr("Import Voxels"), desktopLocation, 
                                                          tr("Sparse Voxel Octree Files (*.svo)"));
    QByteArray fileNameAscii = fileNameString.toAscii();
    const char* fileName = fileNameAscii.data();

    // Read the file into a tree
    VoxelTree importVoxels;
    importVoxels.readFromSVOFile(fileName);

    VoxelNode* selectedNode = _voxels.getVoxelAt(_mouseVoxel.x, _mouseVoxel.y, _mouseVoxel.z, _mouseVoxel.s);
    
    // Recurse the Import Voxels tree, where everything is root relative, and send all the colored voxels to 
    // the server as an set voxel message, this will also rebase the voxels to the new location
    unsigned char* calculatedOctCode = NULL;
    SendVoxelsOperationArgs args;
    args.messageBuffer[0] = PACKET_HEADER_SET_VOXEL_DESTRUCTIVE;
    unsigned short int* sequenceAt = (unsigned short int*)&args.messageBuffer[sizeof(PACKET_HEADER_SET_VOXEL_DESTRUCTIVE)];
    *sequenceAt = 0;
    args.bufferInUse = sizeof(PACKET_HEADER_SET_VOXEL_DESTRUCTIVE) + sizeof(unsigned short int); // set to command + sequence

    // we only need the selected voxel to get the newBaseOctCode, which we can actually calculate from the
    // voxel size/position details.
    if (selectedNode) {
        args.newBaseOctCode = selectedNode->getOctalCode();
    } else {
        args.newBaseOctCode = calculatedOctCode = pointToVoxel(_mouseVoxel.x, _mouseVoxel.y, _mouseVoxel.z, _mouseVoxel.s);
    }

    importVoxels.recurseTreeWithOperation(sendVoxelsOperation, &args);

    // If we have voxels left in the packet, then send the packet
    if (args.bufferInUse > (sizeof(PACKET_HEADER_SET_VOXEL_DESTRUCTIVE) + sizeof(unsigned short int))) {
        AgentList::getInstance()->broadcastToAgents(args.messageBuffer, args.bufferInUse, &AGENT_TYPE_VOXEL, 1);
    }
    
    if (calculatedOctCode) {
        delete calculatedOctCode;
    }

    // restore the main window's active state
    _window->activateWindow();
}

void Application::cutVoxels() {
    copyVoxels();
    deleteVoxelUnderCursor();
}

void Application::copyVoxels() {
    VoxelNode* selectedNode = _voxels.getVoxelAt(_mouseVoxel.x, _mouseVoxel.y, _mouseVoxel.z, _mouseVoxel.s);
    if (selectedNode) {
        // clear the clipboard first...
        _clipboardTree.eraseAllVoxels();

        // then copy onto it
        _voxels.copySubTreeIntoNewTree(selectedNode, &_clipboardTree, true);
    }
}

void Application::pasteVoxels() {
    unsigned char* calculatedOctCode = NULL;
    VoxelNode* selectedNode = _voxels.getVoxelAt(_mouseVoxel.x, _mouseVoxel.y, _mouseVoxel.z, _mouseVoxel.s);

    // Recurse the clipboard tree, where everything is root relative, and send all the colored voxels to 
    // the server as an set voxel message, this will also rebase the voxels to the new location
    SendVoxelsOperationArgs args;
    args.messageBuffer[0] = PACKET_HEADER_SET_VOXEL_DESTRUCTIVE;
    unsigned short int* sequenceAt = (unsigned short int*)&args.messageBuffer[sizeof(PACKET_HEADER_SET_VOXEL_DESTRUCTIVE)];
    *sequenceAt = 0;
    args.bufferInUse = sizeof(PACKET_HEADER_SET_VOXEL_DESTRUCTIVE) + sizeof(unsigned short int); // set to command + sequence

    // we only need the selected voxel to get the newBaseOctCode, which we can actually calculate from the
    // voxel size/position details. If we don't have an actual selectedNode then use the mouseVoxel to create a 
    // target octalCode for where the user is pointing.
    if (selectedNode) {
        args.newBaseOctCode = selectedNode->getOctalCode();
    } else {
        args.newBaseOctCode = calculatedOctCode = pointToVoxel(_mouseVoxel.x, _mouseVoxel.y, _mouseVoxel.z, _mouseVoxel.s);
    }

    _clipboardTree.recurseTreeWithOperation(sendVoxelsOperation, &args);
    
    // If we have voxels left in the packet, then send the packet
    if (args.bufferInUse > (sizeof(PACKET_HEADER_SET_VOXEL_DESTRUCTIVE) + sizeof(unsigned short int))) {
        AgentList::getInstance()->broadcastToAgents(args.messageBuffer, args.bufferInUse, &AGENT_TYPE_VOXEL, 1);
    }
    
    if (calculatedOctCode) {
        delete calculatedOctCode;
    }
}

void Application::initMenu() {
    QMenuBar* menuBar = new QMenuBar();
    _window->setMenuBar(menuBar);
    
    QMenu* fileMenu = menuBar->addMenu("File");
    fileMenu->addAction("Quit", this, SLOT(quit()), Qt::CTRL | Qt::Key_Q);

    QMenu* editMenu = menuBar->addMenu("Edit");
    editMenu->addAction("Preferences...", this, SLOT(editPreferences()));

    QMenu* pairMenu = menuBar->addMenu("Pair");
    pairMenu->addAction("Pair", this, SLOT(pair()));
    
    QMenu* optionsMenu = menuBar->addMenu("Options");
    (_lookingInMirror = optionsMenu->addAction("Mirror", this, SLOT(setHead(bool)), Qt::Key_H))->setCheckable(true);
    (_echoAudioMode = optionsMenu->addAction("Echo Audio"))->setCheckable(true);
    
    optionsMenu->addAction("Noise", this, SLOT(setNoise(bool)), Qt::Key_N)->setCheckable(true);
    (_gyroLook = optionsMenu->addAction("Gyro Look"))->setCheckable(true);
    _gyroLook->setChecked(false);
    (_mouseLook = optionsMenu->addAction("Mouse Look"))->setCheckable(true);
    _mouseLook->setChecked(false);
    (_showHeadMouse = optionsMenu->addAction("Head Mouse"))->setCheckable(true);
    _showHeadMouse->setChecked(false);
    (_transmitterDrives = optionsMenu->addAction("Transmitter Drive"))->setCheckable(true);
    _transmitterDrives->setChecked(true);

    (_fullScreenMode = optionsMenu->addAction("Fullscreen", this, SLOT(setFullscreen(bool)), Qt::Key_F))->setCheckable(true);
    
    QMenu* renderMenu = menuBar->addMenu("Render");
    (_renderVoxels = renderMenu->addAction("Voxels"))->setCheckable(true);
    _renderVoxels->setChecked(true);
    _renderVoxels->setShortcut(Qt::Key_V);
    (_renderVoxelTextures = renderMenu->addAction("Voxel Textures"))->setCheckable(true);
    (_renderStarsOn = renderMenu->addAction("Stars"))->setCheckable(true);
    _renderStarsOn->setChecked(true);
    _renderStarsOn->setShortcut(Qt::Key_Asterisk);
    (_renderAtmosphereOn = renderMenu->addAction("Atmosphere"))->setCheckable(true);
    _renderAtmosphereOn->setChecked(true);
    _renderAtmosphereOn->setShortcut(Qt::SHIFT | Qt::Key_A);
    (_renderAvatarsOn = renderMenu->addAction("Avatars"))->setCheckable(true);
    _renderAvatarsOn->setChecked(true);
    (_renderAvatarBalls = renderMenu->addAction("Avatar as Balls"))->setCheckable(true);
    _renderAvatarBalls->setChecked(false);
    (_renderFrameTimerOn = renderMenu->addAction("Show Timer"))->setCheckable(true);
    _renderFrameTimerOn->setChecked(false);
    (_renderLookatOn = renderMenu->addAction("Lookat Vectors"))->setCheckable(true);
    _renderLookatOn->setChecked(false);
    
    renderMenu->addAction("First Person", this, SLOT(setRenderFirstPerson(bool)), Qt::Key_P)->setCheckable(true);
    
    QMenu* toolsMenu = menuBar->addMenu("Tools");
    (_renderStatsOn = toolsMenu->addAction("Stats"))->setCheckable(true);
    _renderStatsOn->setShortcut(Qt::Key_Slash);
    (_logOn = toolsMenu->addAction("Log"))->setCheckable(true);
    _logOn->setChecked(false);
    _logOn->setShortcut(Qt::CTRL | Qt::Key_L);
    
    QMenu* voxelMenu = menuBar->addMenu("Voxels");
    _voxelModeActions = new QActionGroup(this);
    _voxelModeActions->setExclusive(false); // exclusivity implies one is always checked

    (_addVoxelMode = voxelMenu->addAction(
        "Add Voxel Mode", this, SLOT(updateVoxelModeActions()),    Qt::CTRL | Qt::Key_A))->setCheckable(true);
    _voxelModeActions->addAction(_addVoxelMode);
    (_deleteVoxelMode = voxelMenu->addAction(
        "Delete Voxel Mode", this, SLOT(updateVoxelModeActions()), Qt::CTRL | Qt::Key_D))->setCheckable(true);
    _voxelModeActions->addAction(_deleteVoxelMode);
    (_colorVoxelMode = voxelMenu->addAction(
        "Color Voxel Mode", this, SLOT(updateVoxelModeActions()),  Qt::CTRL | Qt::Key_B))->setCheckable(true);
    _voxelModeActions->addAction(_colorVoxelMode);
    (_selectVoxelMode = voxelMenu->addAction(
        "Select Voxel Mode", this, SLOT(updateVoxelModeActions()), Qt::CTRL | Qt::Key_S))->setCheckable(true);
    _voxelModeActions->addAction(_selectVoxelMode);
    (_eyedropperMode = voxelMenu->addAction(
        "Get Color Mode", this, SLOT(updateVoxelModeActions()),   Qt::CTRL | Qt::Key_G))->setCheckable(true);
    _voxelModeActions->addAction(_eyedropperMode);
    
    voxelMenu->addAction("Place New Voxel",     this, SLOT(addVoxelInFrontOfAvatar()), Qt::CTRL | Qt::Key_N);
    voxelMenu->addAction("Decrease Voxel Size", this, SLOT(decreaseVoxelSize()),       QKeySequence::ZoomOut);
    voxelMenu->addAction("Increase Voxel Size", this, SLOT(increaseVoxelSize()),       QKeySequence::ZoomIn);
    
    _voxelPaintColor = voxelMenu->addAction("Voxel Paint Color", this, 
                                                      SLOT(chooseVoxelPaintColor()),   Qt::META | Qt::Key_C);
    QColor paintColor(128, 128, 128);
    _voxelPaintColor->setData(paintColor);
    _voxelPaintColor->setIcon(createSwatchIcon(paintColor));
    (_destructiveAddVoxel = voxelMenu->addAction("Create Voxel is Destructive"))->setCheckable(true);
    
    voxelMenu->addAction("Export Voxels",  this, SLOT(exportVoxels()), Qt::CTRL | Qt::Key_E);
    voxelMenu->addAction("Import Voxels",  this, SLOT(importVoxels()), Qt::CTRL | Qt::Key_I);
    voxelMenu->addAction("Cut Voxels",     this, SLOT(cutVoxels()),    Qt::CTRL | Qt::Key_X);
    voxelMenu->addAction("Copy Voxels",    this, SLOT(copyVoxels()),   Qt::CTRL | Qt::Key_C);
    voxelMenu->addAction("Paste Voxels",   this, SLOT(pasteVoxels()),  Qt::CTRL | Qt::Key_V);
    
    QMenu* debugMenu = menuBar->addMenu("Debug");

    QMenu* frustumMenu = debugMenu->addMenu("View Frustum...");
    (_frustumOn = frustumMenu->addAction("Display Frustum"))->setCheckable(true); 
    _frustumOn->setShortcut(Qt::SHIFT | Qt::Key_F);
    (_viewFrustumFromOffset = frustumMenu->addAction(
        "Use Offset Camera", this, SLOT(setFrustumOffset(bool)), Qt::SHIFT | Qt::Key_O))->setCheckable(true); 
    (_cameraFrustum = frustumMenu->addAction("Switch Camera"))->setCheckable(true);
    _cameraFrustum->setChecked(true);
    _cameraFrustum->setShortcut(Qt::SHIFT | Qt::Key_C);
    _frustumRenderModeAction = frustumMenu->addAction(
        "Render Mode", this, SLOT(cycleFrustumRenderMode()), Qt::SHIFT | Qt::Key_R); 
    updateFrustumRenderModeAction();
    
<<<<<<< HEAD
    QMenu* debugMenu = menuBar->addMenu("Debug");
    debugMenu->addAction("Run Timing Tests", this, SLOT(runTests()));

=======
>>>>>>> 27c3627e
    debugMenu->addAction("Show Render Pipeline Warnings", this, SLOT(setRenderWarnings(bool)))->setCheckable(true);
    debugMenu->addAction("Kill Local Voxels", this, SLOT(doKillLocalVoxels()));
    debugMenu->addAction("Randomize Voxel TRUE Colors", this, SLOT(doRandomizeVoxelColors()), Qt::CTRL | Qt::Key_R);
    debugMenu->addAction("FALSE Color Voxels Randomly", this, SLOT(doFalseRandomizeVoxelColors()));
    debugMenu->addAction("FALSE Color Voxel Every Other Randomly", this, SLOT(doFalseRandomizeEveryOtherVoxelColors()));
    debugMenu->addAction("FALSE Color Voxels by Distance", this, SLOT(doFalseColorizeByDistance()));
    debugMenu->addAction("FALSE Color Voxel Out of View", this, SLOT(doFalseColorizeInView()));
    debugMenu->addAction("Show TRUE Colors", this, SLOT(doTrueVoxelColors()));
    debugMenu->addAction("Calculate Tree Stats", this, SLOT(doTreeStats()), Qt::SHIFT | Qt::Key_S);
    debugMenu->addAction("Wants Res-In", this, SLOT(setWantsResIn(bool)))->setCheckable(true);
    debugMenu->addAction("Wants Monochrome", this, SLOT(setWantsMonochrome(bool)))->setCheckable(true);
    debugMenu->addAction("Wants View Delta Sending", this, SLOT(setWantsDelta(bool)))->setCheckable(true);

    QMenu* settingsMenu = menuBar->addMenu("Settings");
    (_settingsAutosave = settingsMenu->addAction("Autosave", this, SLOT(setAutosave(bool))))->setCheckable(true);
    _settingsAutosave->setChecked(true);
    settingsMenu->addAction("Load settings", this, SLOT(loadSettings()));
    settingsMenu->addAction("Save settings", this, SLOT(saveSettings()));
    settingsMenu->addAction("Import settings", this, SLOT(importSettings()));
    settingsMenu->addAction("Export settings", this, SLOT(exportSettings()));
    
    _networkAccessManager = new QNetworkAccessManager(this);
    _settings = new QSettings("High Fidelity", "Interface", this);
}

void Application::updateFrustumRenderModeAction() {
    switch (_frustumDrawingMode) {
        default:
        case FRUSTUM_DRAW_MODE_ALL: 
            _frustumRenderModeAction->setText("Render Mode - All");
            break;
        case FRUSTUM_DRAW_MODE_VECTORS: 
            _frustumRenderModeAction->setText("Render Mode - Vectors");
            break;
        case FRUSTUM_DRAW_MODE_PLANES:
            _frustumRenderModeAction->setText("Render Mode - Planes");
            break;
        case FRUSTUM_DRAW_MODE_NEAR_PLANE: 
            _frustumRenderModeAction->setText("Render Mode - Near");
            break;
        case FRUSTUM_DRAW_MODE_FAR_PLANE: 
            _frustumRenderModeAction->setText("Render Mode - Far");
            break; 
    }
}

void Application::runTests() {
    runTimingTests();
}

void Application::initDisplay() {
    glEnable(GL_BLEND);
    glBlendFunc(GL_SRC_ALPHA, GL_ONE_MINUS_SRC_ALPHA);
    glShadeModel (GL_SMOOTH);
    glEnable(GL_LIGHTING);
    glEnable(GL_LIGHT0);
    glEnable(GL_DEPTH_TEST);
}

void Application::init() {
    _voxels.init();
    
    _environment.init();
    
    _handControl.setScreenDimensions(_glWidget->width(), _glWidget->height());

    _headMouseX = _mouseX = _glWidget->width() / 2;
    _headMouseY = _mouseY = _glWidget->height() / 2;

    _stars.readInput(STAR_FILE, STAR_CACHE_FILE, 0);
  
    _myAvatar.init();
    _myAvatar.setPosition(START_LOCATION);
    _myCamera.setMode(CAMERA_MODE_THIRD_PERSON );
    _myCamera.setModeShiftRate(1.0f);
    _myAvatar.setDisplayingLookatVectors(false);  
    
    QUrl avatarURL = _settings->value("avatarURL").toUrl();
    _myAvatar.getVoxels()->setVoxelURL(avatarURL);
    sendAvatarVoxelURLMessage(avatarURL);
    
    QCursor::setPos(_headMouseX, _headMouseY);
    
    OculusManager::connect();
    if (OculusManager::isConnected()) {
        QMetaObject::invokeMethod(_fullScreenMode, "trigger", Qt::QueuedConnection);
    }
    
    gettimeofday(&_timerStart, NULL);
    gettimeofday(&_lastTimeIdle, NULL);

    loadSettings();
}

void Application::updateAvatar(float deltaTime) {

    
    if (_serialHeadSensor.active) {
      
        // Update avatar head translation
        if (_gyroLook->isChecked()) {
            glm::vec3 headPosition = _serialHeadSensor.getEstimatedPosition();
            const float HEAD_OFFSET_SCALING = 3.f;
            headPosition *= HEAD_OFFSET_SCALING;
            _myCamera.setEyeOffsetPosition(headPosition);
        }
        
        // Update my avatar's head position from gyros
        _myAvatar.updateHeadFromGyros(deltaTime, &_serialHeadSensor);
        
        //  Grab latest readings from the gyros
        float measuredPitchRate = _serialHeadSensor.getLastPitchRate();
        float measuredYawRate = _serialHeadSensor.getLastYawRate();
        
        //  Update gyro-based mouse (X,Y on screen)
        const float MIN_MOUSE_RATE = 3.0;
        const float HORIZONTAL_PIXELS_PER_DEGREE = 2880.f / 45.f;
        const float VERTICAL_PIXELS_PER_DEGREE = 1800.f / 30.f;
        if (powf(measuredYawRate * measuredYawRate +
                 measuredPitchRate * measuredPitchRate, 0.5) > MIN_MOUSE_RATE) {
            _headMouseX -= measuredYawRate * HORIZONTAL_PIXELS_PER_DEGREE * deltaTime;
            _headMouseY -= measuredPitchRate * VERTICAL_PIXELS_PER_DEGREE * deltaTime;
        }
        _headMouseX = max(_headMouseX, 0);
        _headMouseX = min(_headMouseX, _glWidget->width());
        _headMouseY = max(_headMouseY, 0);
        _headMouseY = min(_headMouseY, _glWidget->height());

    }

    if (OculusManager::isConnected()) {
        float yaw, pitch, roll;
        OculusManager::getEulerAngles(yaw, pitch, roll);
    
        _myAvatar.getHead().setYaw(yaw);
        _myAvatar.getHead().setPitch(pitch);
        _myAvatar.getHead().setRoll(roll);
    }
     
    //  Get audio loudness data from audio input device
    #ifndef _WIN32
        _myAvatar.getHead().setAudioLoudness(_audio.getLastInputLoudness());
    #endif

    // Update Avatar with latest camera and view frustum data...
    // NOTE: we get this from the view frustum, to make it simpler, since the
    // loadViewFrumstum() method will get the correct details from the camera
    // We could optimize this to not actually load the viewFrustum, since we don't
    // actually need to calculate the view frustum planes to send these details 
    // to the server.
    loadViewFrustum(_myCamera, _viewFrustum);
    _myAvatar.setCameraPosition(_viewFrustum.getPosition());
    _myAvatar.setCameraOrientation(_viewFrustum.getOrientation());
    _myAvatar.setCameraFov(_viewFrustum.getFieldOfView());
    _myAvatar.setCameraAspectRatio(_viewFrustum.getAspectRatio());
    _myAvatar.setCameraNearClip(_viewFrustum.getNearClip());
    _myAvatar.setCameraFarClip(_viewFrustum.getFarClip());
    
    AgentList* agentList = AgentList::getInstance();
    if (agentList->getOwnerID() != UNKNOWN_AGENT_ID) {
        // if I know my ID, send head/hand data to the avatar mixer and voxel server
        unsigned char broadcastString[200];
        unsigned char* endOfBroadcastStringWrite = broadcastString;
        
        *(endOfBroadcastStringWrite++) = PACKET_HEADER_HEAD_DATA;
        endOfBroadcastStringWrite += packAgentId(endOfBroadcastStringWrite, agentList->getOwnerID());
        
        endOfBroadcastStringWrite += _myAvatar.getBroadcastData(endOfBroadcastStringWrite);
        
        const char broadcastReceivers[2] = {AGENT_TYPE_VOXEL, AGENT_TYPE_AVATAR_MIXER};
        AgentList::getInstance()->broadcastToAgents(broadcastString, endOfBroadcastStringWrite - broadcastString, broadcastReceivers, sizeof(broadcastReceivers));
        
        // once in a while, send my voxel url
        const float AVATAR_VOXEL_URL_SEND_INTERVAL = 1.0f; // seconds
        if (shouldDo(AVATAR_VOXEL_URL_SEND_INTERVAL, deltaTime)) {
            sendAvatarVoxelURLMessage(_myAvatar.getVoxels()->getVoxelURL());
        }
    }

    // If I'm in paint mode, send a voxel out to VOXEL server agents.
    if (_paintOn) {
    
        glm::vec3 avatarPos = _myAvatar.getPosition();

        // For some reason, we don't want to flip X and Z here.
        _paintingVoxel.x = avatarPos.x / 10.0;
        _paintingVoxel.y = avatarPos.y / 10.0;
        _paintingVoxel.z = avatarPos.z / 10.0;
        
        if (_paintingVoxel.x >= 0.0 && _paintingVoxel.x <= 1.0 &&
            _paintingVoxel.y >= 0.0 && _paintingVoxel.y <= 1.0 &&
            _paintingVoxel.z >= 0.0 && _paintingVoxel.z <= 1.0) {

            PACKET_HEADER message = (_destructiveAddVoxel->isChecked() ?
                PACKET_HEADER_SET_VOXEL_DESTRUCTIVE : PACKET_HEADER_SET_VOXEL);
            sendVoxelEditMessage(message, _paintingVoxel);
        }
    }
}

/////////////////////////////////////////////////////////////////////////////////////
// loadViewFrustum()
//
// Description: this will load the view frustum bounds for EITHER the head
//                 or the "myCamera". 
//
void Application::loadViewFrustum(Camera& camera, ViewFrustum& viewFrustum) {
    // We will use these below, from either the camera or head vectors calculated above    
    glm::vec3 position;
    
    // Camera or Head?
    if (_cameraFrustum->isChecked()) {
        position = camera.getPosition();
    } else {
        position = _myAvatar.getHeadJointPosition();
    }
    
    float fov         = camera.getFieldOfView();
    float nearClip    = camera.getNearClip();
    float farClip     = camera.getFarClip();

    glm::quat rotation = camera.getRotation();

    // Set the viewFrustum up with the correct position and orientation of the camera    
    viewFrustum.setPosition(position);
    viewFrustum.setOrientation(rotation);
    
    // Also make sure it's got the correct lens details from the camera
    viewFrustum.setFieldOfView(fov);
    viewFrustum.setNearClip(nearClip);
    viewFrustum.setFarClip(farClip);
    viewFrustum.setEyeOffsetPosition(camera.getEyeOffsetPosition());
    viewFrustum.setEyeOffsetOrientation(camera.getEyeOffsetOrientation());

    // Ask the ViewFrustum class to calculate our corners
    viewFrustum.calculate();
}

// this shader is an adaptation (HLSL -> GLSL, removed conditional) of the one in the Oculus sample
// code (Samples/OculusRoomTiny/RenderTiny_D3D1X_Device.cpp), which is under the Apache license
// (http://www.apache.org/licenses/LICENSE-2.0)
static const char* DISTORTION_FRAGMENT_SHADER =
    "#version 120\n"
    "uniform sampler2D texture;"
    "uniform vec2 lensCenter;"
    "uniform vec2 screenCenter;"
    "uniform vec2 scale;"
    "uniform vec2 scaleIn;"
    "uniform vec4 hmdWarpParam;"
    "vec2 hmdWarp(vec2 in01) {"
    "   vec2 theta = (in01 - lensCenter) * scaleIn;"
    "   float rSq = theta.x * theta.x + theta.y * theta.y;"
    "   vec2 theta1 = theta * (hmdWarpParam.x + hmdWarpParam.y * rSq + "
    "                 hmdWarpParam.z * rSq * rSq + hmdWarpParam.w * rSq * rSq * rSq);"
    "   return lensCenter + scale * theta1;"
    "}"
    "void main(void) {"
    "   vec2 tc = hmdWarp(gl_TexCoord[0].st);"
    "   vec2 below = step(screenCenter.st + vec2(-0.25, -0.5), tc.st);"
    "   vec2 above = vec2(1.0, 1.0) - step(screenCenter.st + vec2(0.25, 0.5), tc.st);"
    "   gl_FragColor = mix(vec4(0.0, 0.0, 0.0, 1.0), texture2D(texture, tc), "
    "       above.s * above.t * below.s * below.t);"
    "}";
    
void Application::displayOculus(Camera& whichCamera) {
    // magic numbers ahoy! in order to avoid pulling in the Oculus utility library that calculates
    // the rendering parameters from the hardware stats, i just folded their calculations into
    // constants using the stats for the current-model hardware as contained in the SDK file
    // LibOVR/Src/Util/Util_Render_Stereo.cpp

    // eye 

    // render the left eye view to the left side of the screen
    glMatrixMode(GL_PROJECTION);
    glPushMatrix();
    glLoadIdentity();
    glTranslatef(0.151976, 0, 0); // +h, see Oculus SDK docs p. 26
    gluPerspective(whichCamera.getFieldOfView(), whichCamera.getAspectRatio(),
        whichCamera.getNearClip(), whichCamera.getFarClip());
    
    glViewport(0, 0, _glWidget->width() / 2, _glWidget->height());
    glMatrixMode(GL_MODELVIEW);
    glPushMatrix();
    glLoadIdentity();
    glTranslatef(0.032, 0, 0); // dip/2, see p. 27
    
    displaySide(whichCamera);

    // and the right eye to the right side
    glMatrixMode(GL_PROJECTION);
    glLoadIdentity();
    glTranslatef(-0.151976, 0, 0); // -h
    gluPerspective(whichCamera.getFieldOfView(), whichCamera.getAspectRatio(),
        whichCamera.getNearClip(), whichCamera.getFarClip());
    
    glViewport(_glWidget->width() / 2, 0, _glWidget->width() / 2, _glWidget->height());
    glMatrixMode(GL_MODELVIEW);
    glLoadIdentity();
    glTranslatef(-0.032, 0, 0);
    
    displaySide(whichCamera);

    glPopMatrix();
    
    // restore our normal viewport
    glViewport(0, 0, _glWidget->width(), _glWidget->height());

    if (_oculusTextureID == 0) {
        glGenTextures(1, &_oculusTextureID);
        glBindTexture(GL_TEXTURE_2D, _oculusTextureID);
        glTexImage2D(GL_TEXTURE_2D, 0, GL_RGBA, _glWidget->width(), _glWidget->height(), 0, GL_RGBA, GL_UNSIGNED_BYTE, 0);
        glTexParameterf(GL_TEXTURE_2D, GL_TEXTURE_MIN_FILTER, GL_LINEAR);   
        
        _oculusProgram = new ProgramObject();
        _oculusProgram->addShaderFromSourceCode(QGLShader::Fragment, DISTORTION_FRAGMENT_SHADER);
        _oculusProgram->link();
        
        _textureLocation = _oculusProgram->uniformLocation("texture");
        _lensCenterLocation = _oculusProgram->uniformLocation("lensCenter");
        _screenCenterLocation = _oculusProgram->uniformLocation("screenCenter");
        _scaleLocation = _oculusProgram->uniformLocation("scale");
        _scaleInLocation = _oculusProgram->uniformLocation("scaleIn");
        _hmdWarpParamLocation = _oculusProgram->uniformLocation("hmdWarpParam");
        
    } else {
        glBindTexture(GL_TEXTURE_2D, _oculusTextureID);
    }
    glCopyTexSubImage2D(GL_TEXTURE_2D, 0, 0, 0, 0, 0, _glWidget->width(), _glWidget->height());

    glMatrixMode(GL_PROJECTION);
    glLoadIdentity();
    gluOrtho2D(0, _glWidget->width(), 0, _glWidget->height());           
    glDisable(GL_DEPTH_TEST);
    glDisable(GL_LIGHTING);
    
    // for reference on setting these values, see SDK file Samples/OculusRoomTiny/RenderTiny_Device.cpp
    
    float scaleFactor = 1.0 / _oculusDistortionScale;
    float aspectRatio = (_glWidget->width() * 0.5) / _glWidget->height();
    
    glDisable(GL_BLEND);
    glEnable(GL_TEXTURE_2D);
    _oculusProgram->bind();
    _oculusProgram->setUniformValue(_textureLocation, 0);
    _oculusProgram->setUniformValue(_lensCenterLocation, 0.287994, 0.5); // see SDK docs, p. 29
    _oculusProgram->setUniformValue(_screenCenterLocation, 0.25, 0.5);
    _oculusProgram->setUniformValue(_scaleLocation, 0.25 * scaleFactor, 0.5 * scaleFactor * aspectRatio);
    _oculusProgram->setUniformValue(_scaleInLocation, 4, 2 / aspectRatio);
    _oculusProgram->setUniformValue(_hmdWarpParamLocation, 1.0, 0.22, 0.24, 0);

    glColor3f(1, 0, 1);
    glBegin(GL_QUADS);
    glTexCoord2f(0, 0);
    glVertex2f(0, 0);
    glTexCoord2f(0.5, 0);
    glVertex2f(_glWidget->width()/2, 0);
    glTexCoord2f(0.5, 1);
    glVertex2f(_glWidget->width() / 2, _glWidget->height());
    glTexCoord2f(0, 1);
    glVertex2f(0, _glWidget->height());
    glEnd();
    
    _oculusProgram->setUniformValue(_lensCenterLocation, 0.787994, 0.5);
    _oculusProgram->setUniformValue(_screenCenterLocation, 0.75, 0.5);
    
    glBegin(GL_QUADS);
    glTexCoord2f(0.5, 0);
    glVertex2f(_glWidget->width() / 2, 0);
    glTexCoord2f(1, 0);
    glVertex2f(_glWidget->width(), 0);
    glTexCoord2f(1, 1);
    glVertex2f(_glWidget->width(), _glWidget->height());
    glTexCoord2f(0.5, 1);
    glVertex2f(_glWidget->width() / 2, _glWidget->height());
    glEnd();
    
    glEnable(GL_BLEND);           
    glDisable(GL_TEXTURE_2D);
    glBindTexture(GL_TEXTURE_2D, 0);
    _oculusProgram->release();
    
    glPopMatrix();
}
        
void Application::displaySide(Camera& whichCamera) {
    // transform by eye offset

    glm::vec3 eyeOffsetPos = whichCamera.getEyeOffsetPosition();
    glm::quat eyeOffsetOrient = whichCamera.getEyeOffsetOrientation();
    glm::vec3 eyeOffsetAxis = glm::axis(eyeOffsetOrient);
    glRotatef(-glm::angle(eyeOffsetOrient), eyeOffsetAxis.x, eyeOffsetAxis.y, eyeOffsetAxis.z);
    glTranslatef(-eyeOffsetPos.x, -eyeOffsetPos.y, -eyeOffsetPos.z);

    // transform view according to whichCamera
    // could be myCamera (if in normal mode)
    // or could be viewFrustumOffsetCamera if in offset mode

    glm::quat rotation = whichCamera.getRotation();
    glm::vec3 axis = glm::axis(rotation);
    glRotatef(-glm::angle(rotation), axis.x, axis.y, axis.z);

    glTranslatef(-whichCamera.getPosition().x, -whichCamera.getPosition().y, -whichCamera.getPosition().z);
    
    //  Setup 3D lights (after the camera transform, so that they are positioned in world space)
    glEnable(GL_COLOR_MATERIAL);
    glColorMaterial(GL_FRONT_AND_BACK, GL_AMBIENT_AND_DIFFUSE);
    
    glm::vec3 relativeSunLoc = glm::normalize(_environment.getClosestData(whichCamera.getPosition()).getSunLocation() -
        whichCamera.getPosition());
    GLfloat light_position0[] = { relativeSunLoc.x, relativeSunLoc.y, relativeSunLoc.z, 0.0 };
    glLightfv(GL_LIGHT0, GL_POSITION, light_position0);
    GLfloat ambient_color[] = { 0.7, 0.7, 0.8 };   
    glLightfv(GL_LIGHT0, GL_AMBIENT, ambient_color);
    GLfloat diffuse_color[] = { 0.8, 0.7, 0.7 };  
    glLightfv(GL_LIGHT0, GL_DIFFUSE, diffuse_color);
    GLfloat specular_color[] = { 1.0, 1.0, 1.0, 1.0};
    glLightfv(GL_LIGHT0, GL_SPECULAR, specular_color);
    
    glMaterialfv(GL_FRONT, GL_SPECULAR, specular_color);
    glMateriali(GL_FRONT, GL_SHININESS, 96);
    
    if (_renderStarsOn->isChecked()) {
        // should be the first rendering pass - w/o depth buffer / lighting

        // compute starfield alpha based on distance from atmosphere
        float alpha = 1.0f;
        if (_renderAtmosphereOn->isChecked()) {
            const EnvironmentData& closestData = _environment.getClosestData(whichCamera.getPosition());
            float height = glm::distance(whichCamera.getPosition(), closestData.getAtmosphereCenter());
            if (height < closestData.getAtmosphereInnerRadius()) {
                alpha = 0.0f;
                
            } else if (height < closestData.getAtmosphereOuterRadius()) {
                alpha = (height - closestData.getAtmosphereInnerRadius()) /
                    (closestData.getAtmosphereOuterRadius() - closestData.getAtmosphereInnerRadius());
            }
        }

        // finally render the starfield
        _stars.render(whichCamera.getFieldOfView(), whichCamera.getAspectRatio(), whichCamera.getNearClip(), alpha);
    }

    // draw the sky dome
    if (_renderAtmosphereOn->isChecked()) {
        _environment.renderAtmospheres(whichCamera);
    }
    
    glEnable(GL_LIGHTING);
    glEnable(GL_DEPTH_TEST);
    
    // draw a red sphere  
    float sphereRadius = 0.25f;
    glColor3f(1,0,0);
    glPushMatrix();
        glutSolidSphere(sphereRadius, 15, 15);
    glPopMatrix();

    //draw a grid ground plane....
    drawGroundPlaneGrid(EDGE_SIZE_GROUND_PLANE);
    
    //  Draw voxels
    if (_renderVoxels->isChecked()) {
        _voxels.render(_renderVoxelTextures->isChecked());
    }
    
    // indicate what we'll be adding/removing in mouse mode, if anything
    if (_mouseVoxel.s != 0) {
        glDisable(GL_LIGHTING);
        glPushMatrix();
        if (_addVoxelMode->isChecked()) {
            // use a contrasting color so that we can see what we're doing
            glColor3ub(_mouseVoxel.red + 128, _mouseVoxel.green + 128, _mouseVoxel.blue + 128);
        } else {
            glColor3ub(_mouseVoxel.red, _mouseVoxel.green, _mouseVoxel.blue);
        }
        glScalef(TREE_SCALE, TREE_SCALE, TREE_SCALE);
        glTranslatef(_mouseVoxel.x + _mouseVoxel.s*0.5f,
                     _mouseVoxel.y + _mouseVoxel.s*0.5f,
                     _mouseVoxel.z + _mouseVoxel.s*0.5f);
        glLineWidth(4.0f);
        glutWireCube(_mouseVoxel.s);
        glLineWidth(1.0f);
        glPopMatrix();
        glEnable(GL_LIGHTING);
    }
    
    if (_renderAvatarsOn->isChecked()) {
        //  Render avatars of other agents
        AgentList* agentList = AgentList::getInstance();
        agentList->lock();
        for (AgentList::iterator agent = agentList->begin(); agent != agentList->end(); agent++) {
            if (agent->getLinkedData() != NULL && agent->getType() == AGENT_TYPE_AVATAR) {
                Avatar *avatar = (Avatar *)agent->getLinkedData();
                if (!avatar->isInitialized()) {
                    avatar->init();
                }
                avatar->render(false, _renderAvatarBalls->isChecked());
            }
        }
        agentList->unlock();
        
        // Render my own Avatar 
        _myAvatar.render(_lookingInMirror->isChecked(), _renderAvatarBalls->isChecked());
        _myAvatar.setDisplayingLookatVectors(_renderLookatOn->isChecked());
    }
    
    //  Render the world box
    if (!_lookingInMirror->isChecked() && _renderStatsOn->isChecked()) { render_world_box(); }
    
    // brad's frustum for debugging
    if (_frustumOn->isChecked()) renderViewFrustum(_viewFrustum);
}

void Application::displayOverlay() {
    //  Render 2D overlay:  I/O level bar graphs and text  
    glMatrixMode(GL_PROJECTION);
    glPushMatrix();
        glLoadIdentity(); 
        gluOrtho2D(0, _glWidget->width(), _glWidget->height(), 0);
        glDisable(GL_DEPTH_TEST);
        glDisable(GL_LIGHTING);
    
        #ifndef _WIN32
        _audio.render(_glWidget->width(), _glWidget->height());
        _audioScope.render(20, _glWidget->height() - 200);
        //_audio.renderEchoCompare();     //  PER:  Will turn back on to further test echo
        #endif

       //noiseTest(_glWidget->width(), _glWidget->height());
    
    if (_showHeadMouse->isChecked() && !_lookingInMirror->isChecked() && USING_INVENSENSE_MPU9150) {
            //  Display small target box at center or head mouse target that can also be used to measure LOD
            glColor3f(1.0, 1.0, 1.0);
            glDisable(GL_LINE_SMOOTH);
            const int PIXEL_BOX = 20;
            glBegin(GL_LINE_STRIP);
            glVertex2f(_headMouseX - PIXEL_BOX/2, _headMouseY - PIXEL_BOX/2);
            glVertex2f(_headMouseX + PIXEL_BOX/2, _headMouseY - PIXEL_BOX/2);
            glVertex2f(_headMouseX + PIXEL_BOX/2, _headMouseY + PIXEL_BOX/2);
            glVertex2f(_headMouseX - PIXEL_BOX/2, _headMouseY + PIXEL_BOX/2);
            glVertex2f(_headMouseX - PIXEL_BOX/2, _headMouseY - PIXEL_BOX/2);
            glEnd();            
            glEnable(GL_LINE_SMOOTH);
        }
        
    //  Show detected levels from the serial I/O ADC channel sensors
    if (_displayLevels) _serialHeadSensor.renderLevels(_glWidget->width(), _glWidget->height());
    
    //  Show hand transmitter data if detected
    if (_myTransmitter.isConnected()) {
        _myTransmitter.renderLevels(_glWidget->width(), _glWidget->height());
    }
    //  Display stats and log text onscreen
    glLineWidth(1.0f);
    glPointSize(1.0f);
    
    if (_renderStatsOn->isChecked()) { displayStats(); }
    if (_logOn->isChecked()) { LogDisplay::instance.render(_glWidget->width(), _glWidget->height()); }

    //  Show chat entry field
    if (_chatEntryOn) {
        _chatEntry.render(_glWidget->width(), _glWidget->height());
    }
    
    //  Show on-screen msec timer
    if (_renderFrameTimerOn->isChecked()) {
        char frameTimer[10];
        double mSecsNow = floor(usecTimestampNow() / 1000.0 + 0.5);
        mSecsNow = mSecsNow - floor(mSecsNow / 1000.0) * 1000.0;
        sprintf(frameTimer, "%3.0f\n", mSecsNow);
        drawtext(_glWidget->width() - 100, _glWidget->height() - 20, 0.30, 0, 1.0, 0, frameTimer, 0, 0, 0);
        drawtext(_glWidget->width() - 102, _glWidget->height() - 22, 0.30, 0, 1.0, 0, frameTimer, 1, 1, 1);
    }


    //  Stats at upper right of screen about who domain server is telling us about
    glPointSize(1.0f);
    char agents[100];
    
    AgentList* agentList = AgentList::getInstance();
    int totalAvatars = 0, totalServers = 0;
    
    for (AgentList::iterator agent = agentList->begin(); agent != agentList->end(); agent++) {
        agent->getType() == AGENT_TYPE_AVATAR ? totalAvatars++ : totalServers++;
    }
    
    sprintf(agents, "Servers: %d, Avatars: %d\n", totalServers, totalAvatars);
    drawtext(_glWidget->width() - 150, 20, 0.10, 0, 1.0, 0, agents, 1, 0, 0);
    
    if (_paintOn) {
    
        char paintMessage[100];
        sprintf(paintMessage,"Painting (%.3f,%.3f,%.3f/%.3f/%d,%d,%d)",
            _paintingVoxel.x, _paintingVoxel.y, _paintingVoxel.z, _paintingVoxel.s,
            (unsigned int)_paintingVoxel.red, (unsigned int)_paintingVoxel.green, (unsigned int)_paintingVoxel.blue);
        drawtext(_glWidget->width() - 350, 50, 0.10, 0, 1.0, 0, paintMessage, 1, 1, 0);
    }
    
    glPopMatrix();
}

void Application::displayStats() {
    int statsVerticalOffset = 8;

    char stats[200];
    sprintf(stats, "%3.0f FPS, %d Pkts/sec, %3.2f Mbps", 
            _fps, _packetsPerSecond,  (float)_bytesPerSecond * 8.f / 1000000.f);
    drawtext(10, statsVerticalOffset + 15, 0.10f, 0, 1.0, 0, stats);
    
    std::stringstream voxelStats;
    voxelStats.precision(4);
    voxelStats << "Voxels Rendered: " << _voxels.getVoxelsRendered() / 1000.f << "K Updated: " << _voxels.getVoxelsUpdated()/1000.f << "K";
    drawtext(10, statsVerticalOffset + 230, 0.10f, 0, 1.0, 0, (char *)voxelStats.str().c_str());
    
    voxelStats.str("");
    voxelStats << "Voxels Created: " << _voxels.getVoxelsCreated() / 1000.f << "K (" << _voxels.getVoxelsCreatedPerSecondAverage() / 1000.f
    << "Kps) ";
    drawtext(10, statsVerticalOffset + 250, 0.10f, 0, 1.0, 0, (char *)voxelStats.str().c_str());
    
    voxelStats.str("");
    voxelStats << "Voxels Colored: " << _voxels.getVoxelsColored() / 1000.f << "K (" << _voxels.getVoxelsColoredPerSecondAverage() / 1000.f
    << "Kps) ";
    drawtext(10, statsVerticalOffset + 270, 0.10f, 0, 1.0, 0, (char *)voxelStats.str().c_str());
    
    voxelStats.str("");
    voxelStats << "Voxel Bits Read: " << _voxels.getVoxelsBytesRead() * 8.f / 1000000.f 
    << "M (" << _voxels.getVoxelsBytesReadPerSecondAverage() * 8.f / 1000000.f << " Mbps)";
    drawtext(10, statsVerticalOffset + 290,0.10f, 0, 1.0, 0, (char *)voxelStats.str().c_str());

    voxelStats.str("");
    float voxelsBytesPerColored = _voxels.getVoxelsColored()
        ? ((float) _voxels.getVoxelsBytesRead() / _voxels.getVoxelsColored())
        : 0;
    
    voxelStats << "Voxels Bits per Colored: " << voxelsBytesPerColored * 8;
    drawtext(10, statsVerticalOffset + 310, 0.10f, 0, 1.0, 0, (char *)voxelStats.str().c_str());
    
    Agent *avatarMixer = AgentList::getInstance()->soloAgentOfType(AGENT_TYPE_AVATAR_MIXER);
    char avatarMixerStats[200];
    
    if (avatarMixer) {
        sprintf(avatarMixerStats, "Avatar Mixer: %.f kbps, %.f pps",
                roundf(avatarMixer->getAverageKilobitsPerSecond()),
                roundf(avatarMixer->getAveragePacketsPerSecond()));
    } else {
        sprintf(avatarMixerStats, "No Avatar Mixer");
    }
    
    drawtext(10, statsVerticalOffset + 330, 0.10f, 0, 1.0, 0, avatarMixerStats);
    
    if (_perfStatsOn) {
        // Get the PerfStats group details. We need to allocate and array of char* long enough to hold 1+groups
        char** perfStatLinesArray = new char*[PerfStat::getGroupCount()+1];
        int lines = PerfStat::DumpStats(perfStatLinesArray);
        int atZ = 150; // arbitrary place on screen that looks good
        for (int line=0; line < lines; line++) {
            drawtext(10, statsVerticalOffset + atZ, 0.10f, 0, 1.0, 0, perfStatLinesArray[line]);
            delete perfStatLinesArray[line]; // we're responsible for cleanup
            perfStatLinesArray[line]=NULL;
            atZ+=20; // height of a line
        }
        delete []perfStatLinesArray; // we're responsible for cleanup
    }
}

/////////////////////////////////////////////////////////////////////////////////////
// renderViewFrustum()
//
// Description: this will render the view frustum bounds for EITHER the head
//                 or the "myCamera". 
//
// Frustum rendering mode. For debug purposes, we allow drawing the frustum in a couple of different ways.
// We can draw it with each of these parts:
//    * Origin Direction/Up/Right vectors - these will be drawn at the point of the camera
//    * Near plane - this plane is drawn very close to the origin point.
//    * Right/Left planes - these two planes are drawn between the near and far planes.
//    * Far plane - the plane is drawn in the distance.
// Modes - the following modes, will draw the following parts.
//    * All - draws all the parts listed above
//    * Planes - draws the planes but not the origin vectors
//    * Origin Vectors - draws the origin vectors ONLY
//    * Near Plane - draws only the near plane
//    * Far Plane - draws only the far plane
void Application::renderViewFrustum(ViewFrustum& viewFrustum) {
    // Load it with the latest details!
    loadViewFrustum(_myCamera, viewFrustum);
    
    glm::vec3 position  = viewFrustum.getOffsetPosition();
    glm::vec3 direction = viewFrustum.getOffsetDirection();
    glm::vec3 up        = viewFrustum.getOffsetUp();
    glm::vec3 right     = viewFrustum.getOffsetRight();
    
    //  Get ready to draw some lines
    glDisable(GL_LIGHTING);
    glColor4f(1.0, 1.0, 1.0, 1.0);
    glLineWidth(1.0);
    glBegin(GL_LINES);

    if (_frustumDrawingMode == FRUSTUM_DRAW_MODE_ALL || _frustumDrawingMode == FRUSTUM_DRAW_MODE_VECTORS) {
        // Calculate the origin direction vectors
        glm::vec3 lookingAt      = position + (direction * 0.2f);
        glm::vec3 lookingAtUp    = position + (up * 0.2f);
        glm::vec3 lookingAtRight = position + (right * 0.2f);

        // Looking At = white
        glColor3f(1,1,1);
        glVertex3f(position.x, position.y, position.z);
        glVertex3f(lookingAt.x, lookingAt.y, lookingAt.z);

        // Looking At Up = purple
        glColor3f(1,0,1);
        glVertex3f(position.x, position.y, position.z);
        glVertex3f(lookingAtUp.x, lookingAtUp.y, lookingAtUp.z);

        // Looking At Right = cyan
        glColor3f(0,1,1);
        glVertex3f(position.x, position.y, position.z);
        glVertex3f(lookingAtRight.x, lookingAtRight.y, lookingAtRight.z);
    }

    if (_frustumDrawingMode == FRUSTUM_DRAW_MODE_ALL || _frustumDrawingMode == FRUSTUM_DRAW_MODE_PLANES
            || _frustumDrawingMode == FRUSTUM_DRAW_MODE_NEAR_PLANE) {
        // Drawing the bounds of the frustum
        // viewFrustum.getNear plane - bottom edge 
        glColor3f(1,0,0);
        glVertex3f(viewFrustum.getNearBottomLeft().x, viewFrustum.getNearBottomLeft().y, viewFrustum.getNearBottomLeft().z);
        glVertex3f(viewFrustum.getNearBottomRight().x, viewFrustum.getNearBottomRight().y, viewFrustum.getNearBottomRight().z);

        // viewFrustum.getNear plane - top edge
        glVertex3f(viewFrustum.getNearTopLeft().x, viewFrustum.getNearTopLeft().y, viewFrustum.getNearTopLeft().z);
        glVertex3f(viewFrustum.getNearTopRight().x, viewFrustum.getNearTopRight().y, viewFrustum.getNearTopRight().z);

        // viewFrustum.getNear plane - right edge
        glVertex3f(viewFrustum.getNearBottomRight().x, viewFrustum.getNearBottomRight().y, viewFrustum.getNearBottomRight().z);
        glVertex3f(viewFrustum.getNearTopRight().x, viewFrustum.getNearTopRight().y, viewFrustum.getNearTopRight().z);

        // viewFrustum.getNear plane - left edge
        glVertex3f(viewFrustum.getNearBottomLeft().x, viewFrustum.getNearBottomLeft().y, viewFrustum.getNearBottomLeft().z);
        glVertex3f(viewFrustum.getNearTopLeft().x, viewFrustum.getNearTopLeft().y, viewFrustum.getNearTopLeft().z);
    }

    if (_frustumDrawingMode == FRUSTUM_DRAW_MODE_ALL || _frustumDrawingMode == FRUSTUM_DRAW_MODE_PLANES
            || _frustumDrawingMode == FRUSTUM_DRAW_MODE_FAR_PLANE) {
        // viewFrustum.getFar plane - bottom edge 
        glColor3f(0,1,0); // GREEN!!!
        glVertex3f(viewFrustum.getFarBottomLeft().x, viewFrustum.getFarBottomLeft().y, viewFrustum.getFarBottomLeft().z);
        glVertex3f(viewFrustum.getFarBottomRight().x, viewFrustum.getFarBottomRight().y, viewFrustum.getFarBottomRight().z);

        // viewFrustum.getFar plane - top edge
        glVertex3f(viewFrustum.getFarTopLeft().x, viewFrustum.getFarTopLeft().y, viewFrustum.getFarTopLeft().z);
        glVertex3f(viewFrustum.getFarTopRight().x, viewFrustum.getFarTopRight().y, viewFrustum.getFarTopRight().z);

        // viewFrustum.getFar plane - right edge
        glVertex3f(viewFrustum.getFarBottomRight().x, viewFrustum.getFarBottomRight().y, viewFrustum.getFarBottomRight().z);
        glVertex3f(viewFrustum.getFarTopRight().x, viewFrustum.getFarTopRight().y, viewFrustum.getFarTopRight().z);

        // viewFrustum.getFar plane - left edge
        glVertex3f(viewFrustum.getFarBottomLeft().x, viewFrustum.getFarBottomLeft().y, viewFrustum.getFarBottomLeft().z);
        glVertex3f(viewFrustum.getFarTopLeft().x, viewFrustum.getFarTopLeft().y, viewFrustum.getFarTopLeft().z);
    }

    if (_frustumDrawingMode == FRUSTUM_DRAW_MODE_ALL || _frustumDrawingMode == FRUSTUM_DRAW_MODE_PLANES) {
        // RIGHT PLANE IS CYAN
        // right plane - bottom edge - viewFrustum.getNear to distant 
        glColor3f(0,1,1);
        glVertex3f(viewFrustum.getNearBottomRight().x, viewFrustum.getNearBottomRight().y, viewFrustum.getNearBottomRight().z);
        glVertex3f(viewFrustum.getFarBottomRight().x, viewFrustum.getFarBottomRight().y, viewFrustum.getFarBottomRight().z);

        // right plane - top edge - viewFrustum.getNear to distant
        glVertex3f(viewFrustum.getNearTopRight().x, viewFrustum.getNearTopRight().y, viewFrustum.getNearTopRight().z);
        glVertex3f(viewFrustum.getFarTopRight().x, viewFrustum.getFarTopRight().y, viewFrustum.getFarTopRight().z);

        // LEFT PLANE IS BLUE
        // left plane - bottom edge - viewFrustum.getNear to distant
        glColor3f(0,0,1);
        glVertex3f(viewFrustum.getNearBottomLeft().x, viewFrustum.getNearBottomLeft().y, viewFrustum.getNearBottomLeft().z);
        glVertex3f(viewFrustum.getFarBottomLeft().x, viewFrustum.getFarBottomLeft().y, viewFrustum.getFarBottomLeft().z);

        // left plane - top edge - viewFrustum.getNear to distant
        glVertex3f(viewFrustum.getNearTopLeft().x, viewFrustum.getNearTopLeft().y, viewFrustum.getNearTopLeft().z);
        glVertex3f(viewFrustum.getFarTopLeft().x, viewFrustum.getFarTopLeft().y, viewFrustum.getFarTopLeft().z);
    }

    glEnd();
    glEnable(GL_LIGHTING);
}

void Application::setupPaintingVoxel() {
    glm::vec3 avatarPos = _myAvatar.getPosition();

    _paintingVoxel.x = avatarPos.z/-10.0;    // voxel space x is negative z head space
    _paintingVoxel.y = avatarPos.y/-10.0;  // voxel space y is negative y head space
    _paintingVoxel.z = avatarPos.x/-10.0;  // voxel space z is negative x head space
    _paintingVoxel.s = 1.0/256;
    
    shiftPaintingColor();
}

void Application::shiftPaintingColor() {
    // About the color of the paintbrush... first determine the dominant color
    _dominantColor = (_dominantColor + 1) % 3; // 0=red,1=green,2=blue
    _paintingVoxel.red   = (_dominantColor == 0) ? randIntInRange(200, 255) : randIntInRange(40, 100);
    _paintingVoxel.green = (_dominantColor == 1) ? randIntInRange(200, 255) : randIntInRange(40, 100);
    _paintingVoxel.blue  = (_dominantColor == 2) ? randIntInRange(200, 255) : randIntInRange(40, 100);
}


void Application::maybeEditVoxelUnderCursor() {
    if (_addVoxelMode->isChecked() || _colorVoxelMode->isChecked()) {
        if (_mouseVoxel.s != 0) {
            PACKET_HEADER message = (_destructiveAddVoxel->isChecked() ?
                PACKET_HEADER_SET_VOXEL_DESTRUCTIVE : PACKET_HEADER_SET_VOXEL);
            sendVoxelEditMessage(message, _mouseVoxel);
            
            // create the voxel locally so it appears immediately
            _voxels.createVoxel(_mouseVoxel.x, _mouseVoxel.y, _mouseVoxel.z, _mouseVoxel.s,
                                _mouseVoxel.red, _mouseVoxel.green, _mouseVoxel.blue, _destructiveAddVoxel->isChecked());
            
            // remember the position for drag detection
            _justEditedVoxel = true;
            
            AudioInjector* voxelInjector = AudioInjectionManager::injectorWithCapacity(11025);
            voxelInjector->setPosition(glm::vec3(_mouseVoxel.x, _mouseVoxel.y, _mouseVoxel.z));
            //_myAvatar.getPosition()
//            voxelInjector->setBearing(-1 * _myAvatar.getAbsoluteHeadYaw());
            voxelInjector->setVolume (16 * pow (_mouseVoxel.s, 2) / .0000001); //255 is max, and also default value
            
            /* for (int i = 0; i
             < 22050; i++) {
             if (i % 4 == 0) {
             voxelInjector->addSample(4000);
             } else if (i % 4 == 1) {
             voxelInjector->addSample(0);
             } else if (i % 4 == 2) {
             voxelInjector->addSample(-4000);
             } else {
             voxelInjector->addSample(0);
             }
             */
            
            
            const float BIG_VOXEL_MIN_SIZE = .01f;
            
            for (int i = 0; i < 11025; i++) {
                
                /*
                 A440 square wave
                 if (sin(i * 2 * PIE / 50)>=0) {
                 voxelInjector->addSample(4000);
                 } else {
                 voxelInjector->addSample(-4000);
                 }
                 */
                
                if (_mouseVoxel.s > BIG_VOXEL_MIN_SIZE) {
                    voxelInjector->addSample(20000 * sin((i * 2 * PIE) / (500 * sin((i + 1) / 200))));
                } else {
                    voxelInjector->addSample(16000 * sin(i / (1.5 * log (_mouseVoxel.s / .0001) * ((i + 11025) / 5512.5)))); //808
                }
            }
            
            //voxelInjector->addSample(32500 * sin(i/(2 * 1 * ((i+5000)/5512.5)))); //80
            //voxelInjector->addSample(20000 * sin(i/(6 * (_mouseVoxel.s/.001) *((i+5512.5)/5512.5)))); //808
            //voxelInjector->addSample(20000 * sin(i/(6 * ((i+5512.5)/5512.5)))); //808
            //voxelInjector->addSample(4000 * sin(i * 2 * PIE /50)); //A440 sine wave
            //voxelInjector->addSample(4000 * sin(i * 2 * PIE /50) * sin (i/500)); //A440 sine wave with amplitude modulation
            
            //FM library
            //voxelInjector->addSample(20000 * sin((i * 2 * PIE) /(500*sin((i+1)/200))));  //FM 1 dubstep
            //voxelInjector->addSample(20000 * sin((i * 2 * PIE) /(300*sin((i+1)/5.0))));  //FM 2 flange sweep
            //voxelInjector->addSample(10000 * sin((i * 2 * PIE) /(500*sin((i+1)/500.0))));  //FM 3 resonant pulse

            AudioInjectionManager::threadInjector(voxelInjector);
        }
    } else if (_deleteVoxelMode->isChecked()) {
        deleteVoxelUnderCursor();
    } else if (_eyedropperMode->isChecked()) {
        eyedropperVoxelUnderCursor();
    }
}

void Application::deleteVoxelUnderCursor() {
    if (_mouseVoxel.s != 0) {
        // sending delete to the server is sufficient, server will send new version so we see updates soon enough
        sendVoxelEditMessage(PACKET_HEADER_ERASE_VOXEL, _mouseVoxel);
        AudioInjector* voxelInjector = AudioInjectionManager::injectorWithCapacity(5000);
        voxelInjector->setPosition(glm::vec3(_mouseVoxel.x, _mouseVoxel.y, _mouseVoxel.z));
//        voxelInjector->setBearing(0); //straight down the z axis
        voxelInjector->setVolume (255); //255 is max, and also default value
        
        
        for (int i = 0; i < 5000; i++) {
            voxelInjector->addSample(10000 * sin((i * 2 * PIE) / (500 * sin((i + 1) / 500.0))));  //FM 3 resonant pulse
            //voxelInjector->addSample(20000 * sin((i) /((4 / _mouseVoxel.s) * sin((i)/(20 * _mouseVoxel.s / .001)))));  //FM 2 comb filter
        }
        
        AudioInjectionManager::threadInjector(voxelInjector);
    }
    // remember the position for drag detection
    _justEditedVoxel = true;
}

void Application::eyedropperVoxelUnderCursor() {
    VoxelNode* selectedNode = _voxels.getVoxelAt(_mouseVoxel.x, _mouseVoxel.y, _mouseVoxel.z, _mouseVoxel.s);
    if (selectedNode && selectedNode->isColored()) {
        QColor selectedColor(selectedNode->getColor()[RED_INDEX], 
                             selectedNode->getColor()[GREEN_INDEX], 
                             selectedNode->getColor()[BLUE_INDEX]);

        if (selectedColor.isValid()) {
            _voxelPaintColor->setData(selectedColor);
            _voxelPaintColor->setIcon(createSwatchIcon(selectedColor));
        }
    }
}

void Application::goHome() {
    _myAvatar.setPosition(START_LOCATION);
}

void Application::resetSensors() {
    _headMouseX = _mouseX = _glWidget->width() / 2;
    _headMouseY = _mouseY = _glWidget->height() / 2;
    
    if (_serialHeadSensor.active) {
        _serialHeadSensor.resetAverages();
    }
    QCursor::setPos(_headMouseX, _headMouseY);
    _myAvatar.reset();
    _myTransmitter.resetLevels();
}

static void setShortcutsEnabled(QWidget* widget, bool enabled) {
    foreach (QAction* action, widget->actions()) {
        QKeySequence shortcut = action->shortcut();
        if (!shortcut.isEmpty() && (shortcut[0] & (Qt::CTRL | Qt::ALT | Qt::META)) == 0) {
            // it's a shortcut that may coincide with a "regular" key, so switch its context
            action->setShortcutContext(enabled ? Qt::WindowShortcut : Qt::WidgetShortcut);
        }
    }
    foreach (QObject* child, widget->children()) {
        if (child->isWidgetType()) {
            setShortcutsEnabled(static_cast<QWidget*>(child), enabled);
        }
    }
}

void Application::setMenuShortcutsEnabled(bool enabled) {
    setShortcutsEnabled(_window->menuBar(), enabled);
}

void Application::updateCursor() {
    _glWidget->setCursor(OculusManager::isConnected() && _window->windowState().testFlag(Qt::WindowFullScreen) ?
        Qt::BlankCursor : Qt::ArrowCursor);
}

// when QActionGroup is set to non-exclusive, it doesn't return anything as checked;
// hence, we must check ourselves
QAction* Application::checkedVoxelModeAction() const {
    foreach (QAction* action, _voxelModeActions->actions()) {
        if (action->isChecked()) {
            return action;
        }
    }
    return 0;
}

void Application::attachNewHeadToAgent(Agent* newAgent) {
    if (newAgent->getLinkedData() == NULL) {
        newAgent->setLinkedData(new Avatar(newAgent));
    }
}

//  Receive packets from other agents/servers and decide what to do with them!
void* Application::networkReceive(void* args) {
    sockaddr senderAddress;
    ssize_t bytesReceived;
    
    Application* app = Application::getInstance();
    while (!app->_stopNetworkReceiveThread) {
        // check to see if the UI thread asked us to kill the voxel tree. since we're the only thread allowed to do that
        if (app->_wantToKillLocalVoxels) {
            app->_voxels.killLocalVoxels();
            app->_wantToKillLocalVoxels = false;
        }
    
        if (AgentList::getInstance()->getAgentSocket()->receive(&senderAddress, app->_incomingPacket, &bytesReceived)) {
            app->_packetCount++;
            app->_bytesCount += bytesReceived;
            
            switch (app->_incomingPacket[0]) {
                case PACKET_HEADER_TRANSMITTER_DATA_V2:
                    //  V2 = IOS transmitter app 
                    app->_myTransmitter.processIncomingData(app->_incomingPacket, bytesReceived);
                    
                    break;
                case PACKET_HEADER_MIXED_AUDIO:
                    app->_audio.addReceivedAudioToBuffer(app->_incomingPacket, bytesReceived);
                    break;
                case PACKET_HEADER_VOXEL_DATA:
                case PACKET_HEADER_VOXEL_DATA_MONOCHROME:
                case PACKET_HEADER_Z_COMMAND:
                case PACKET_HEADER_ERASE_VOXEL:
                    app->_voxels.parseData(app->_incomingPacket, bytesReceived);
                    break;
                case PACKET_HEADER_ENVIRONMENT_DATA:
                    app->_environment.parseData(&senderAddress, app->_incomingPacket, bytesReceived);
                    break;
                case PACKET_HEADER_BULK_AVATAR_DATA:
                    AgentList::getInstance()->processBulkAgentData(&senderAddress,
                                                                   app->_incomingPacket,
                                                                   bytesReceived);
                    break;
                case PACKET_HEADER_AVATAR_VOXEL_URL:
                    processAvatarVoxelURLMessage(app->_incomingPacket, bytesReceived);
                    break;
                default:
                    AgentList::getInstance()->processAgentData(&senderAddress, app->_incomingPacket, bytesReceived);
                    break;
            }
        } else if (!app->_enableNetworkThread) {
            break;
        }
    }
    
    if (app->_enableNetworkThread) {
        pthread_exit(0); 
    }
    return NULL; 
}

void Application::scanMenuBar(settingsAction modifySetting, QSettings* set) {
  if (!_window->menuBar())  {
        return;
    }

    QList<QMenu*> menus = _window->menuBar()->findChildren<QMenu *>();

    for (QList<QMenu *>::const_iterator it = menus.begin(); menus.end() != it; ++it) {
        scanMenu(*it, modifySetting, set);
    }
}

void Application::scanMenu(QMenu* menu, settingsAction modifySetting, QSettings* set) {
    QList<QAction*> actions = menu->actions();

    set->beginGroup(menu->title());
    for (QList<QAction *>::const_iterator it = actions.begin(); actions.end() != it; ++it) {
        if ((*it)->menu()) {
            scanMenu((*it)->menu(), modifySetting, set);
        }
        if ((*it)->isCheckable()) {
            modifySetting(set, *it);
        }
    }
    set->endGroup();
}

void Application::loadAction(QSettings* set, QAction* action) {
    action->setChecked(set->value(action->text(),  action->isChecked()).toBool());
}

void Application::saveAction(QSettings* set, QAction* action) {
    set->setValue(action->text(),  action->isChecked());
}

void Application::setAutosave(bool wantsAutosave) {
    _autosave = wantsAutosave;
}

void Application::loadSettings(QSettings* set) {
    if (!set) set = getSettings();

    scanMenuBar(&Application::loadAction, set);
    getAvatar()->loadData(set);
}

void Application::saveSettings(QSettings* set) {
    if (!set) set = getSettings();

    scanMenuBar(&Application::saveAction, set);
    getAvatar()->saveData(set);
}

void Application::importSettings() {
    QString locationDir(QDesktopServices::displayName(QDesktopServices::DesktopLocation));
    QString fileName = QFileDialog::getOpenFileName(_window,
                                                    tr("Open .ini config file"),
                                                    locationDir,
                                                    tr("Text files (*.ini)"));
    if (fileName != "") {
        QSettings tmp(fileName, QSettings::IniFormat);
        loadSettings(&tmp);
    }
}

void Application::exportSettings() {
    QString locationDir(QDesktopServices::displayName(QDesktopServices::DesktopLocation));
    QString fileName = QFileDialog::getSaveFileName(_window,
                                                   tr("Save .ini config file"),
						    locationDir,
                                                   tr("Text files (*.ini)"));
    if (fileName != "") {
        QSettings tmp(fileName, QSettings::IniFormat);
        saveSettings(&tmp);
        tmp.sync();
    }
}

<|MERGE_RESOLUTION|>--- conflicted
+++ resolved
@@ -1468,12 +1468,8 @@
         "Render Mode", this, SLOT(cycleFrustumRenderMode()), Qt::SHIFT | Qt::Key_R); 
     updateFrustumRenderModeAction();
     
-<<<<<<< HEAD
-    QMenu* debugMenu = menuBar->addMenu("Debug");
     debugMenu->addAction("Run Timing Tests", this, SLOT(runTests()));
 
-=======
->>>>>>> 27c3627e
     debugMenu->addAction("Show Render Pipeline Warnings", this, SLOT(setRenderWarnings(bool)))->setCheckable(true);
     debugMenu->addAction("Kill Local Voxels", this, SLOT(doKillLocalVoxels()));
     debugMenu->addAction("Randomize Voxel TRUE Colors", this, SLOT(doRandomizeVoxelColors()), Qt::CTRL | Qt::Key_R);

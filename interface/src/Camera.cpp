//
//  Camera.cpp
//  interface
//
//  Copyright (c) 2013 High Fidelity, Inc. All rights reserved.

#include <glm/gtx/quaternion.hpp>

#include <SharedUtil.h>
#include <VoxelConstants.h>

#include "Camera.h"
#include "Util.h"

const float CAMERA_MINIMUM_MODE_SHIFT_RATE     = 0.5f;

const float CAMERA_FIRST_PERSON_MODE_UP_SHIFT  = 0.0f;
const float CAMERA_FIRST_PERSON_MODE_DISTANCE  = 0.0f;
const float CAMERA_FIRST_PERSON_MODE_TIGHTNESS = 100.0f;

const float CAMERA_THIRD_PERSON_MODE_UP_SHIFT  = -0.2f;
const float CAMERA_THIRD_PERSON_MODE_DISTANCE  = 1.5f;
const float CAMERA_THIRD_PERSON_MODE_TIGHTNESS = 8.0f;

const float CAMERA_MIRROR_MODE_UP_SHIFT        = 0.0f;
const float CAMERA_MIRROR_MODE_DISTANCE        = 0.3f;
const float CAMERA_MIRROR_MODE_TIGHTNESS       = 100.0f;


Camera::Camera() {

    _needsToInitialize   = true;
    _frustumNeedsReshape = true;
    
    _modeShift         = 1.0f;
    _modeShiftRate     = 1.0f;
    _linearModeShift   = 0.0f;
    _mode              = CAMERA_MODE_THIRD_PERSON;
    _tightness         = 10.0f; // default
<<<<<<< HEAD
    _fieldOfView       = HORIZONTAL_FIELD_OF_VIEW_DEGREES;
=======
    _fieldOfView       = DEFAULT_FIELD_OF_VIEW_DEGREES; 
    _aspectRatio       = 16.f/9.f;
>>>>>>> a8099c93
    _nearClip          = 0.08f; // default
    _farClip           = 50.0f * TREE_SCALE; // default
    _upShift           = 0.0f;
    _distance          = 0.0f;
    _previousUpShift   = 0.0f;
    _previousDistance  = 0.0f;
    _previousTightness = 0.0f;
    _newUpShift        = 0.0f;
    _newDistance       = 0.0f;
    _newTightness      = 0.0f;
    _targetPosition    = glm::vec3(0.0f, 0.0f, 0.0f);
    _position          = glm::vec3(0.0f, 0.0f, 0.0f);
    _idealPosition     = glm::vec3(0.0f, 0.0f, 0.0f);
    _scale             = 1.0f;
}

void Camera::update(float deltaTime)  {

    if (_mode != CAMERA_MODE_NULL) {
        // use iterative forces to push the camera towards the target position and angle
        updateFollowMode(deltaTime);
     }
}

// use iterative forces to keep the camera at the desired position and angle
void Camera::updateFollowMode(float deltaTime) {  

    if (_linearModeShift < 1.0f) {
        _linearModeShift += _modeShiftRate * deltaTime;
        
        _modeShift = ONE_HALF - ONE_HALF * cosf(_linearModeShift * PIE );

        _upShift   = _previousUpShift   * (1.0f - _modeShift) + _newUpShift   * _modeShift;
        _distance  = _previousDistance  * (1.0f - _modeShift) + _newDistance  * _modeShift;
        _tightness = _previousTightness * (1.0f - _modeShift) + _newTightness * _modeShift;

        if (_needsToInitialize || _linearModeShift > 1.0f) {
            _linearModeShift = 1.0f;
            _modeShift = 1.0f;
            _upShift   = _newUpShift;
            _distance  = _newDistance;
            _tightness = _newTightness;
        }
    }

    // derive t from tightness
    float t = _tightness * _modeShift * deltaTime;	
    if (t > 1.0) {
        t = 1.0;
    }
    
    // Update position and rotation, setting directly if tightness is 0.0
    
    if (_needsToInitialize || (_tightness == 0.0f)) {
        _rotation = _targetRotation;
        _idealPosition = _targetPosition + _scale * (_rotation * glm::vec3(0.0f, _upShift, _distance));
        _position = _idealPosition;
        _needsToInitialize = false;

    } else {
        // pull rotation towards ideal
        _rotation = safeMix(_rotation, _targetRotation, t);
        _idealPosition = _targetPosition + _scale * (_rotation * glm::vec3(0.0f, _upShift, _distance));
        _position += (_idealPosition - _position) * t;
    }
}

float Camera::getFarClip() const {
    return (_scale * _farClip < std::numeric_limits<int16_t>::max())
            ? _scale * _farClip
            : std::numeric_limits<int16_t>::max() - 1;
}

void Camera::setModeShiftRate ( float rate ) {
    
    _modeShiftRate = rate;
    
    if (_modeShiftRate < CAMERA_MINIMUM_MODE_SHIFT_RATE ) {
        _modeShiftRate = CAMERA_MINIMUM_MODE_SHIFT_RATE;
    }
}

void Camera::setMode(CameraMode m) { 
 
    _mode = m;
    _modeShift = 0.0;
    _linearModeShift = 0.0;
    
    _previousUpShift   = _upShift;
    _previousDistance  = _distance;
    _previousTightness = _tightness;

    if (_mode == CAMERA_MODE_THIRD_PERSON) {
        _newUpShift   = CAMERA_THIRD_PERSON_MODE_UP_SHIFT;
        _newDistance  = CAMERA_THIRD_PERSON_MODE_DISTANCE;
        _newTightness = CAMERA_THIRD_PERSON_MODE_TIGHTNESS;
        
    } else if (_mode == CAMERA_MODE_FIRST_PERSON) {
        _newUpShift   = CAMERA_FIRST_PERSON_MODE_UP_SHIFT;
        _newDistance  = CAMERA_FIRST_PERSON_MODE_DISTANCE;
        _newTightness = CAMERA_FIRST_PERSON_MODE_TIGHTNESS;
        
    } else if (_mode == CAMERA_MODE_MIRROR) {
        _newUpShift   = CAMERA_MIRROR_MODE_UP_SHIFT;
        _newDistance  = CAMERA_MIRROR_MODE_DISTANCE;
        _newTightness = CAMERA_MIRROR_MODE_TIGHTNESS;
    }
}


void Camera::setTargetRotation( const glm::quat& targetRotation ) {
    _targetRotation = targetRotation;
}

void Camera::setFieldOfView(float f) { 
    _fieldOfView = f; 
    _frustumNeedsReshape = true; 
}

void Camera::setAspectRatio(float a) { 
    _aspectRatio = a; 
    _frustumNeedsReshape = true; 
}

void Camera::setNearClip   (float n) { 
    _nearClip = n; 
    _frustumNeedsReshape = true; 
}

void Camera::setFarClip    (float f) { 
    _farClip = f; 
    _frustumNeedsReshape = true; 
}

void Camera::setEyeOffsetPosition  (const glm::vec3& p) {
    _eyeOffsetPosition = p;
    _frustumNeedsReshape = true;
}

void Camera::setEyeOffsetOrientation  (const glm::quat& o) {
    _eyeOffsetOrientation = o;
    _frustumNeedsReshape = true;
}

void Camera::setScale(float s) {
    _scale = s;
    _needsToInitialize = true;
    _frustumNeedsReshape = true;
}

void Camera::initialize() {
    _needsToInitialize = true;
    _modeShift = 0.0;
}

// call to find out if the view frustum needs to be reshaped
bool Camera::getFrustumNeedsReshape() const {
    return _frustumNeedsReshape;
}

// call this after reshaping the view frustum
void Camera::setFrustumWasReshaped() {
    _frustumNeedsReshape = false;
}


<|MERGE_RESOLUTION|>--- conflicted
+++ resolved
@@ -37,12 +37,8 @@
     _linearModeShift   = 0.0f;
     _mode              = CAMERA_MODE_THIRD_PERSON;
     _tightness         = 10.0f; // default
-<<<<<<< HEAD
-    _fieldOfView       = HORIZONTAL_FIELD_OF_VIEW_DEGREES;
-=======
     _fieldOfView       = DEFAULT_FIELD_OF_VIEW_DEGREES; 
     _aspectRatio       = 16.f/9.f;
->>>>>>> a8099c93
     _nearClip          = 0.08f; // default
     _farClip           = 50.0f * TREE_SCALE; // default
     _upShift           = 0.0f;

--- conflicted
+++ resolved
@@ -147,14 +147,8 @@
                                   SLOT(goTo()));
 
     addDisabledActionAndSeparator(fileMenu, "Upload Avatar Model");
-<<<<<<< HEAD
-    addActionToQMenuAndActionHash(fileMenu, MenuOption::UploadFST, 0, Application::getInstance(), SLOT(uploadFST()));
-
-=======
     addActionToQMenuAndActionHash(fileMenu, MenuOption::UploadHead, 0, Application::getInstance(), SLOT(uploadHead()));
     addActionToQMenuAndActionHash(fileMenu, MenuOption::UploadSkeleton, 0, Application::getInstance(), SLOT(uploadSkeleton()));
-    
->>>>>>> 389091ac
     addDisabledActionAndSeparator(fileMenu, "Settings");
     addActionToQMenuAndActionHash(fileMenu, MenuOption::SettingsImport, 0, this, SLOT(importSettings()));
     addActionToQMenuAndActionHash(fileMenu, MenuOption::SettingsExport, 0, this, SLOT(exportSettings()));
@@ -367,17 +361,12 @@
                                            false,
                                            appInstance->getAudio(),
                                            SLOT(toggleMute()));
-<<<<<<< HEAD
-
-=======
     addCheckableActionToQMenuAndActionHash(audioDebugMenu, MenuOption::AudioToneInjection,
                                            0,
                                            false,
                                            appInstance->getAudio(),
                                            SLOT(toggleToneInjection()));
 
-    
->>>>>>> 389091ac
     addActionToQMenuAndActionHash(developerMenu, MenuOption::PasteToVoxel,
                 Qt::CTRL | Qt::SHIFT | Qt::Key_V,
                 this,

//
//  Oscilloscope.cpp
//  interface
//
//  Created by Philip on 1/28/13.
//  Copyright (c) 2013 High Fidelity, Inc. All rights reserved.
//

#include <limits>
#include <cstring>
#include <algorithm>

<<<<<<< HEAD
#include <stdint.h>

#include <QtCore/QDebug>

=======
>>>>>>> 83257539
#include "InterfaceConfig.h"

#include "Oscilloscope.h"

//  Reimplemented 4/26/13 (tosh) - don't blame Philip for bugs

using namespace std;

namespace { // everything in here only exists while compiling this .cpp file

    // one sample buffer per channel
    unsigned const MAX_SAMPLES = Oscilloscope::MAX_SAMPLES_PER_CHANNEL * Oscilloscope::MAX_CHANNELS;

    // adding an x-coordinate yields twice the amount of vertices
    unsigned const MAX_COORDS_PER_CHANNEL = Oscilloscope::MAX_SAMPLES_PER_CHANNEL * 2;
    // allocated once for each channel 
    unsigned const MAX_COORDS = MAX_COORDS_PER_CHANNEL * Oscilloscope::MAX_CHANNELS;

    // total amount of memory to allocate (in 16-bit integers)
    unsigned const N_INT16_TO_ALLOC = MAX_SAMPLES + MAX_COORDS;
}


Oscilloscope::Oscilloscope(int w, int h, bool isEnabled) : 
    enabled(isEnabled),
    inputPaused(false),
    _width(w),
    _height(h), 
    _samples(0l),
    _vertices(0l),
    // some filtering (see details in Log.h)
    _lowPassCoeff(0.4f),
    // three in -> one out
    _downsampleRatio(3) {

    // allocate enough space for the sample data and to turn it into
    // vertices and since they're all 'short', do so in one shot
    _samples = new short[N_INT16_TO_ALLOC];
    memset(_samples, 0, N_INT16_TO_ALLOC * sizeof(short));
    _vertices = _samples + MAX_SAMPLES;

    // initialize write positions to start of each channel's region
    for (unsigned ch = 0; ch < MAX_CHANNELS; ++ch) {
        _writePos[ch] = MAX_SAMPLES_PER_CHANNEL * ch;
    }

    _colors[0] = 0xffffff;
    _colors[1] = 0x00ffff;
    _colors[2] = 0x00ffff;
}

Oscilloscope::~Oscilloscope() {

    delete[] _samples;
}

void Oscilloscope::addSamples(const QByteArray& audioByteArray, bool isStereo, bool isInput) {

    if (! enabled || inputPaused) {
        return;
    }
    
    unsigned numSamplesPerChannel = audioByteArray.size() / (sizeof(int16_t) * (isStereo ? 2 : 1));
    int16_t* samples = (int16_t*) audioByteArray.data();
    
    for (int channel = 0; channel < (isStereo ? 2 : 1); channel++) {
        // add samples for each of the channels

        // determine start/end offset of this channel's region
        unsigned baseOffs = MAX_SAMPLES_PER_CHANNEL * (channel + !isInput);
        unsigned endOffs = baseOffs + MAX_SAMPLES_PER_CHANNEL;
        
        // fetch write position for this channel
        unsigned writePos = _writePos[channel + !isInput];
        
        // determine write position after adding the samples
        unsigned newWritePos = writePos + numSamplesPerChannel;
        unsigned n2 = 0;
        if (newWritePos >= endOffs) {
            // passed boundary of the circular buffer? -> we need to copy two blocks
            n2 = newWritePos - endOffs;
            newWritePos = baseOffs + n2;
            numSamplesPerChannel -= n2;
        }
        
        if (!isStereo) {
            // copy data
            memcpy(_samples + writePos, samples, numSamplesPerChannel * sizeof(int16_t));
            if (n2 > 0) {
                memcpy(_samples + baseOffs, samples + numSamplesPerChannel, n2 * sizeof(int16_t));
            }
        } else {
            // we have interleaved samples we need to separate into two channels
            for (unsigned i = 0; i < numSamplesPerChannel + n2; i++) {
                if (i < numSamplesPerChannel - n2) {
                    _samples[writePos] = samples[(i * 2) + channel];
                } else {
                    _samples[baseOffs] = samples[(i * 2) + channel];
                }
            }
        }
        
        // set new write position for this channel 
        _writePos[channel + !isInput] = newWritePos;
    }
}
        
void Oscilloscope::render(int x, int y) {

    if (! enabled) {
        return;
    }

    // fetch low pass factor (and convert to fix point) / downsample factor
    int lowPassFixPt = -int(std::numeric_limits<short>::min()) * _lowPassCoeff;
    unsigned downsample = _downsampleRatio;
    // keep half of the buffer for writing and ensure an even vertex count
    unsigned usedWidth = min(_width, MAX_SAMPLES_PER_CHANNEL / (downsample * 2)) & ~1u;
    unsigned usedSamples = usedWidth * downsample;
    
    // expand samples to vertex data
    for (unsigned ch = 0; ch < MAX_CHANNELS; ++ch) {
        // for each channel: determine memory regions
        short const* basePtr = _samples + MAX_SAMPLES_PER_CHANNEL * ch;
        short const* endPtr = basePtr + MAX_SAMPLES_PER_CHANNEL;
        short const* inPtr = _samples + _writePos[ch];
        short* outPtr = _vertices + MAX_COORDS_PER_CHANNEL * ch;
        int sample = 0, x = usedWidth;
        for (int i = int(usedSamples); --i >= 0 ;) {
            if (inPtr == basePtr) {
                // handle boundary, reading the circular sample buffer
                inPtr = endPtr;
            }
            // read and (eventually) filter sample
            sample += ((*--inPtr - sample) * lowPassFixPt) >> 15;
            // write every nth as y with a corresponding x-coordinate 
            if (i % downsample == 0) {
                *outPtr++ = short(--x);
                *outPtr++ = short(sample);
            }
        }
    } 

    // set up rendering state (vertex data lives at _vertices)
    glLineWidth(1.0);
    glDisable(GL_LINE_SMOOTH);
    glPushMatrix();
    glTranslatef((float)x + 0.0f, (float)y + _height / 2.0f, 0.0f);
    glScaled(1.0f, _height / 32767.0f, 1.0f);
    glVertexPointer(2, GL_SHORT, 0, _vertices);
    glEnableClientState(GL_VERTEX_ARRAY);
    glDisableClientState(GL_COLOR_ARRAY);
    glDisableClientState(GL_INDEX_ARRAY);
    glDisableClientState(GL_NORMAL_ARRAY);
    glDisableClientState(GL_TEXTURE_COORD_ARRAY);

    // render channel 0
    glColor3ub(GLubyte(_colors[0] >> 16), GLubyte((_colors[0] >> 8) & 0xff), GLubyte(_colors[0] & 0xff));
    glDrawArrays(GL_LINES, MAX_SAMPLES_PER_CHANNEL * 0, usedWidth);

    // render channel 1
    glColor3f(0.0f, 1.0f ,1.0f);
    glColor3ub(GLubyte(_colors[1] >> 16), GLubyte((_colors[1] >> 8) & 0xff), GLubyte(_colors[1] & 0xff));
    glDrawArrays(GL_LINES, MAX_SAMPLES_PER_CHANNEL * 1, usedWidth);

    // render channel 2
    glColor3ub(GLubyte(_colors[2] >> 16), GLubyte((_colors[2] >> 8) & 0xff), GLubyte(_colors[2] & 0xff));
    glDrawArrays(GL_LINES, MAX_SAMPLES_PER_CHANNEL * 2, usedWidth);

    // reset rendering state
    glDisableClientState(GL_VERTEX_ARRAY);
    glPopMatrix();
}
<|MERGE_RESOLUTION|>--- conflicted
+++ resolved
@@ -10,13 +10,9 @@
 #include <cstring>
 #include <algorithm>
 
-<<<<<<< HEAD
 #include <stdint.h>
-
 #include <QtCore/QDebug>
 
-=======
->>>>>>> 83257539
 #include "InterfaceConfig.h"
 
 #include "Oscilloscope.h"

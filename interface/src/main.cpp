//  
//  Interface
//
//  Allows you to connect to and see/hear the shared 3D space.
//  Optionally uses serialUSB connection to get gyro data for head movement.
//  Optionally gets UDP stream from transmitter to animate controller/hand.
//  
//  Usage:  The interface client first attempts to contact a domain server to
//          discover the appropriate audio, voxel, and avatar servers to contact.
//          Right now, the default domain server is "highfidelity.below92.com"
//          You can change the domain server to use your own by editing the
//          DOMAIN_HOSTNAME or DOMAIN_IP strings in the file AgentList.cpp
//
//
//  Welcome Aboard!
//
//
//  Keyboard Commands: 
//
//  / = toggle stats display
//  spacebar = reset gyros/head position
//  h = render Head facing yourself (mirror)
//  l = show incoming gyro levels
//

#include "InterfaceConfig.h"
#include <iostream>
#include <fstream>
#include <math.h>
#include <string.h>
#include <sstream>
#include <stdio.h>
#include <stdlib.h>

#ifdef _WIN32
#include "Syssocket.h"
#include "Systime.h"
#else
#include <sys/time.h>
#include <arpa/inet.h>
#include <ifaddrs.h>
#endif

#include <pthread.h>

#include <glm/glm.hpp>
#include <glm/gtc/matrix_transform.hpp>
#include <glm/gtc/type_ptr.hpp>

#include "Field.h"
#include "world.h"
#include "Util.h"
#ifndef _WIN32
#include "Audio.h"
#endif

#include "FieldOfView.h"
#include "Stars.h"

#include "Head.h"
#include "Hand.h"
#include "Camera.h"
#include "Particle.h"
#include "Texture.h"
#include "Cloud.h"
#include <AgentList.h>
#include <AgentTypes.h>
#include "VoxelSystem.h"
#include "Lattice.h"
#include "Finger.h"
#include "Oscilloscope.h"
#include "UDPSocket.h"
#include "SerialInterface.h"
#include <PerfStat.h>
#include <SharedUtil.h>
#include <PacketHeaders.h>

using namespace std;

AgentList agentList(AGENT_TYPE_INTERFACE);
pthread_t networkReceiveThread;
bool stopNetworkReceiveThread = false;

int packetCount = 0;
int packetsPerSecond = 0; 
int bytesPerSecond = 0;
int bytesCount = 0;

int headMirror = 1;                 //  Whether to mirror own head when viewing it

int WIDTH = 1200;                   //  Window size
int HEIGHT = 800;
int fullscreen = 0;

bool wantColorRandomizer = true;    // for addSphere and load file

Oscilloscope audioScope(256,200,true);

Head myHead;                        //  The rendered head of oneself
Camera myCamera;					//  My view onto the world (sometimes on myself :)

                                    //  Starfield information
char starFile[] = "https://s3-us-west-1.amazonaws.com/highfidelity/stars.txt";
FieldOfView fov;
Stars stars;
#ifdef STARFIELD_KEYS
int starsTiles = 20;
double starsLod = 1.0;
#endif

bool showingVoxels = false;

glm::vec3 box(WORLD_SIZE,WORLD_SIZE,WORLD_SIZE);

ParticleSystem balls(0,
                     box, 
                     false,                //  Wrap?
                     0.02f,                //  Noise
                     0.3f,                 //  Size scale 
                     0.0                   //  Gravity
                     );

Cloud cloud(0,                         //  Particles
            box,                           //  Bounding Box
            false                          //  Wrap
            );

VoxelSystem voxels;

Lattice lattice(160,100);
Finger myFinger(WIDTH, HEIGHT);
Field field;

#ifndef _WIN32
Audio audio(&audioScope, &myHead);
#endif

#define IDLE_SIMULATE_MSECS 8            //  How often should call simulate and other stuff 
                                         //  in the idle loop?

float yaw = 0.f;                         //  The yaw, pitch for the avatar head
float pitch = 0.f;                            
float startYaw = 122.f;
float renderPitch = 0.f;
float renderYawRate = 0.f;
float renderPitchRate = 0.f; 

//  Where one's own agent begins in the world (needs to become a dynamic thing passed to the program)
glm::vec3 start_location(6.1f, 0, 1.4f);

int statsOn = 0;					//  Whether to show onscreen text overlay with stats
bool starsOn = false;				//  Whether to display the stars
bool paintOn = false;				//  Whether to paint voxels as you fly around
VoxelDetail paintingVoxel;			//	The voxel we're painting if we're painting
unsigned char dominantColor = 0;	//	The dominant color of the voxel we're painting
bool perfStatsOn = false;			//  Do we want to display perfStats?
int noiseOn = 0;					//  Whether to add random noise 
float noise = 1.0;                  //  Overall magnitude scaling for random noise levels 

int displayLevels = 0;
int displayHead = 0;
int displayField = 0;

int displayHeadMouse = 1;         //  Display sample mouse pointer controlled by head movement
int headMouseX, headMouseY; 

int mouseX, mouseY;				//  Where is the mouse
int mouseStartX, mouseStartY;   //  Mouse location at start of last down click
int mousePressed = 0;				//  true if mouse has been pressed (clear when finished)

//
//  Serial USB Variables
// 

SerialInterface serialPort;
int latency_display = 1;

glm::vec3 gravity;
int first_measurement = 1;
//int samplecount = 0;

//  Frame rate Measurement

int frameCount = 0;                  
float FPS = 120.f;
timeval timerStart, timerEnd;
timeval lastTimeIdle;
double elapsedTime;

// Particles


float particle_attenuation_quadratic[] =  { 0.0f, 0.0f, 2.0f }; // larger Z = smaller particles
float pointer_attenuation_quadratic[] =  { 1.0f, 0.0f, 0.0f }; // for 2D view

#ifdef MARKER_CAPTURE

    /***  Marker Capture ***/
    #define MARKER_CAPTURE_INTERVAL 1
    MarkerCapture marker_capturer(CV_CAP_ANY); // Create a new marker capturer, attached to any valid camera.
    MarkerAcquisitionView marker_acq_view(&marker_capturer);
    bool marker_capture_enabled = true;
    bool marker_capture_display = true;
    IplImage* marker_capture_frame;
    IplImage* marker_capture_blob_frame;
    pthread_mutex_t frame_lock;

#endif


//  Every second, check the frame rates and other stuff
void Timer(int extra)
{
    gettimeofday(&timerEnd, NULL);
    FPS = (float)frameCount / ((float)diffclock(&timerStart, &timerEnd) / 1000.f);
    packetsPerSecond = (float)packetCount / ((float)diffclock(&timerStart, &timerEnd) / 1000.f);
    bytesPerSecond = (float)bytesCount / ((float)diffclock(&timerStart, &timerEnd) / 1000.f);
   	frameCount = 0;
    packetCount = 0;
    bytesCount = 0;
    
	glutTimerFunc(1000,Timer,0);
    gettimeofday(&timerStart, NULL);
    
    //  Ping the agents we can see
    agentList.pingAgents();
    
    // if we haven't detected gyros, check for them now
    if (!serialPort.active) {
        serialPort.pair();
    }
}

void displayStats(void)
{
	//  bitmap chars are about 10 pels high 
    char legend[] = "/ - toggle this display, Q - exit, H - show head, M - show hand, T - test audio";
    drawtext(10, 15, 0.10f, 0, 1.0, 0, legend);

    char legend2[] = "* - toggle stars, & - toggle paint mode, '-' - send erase all, '%' - send add scene";
    drawtext(10, 32, 0.10f, 0, 1.0, 0, legend2);

	glm::vec3 headPos = myHead.getPos();
    
    char stats[200];
    sprintf(stats, "FPS = %3.0f  Pkts/s = %d  Bytes/s = %d Head(x,y,z)=( %f , %f , %f )", 
            FPS, packetsPerSecond,  bytesPerSecond, headPos.x,headPos.y,headPos.z);
    drawtext(10, 49, 0.10f, 0, 1.0, 0, stats); 
    if (serialPort.active) {
        sprintf(stats, "ADC samples = %d, LED = %d", 
                serialPort.getNumSamples(), serialPort.getLED());
        drawtext(300, 30, 0.10f, 0, 1.0, 0, stats);
    }
    
    //  Output the ping times to the various agents 
//    std::stringstream pingTimes;
//    pingTimes << "Agent Pings, msecs:";
//    for (int i = 0; i < getAgentCount(); i++) {
//        pingTimes << " " << getAgentAddress(i) << ": " << getAgentPing(i);
//    }
//    drawtext(10,50,0.10, 0, 1.0, 0, (char *)pingTimes.str().c_str());

    std::stringstream voxelStats;
    voxelStats << "Voxels Rendered: " << voxels.getVoxelsRendered();
    drawtext(10,70,0.10f, 0, 1.0, 0, (char *)voxelStats.str().c_str());

	voxelStats.str("");
	voxelStats << "Voxels Created: " << voxels.getVoxelsCreated() << " (" << voxels.getVoxelsCreatedRunningAverage() 
		<< "/sec in last "<< COUNTETSTATS_TIME_FRAME << " seconds) ";
    drawtext(10,250,0.10f, 0, 1.0, 0, (char *)voxelStats.str().c_str());

	voxelStats.str("");
	voxelStats << "Voxels Colored: " << voxels.getVoxelsColored() << " (" << voxels.getVoxelsColoredRunningAverage() 
		<< "/sec in last "<< COUNTETSTATS_TIME_FRAME << " seconds) ";
    drawtext(10,270,0.10f, 0, 1.0, 0, (char *)voxelStats.str().c_str());
	
	voxelStats.str("");
	voxelStats << "Voxels Bytes Read: " << voxels.getVoxelsBytesRead()  
		<< " (" << voxels.getVoxelsBytesReadRunningAverage() << "/sec in last "<< COUNTETSTATS_TIME_FRAME << " seconds) ";
    drawtext(10,290,0.10f, 0, 1.0, 0, (char *)voxelStats.str().c_str());

	voxelStats.str("");
	long int voxelsBytesPerColored = voxels.getVoxelsColored() ? voxels.getVoxelsBytesRead()/voxels.getVoxelsColored() : 0;
	long int voxelsBytesPerColoredAvg = voxels.getVoxelsColoredRunningAverage() ? 
		voxels.getVoxelsBytesReadRunningAverage()/voxels.getVoxelsColoredRunningAverage() : 0;

	voxelStats << "Voxels Bytes per Colored: " << voxelsBytesPerColored  
		<< " (" << voxelsBytesPerColoredAvg << "/sec in last "<< COUNTETSTATS_TIME_FRAME << " seconds) ";
    drawtext(10,310,0.10f, 0, 1.0, 0, (char *)voxelStats.str().c_str());
	

	if (::perfStatsOn) {
		// Get the PerfStats group details. We need to allocate and array of char* long enough to hold 1+groups
		char** perfStatLinesArray = new char*[PerfStat::getGroupCount()+1];
		int lines = PerfStat::DumpStats(perfStatLinesArray);
		int atZ = 150; // arbitrary place on screen that looks good
		for (int line=0; line < lines; line++) {
			drawtext(10,atZ,0.10f, 0, 1.0, 0, perfStatLinesArray[line]);
			delete perfStatLinesArray[line]; // we're responsible for cleanup
			perfStatLinesArray[line]=NULL;
			atZ+=20; // height of a line
		}
		delete []perfStatLinesArray; // we're responsible for cleanup
	}
}

void initDisplay(void)
{
    glClear(GL_COLOR_BUFFER_BIT | GL_DEPTH_BUFFER_BIT);
    glEnable(GL_BLEND);
    glBlendFunc(GL_SRC_ALPHA, GL_ONE_MINUS_SRC_ALPHA);
    glShadeModel (GL_SMOOTH);
    glEnable(GL_LIGHTING);
    glEnable(GL_LIGHT0);
    glEnable(GL_DEPTH_TEST);
    
    if (fullscreen) glutFullScreen();
}

void init(void)
{
    voxels.init();
    voxels.setViewerHead(&myHead);
    myHead.setRenderYaw(startYaw);

    headMouseX = WIDTH/2;
    headMouseY = HEIGHT/2; 

    stars.readInput(starFile, 0);
 
    //  Initialize Field values
    field = Field();
 
    if (noiseOn) {   
        myHead.setNoise(noise);
    }
    myHead.setPos(start_location );
	myCamera.setPosition( start_location );
	
#ifdef MARKER_CAPTURE
    if(marker_capture_enabled){
        marker_capturer.position_updated(&position_updated);
        marker_capturer.frame_updated(&marker_frame_available);
        if(!marker_capturer.init_capture()){
            printf("Camera-based marker capture initialized.\n");
        }else{
            printf("Error initializing camera-based marker capture.\n");
        }
    }
#endif
    
    gettimeofday(&timerStart, NULL);
    gettimeofday(&lastTimeIdle, NULL);
}

void terminate () {
    // Close serial port
    //close(serial_fd);

    #ifndef _WIN32
    audio.terminate();
    #endif
    stopNetworkReceiveThread = true;
    pthread_join(networkReceiveThread, NULL);
    
    exit(EXIT_SUCCESS);
}

void reset_sensors()
{
    //  
    //   Reset serial I/O sensors 
    // 
    myHead.setRenderYaw(startYaw);
    
    yaw = renderYawRate = 0; 
    pitch = renderPitch = renderPitchRate = 0;
    myHead.setPos(start_location);
    headMouseX = WIDTH/2;
    headMouseY = HEIGHT/2;
    
    myHead.reset();
    
    if (serialPort.active) {
        serialPort.resetTrailingAverages();
    }
}

void simulateHand(float deltaTime) {
    //  If mouse is being dragged, send current force to the hand controller
    if (mousePressed == 1)
    {
        //  Add a velocity to the hand corresponding to the detected size of the drag vector
        const float MOUSE_HAND_FORCE = 1.5;
        float dx = mouseX - mouseStartX;
        float dy = mouseY - mouseStartY;
        glm::vec3 vel(dx*MOUSE_HAND_FORCE, -dy*MOUSE_HAND_FORCE*(WIDTH/HEIGHT), 0);
        myHead.hand->addVelocity(vel*deltaTime);
    }
}

void simulateHead(float frametime)
//  Using serial data, update avatar/render position and angles
{
//    float measured_pitch_rate = serialPort.getRelativeValue(PITCH_RATE);
//    float measured_yaw_rate = serialPort.getRelativeValue(YAW_RATE);
    
    float measured_pitch_rate = 0;
    float measured_yaw_rate = 0;
    
    //float measured_lateral_accel = serialPort.getRelativeValue(ACCEL_X);
    //float measured_fwd_accel = serialPort.getRelativeValue(ACCEL_Z);
    
    myHead.UpdatePos(frametime, &serialPort, headMirror, &gravity);
	
	//-------------------------------------------------------------------------------------
	// set the position of the avatar
	//-------------------------------------------------------------------------------------
	myHead.setAvatarPosition( -myHead.getPos().x, -myHead.getPos().y, -myHead.getPos().z );
	
    //  Update head_mouse model 
    const float MIN_MOUSE_RATE = 30.0;
    const float MOUSE_SENSITIVITY = 0.1f;
    if (powf(measured_yaw_rate*measured_yaw_rate + 
             measured_pitch_rate*measured_pitch_rate, 0.5) > MIN_MOUSE_RATE)
    {
        headMouseX += measured_yaw_rate*MOUSE_SENSITIVITY;
        headMouseY += measured_pitch_rate*MOUSE_SENSITIVITY*(float)HEIGHT/(float)WIDTH; 
    }
    headMouseX = max(headMouseX, 0);
    headMouseX = min(headMouseX, WIDTH);
    headMouseY = max(headMouseY, 0);
    headMouseY = min(headMouseY, HEIGHT);
    
    //  Update render direction (pitch/yaw) based on measured gyro rates
    const int MIN_YAW_RATE = 100;
    const int MIN_PITCH_RATE = 100;
    
    const float YAW_SENSITIVITY = 0.02;
    const float PITCH_SENSITIVITY = 0.05;
    
    //  Update render pitch and yaw rates based on keyPositions
    const float KEY_YAW_SENSITIVITY = 2.0;
    if (myHead.getDriveKeys(ROT_LEFT)) renderYawRate -= KEY_YAW_SENSITIVITY*frametime;
    if (myHead.getDriveKeys(ROT_RIGHT)) renderYawRate += KEY_YAW_SENSITIVITY*frametime;
    
    if (fabs(measured_yaw_rate) > MIN_YAW_RATE)  
    {   
        if (measured_yaw_rate > 0)
            renderYawRate += (measured_yaw_rate - MIN_YAW_RATE) * YAW_SENSITIVITY * frametime;
        else 
            renderYawRate += (measured_yaw_rate + MIN_YAW_RATE) * YAW_SENSITIVITY * frametime;
    }
    if (fabs(measured_pitch_rate) > MIN_PITCH_RATE) 
    {
        if (measured_pitch_rate > 0)
            renderPitchRate += (measured_pitch_rate - MIN_PITCH_RATE) * PITCH_SENSITIVITY * frametime;
        else 
            renderPitchRate += (measured_pitch_rate + MIN_PITCH_RATE) * PITCH_SENSITIVITY * frametime;
    }
         
    renderPitch += renderPitchRate;
    
    // Decay renderPitch toward zero because we never look constantly up/down 
    renderPitch *= (1.f - 2.0*frametime);

    //  Decay angular rates toward zero 
    renderPitchRate *= (1.f - 5.0*frametime);
    renderYawRate *= (1.f - 7.0*frametime);
    
    //  Update own head data
    myHead.setRenderYaw(myHead.getRenderYaw() + renderYawRate);
    myHead.setRenderPitch(renderPitch);
    
    //  Get audio loudness data from audio input device
    float loudness, averageLoudness;
    #ifndef _WIN32
    audio.getInputLoudness(&loudness, &averageLoudness);
    myHead.setLoudness(loudness);
    myHead.setAverageLoudness(averageLoudness);
    #endif

    //  Send my streaming head data to agents that are nearby and need to see it!
    const int MAX_BROADCAST_STRING = 200;
    char broadcast_string[MAX_BROADCAST_STRING];
    int broadcast_bytes = myHead.getBroadcastData(broadcast_string);
    agentList.broadcastToAgents(broadcast_string, broadcast_bytes,AgentList::AGENTS_OF_TYPE_VOXEL_AND_INTERFACE);

    // If I'm in paint mode, send a voxel out to VOXEL server agents.
    if (::paintOn) {
    
    	glm::vec3 headPos = myHead.getPos();

		// For some reason, we don't want to flip X and Z here.
		::paintingVoxel.x = headPos.x/-10.0;  
		::paintingVoxel.y = headPos.y/-10.0;  
		::paintingVoxel.z = headPos.z/-10.0;
    	
    	unsigned char* bufferOut;
    	int sizeOut;
    	
		if (::paintingVoxel.x >= 0.0 && ::paintingVoxel.x <= 1.0 &&
			::paintingVoxel.y >= 0.0 && ::paintingVoxel.y <= 1.0 &&
			::paintingVoxel.z >= 0.0 && ::paintingVoxel.z <= 1.0) {

			if (createVoxelEditMessage(PACKET_HEADER_SET_VOXEL,0,1,&::paintingVoxel,bufferOut,sizeOut)){
				agentList.broadcastToAgents((char*)bufferOut, sizeOut,AgentList::AGENTS_OF_TYPE_VOXEL);
				delete bufferOut;
			}
		}
    }
}

// These handy operators should probably go somewhere else, I'm surprised they don't
// already exist somewhere in OpenGL. Maybe someone can point me to them if they do exist!
glm::vec3 operator* (float lhs, const glm::vec3& rhs)
{
    glm::vec3 result = rhs;
    result.x *= lhs;
    result.y *= lhs;
    result.z *= lhs;
    return result;
}

glm::vec3 operator* (const glm::vec3& lhs, float rhs)
{
    glm::vec3 result = lhs;
    result.x *= rhs;
    result.y *= rhs;
    result.z *= rhs;
    return result;
}

// XXXBHG - this code is not yet working. This is here to help Jeffery debug getAvatarHeadLookatDirection()
// The code will draw a yellow line from the avatar's position to the origin,
// It also attempts to draw a cyan line from the avatar to 2 meters in front of the avatar in the direction
// it's looking. But that's not working right now.
void render_view_frustum() {

	//printf("frustum low.x=%f, low.y=%f, low.z=%f, high.x=%f, high.y=%f, high.z=%f\n",low.x,low.y,low.z,high.x,high.y,high.z);


	// p – the camera position
	// d – a vector with the direction of the camera's view ray. In here it is assumed that this vector has been normalized
	// nearDist – the distance from the camera to the near plane
	// nearHeight – the height of the near plane
	// nearWidth – the width of the near plane
	// farDist – the distance from the camera to the far plane
	// farHeight – the height of the far plane
	// farWidth – the width of the far plane

	glm::vec3 cameraPosition  = ::myHead.getPos()*-1.0; // We need to flip the sign to make this work.
	glm::vec3 cameraDirection = ::myHead.getAvatarHeadLookatDirection()*-1.0; // gak! Not sure if this is correct!
	
	// this is a temporary test, create a vertice that's 2 meters in front of avatar in direction their looking
	glm::vec3 lookingAt = cameraPosition+(cameraDirection*2.0);

    //  Some debug lines.
    glDisable(GL_LIGHTING);
    glColor4f(1.0, 1.0, 1.0, 1.0);
    glLineWidth(1.0);
    glBegin(GL_LINES);

	// line from avatar to the origin -- this one is working.
    glColor3f(1,1,0);
    glVertex3f(cameraPosition.x,cameraPosition.y,cameraPosition.z);
    glVertex3f(0,0,0);

	// line from avatar to 2 meters in front of avatar -- this is NOT working
    glColor3f(0,1,1);
    glVertex3f(cameraPosition.x,cameraPosition.y,cameraPosition.z);
    glVertex3f(lookingAt.x,lookingAt.y,lookingAt.z);

	/*
	// Not yet ready for this...
	glm::vec3 up    = glm::vec3(0.0,1.0,0.0);
	glm::vec3 right = glm::vec3(1.0,0.0,0.0);
	float nearDist = 0.1;
	float farDist  = 500.0;
	float fov = (0.7854f*2.0); // 45 deg * 2 = 90 deg
	
	float screenWidth = 800.0; // hack! We need to make this eventually be the correct height/width
	float screenHeight = 600.0;
	float ratio      = screenWidth/screenHeight;
	float nearHeight = 2 * tan(fov / 2) * nearDist;
	float nearWidth  = nearHeight * ratio;
	float farHeight  = 2 * tan(fov / 2) * farDist;
	float farWidth   = farHeight * ratio;
	
	glm::vec3 farCenter       = cameraPosition+cameraDirection*farDist;
	glm::vec3 farTopLeft      = farCenter  + (up*farHeight*0.5)  - (right*farWidth*0.5); 
	glm::vec3 farTopRight     = farCenter  + (up*farHeight*0.5)  + (right*farWidth*0.5); 
	glm::vec3 farBottomLeft   = farCenter  - (up*farHeight*0.5)  - (right*farWidth*0.5); 
	glm::vec3 farBottomRight  = farCenter  - (up*farHeight*0.5)  + (right*farWidth*0.5); 

	glm::vec3 nearCenter      = cameraPosition+cameraDirection*nearDist;
	glm::vec3 nearTopLeft     = nearCenter + (up*nearHeight*0.5) - (right*nearWidth*0.5); 
	glm::vec3 nearTopRight    = nearCenter + (up*nearHeight*0.5) + (right*nearWidth*0.5); 
	glm::vec3 nearBottomLeft  = nearCenter - (up*nearHeight*0.5) - (right*nearWidth*0.5); 
	glm::vec3 nearBottomRight = nearCenter - (up*nearHeight*0.5) + (right*nearWidth*0.5); 
	*/
    

/*
    glColor3f(1,1,1);

	// near plane - bottom edge 
    glVertex3f(low.x,low.y,low.z);
    glVertex3f(high.x,low.y,low.z);

	// near plane - top edge
    glVertex3f(low.x,high.y,low.z);
    glVertex3f(high.x,high.y,low.z);

	// near plane - right edge
    glVertex3f(low.x,high.y,low.z);
    glVertex3f(low.x,low.y,low.z);

	// near plane - left edge
    glVertex3f(high.x,high.y,low.z);
    glVertex3f(high.x,low.y,low.z);

	// far plane - bottom edge 
    glVertex3f(low.x,low.y,high.z);
    glVertex3f(high.x,low.y,high.z);
  
	// far plane - top edge
    glVertex3f(low.x,high.y,high.z);
    glVertex3f(high.x,high.y,high.z);

	// far plane - right edge
    glVertex3f(low.x,high.y,high.z);
    glVertex3f(low.x,low.y,high.z);

	// far plane - left edge
    glVertex3f(high.x,high.y,high.z);
    glVertex3f(high.x,low.y,high.z);

	// right plane - bottom edge - near to distant
    glVertex3f(low.x,low.y,low.z);
    glVertex3f(low.x,low.y,high.z);

	// right plane - top edge - near to distant
    glVertex3f(low.x,high.y,low.z);
    glVertex3f(low.x,high.y,high.z);

	// left plane - bottom edge - near to distant
    glVertex3f(high.x,low.y,low.z);
    glVertex3f(high.x,low.y,high.z);

	// left plane - top edge - near to distant
    glVertex3f(high.x,high.y,low.z);
    glVertex3f(high.x,high.y,high.z);
*/
    glEnd();
}


void display(void)
{
	//printf( "avatar head lookat = %f, %f, %f\n", myHead.getAvatarHeadLookatDirection().x, myHead.getAvatarHeadLookatDirection().y, myHead.getAvatarHeadLookatDirection().z );

	PerfStat("display");

    glEnable(GL_LINE_SMOOTH);
    glClear(GL_COLOR_BUFFER_BIT | GL_DEPTH_BUFFER_BIT);
    glMatrixMode(GL_MODELVIEW);
    
    glPushMatrix();  {
        glLoadIdentity();
    
        //  Setup 3D lights
        glEnable(GL_COLOR_MATERIAL);
        glColorMaterial(GL_FRONT_AND_BACK, GL_AMBIENT_AND_DIFFUSE);
        
        GLfloat light_position0[] = { 1.0, 1.0, 0.0, 0.0 };
        glLightfv(GL_LIGHT0, GL_POSITION, light_position0);
        GLfloat ambient_color[] = { 0.7, 0.7, 0.8 };  //{ 0.125, 0.305, 0.5 };  
        glLightfv(GL_LIGHT0, GL_AMBIENT, ambient_color);
        GLfloat diffuse_color[] = { 0.8, 0.7, 0.7 };  //{ 0.5, 0.42, 0.33 }; 
        glLightfv(GL_LIGHT0, GL_DIFFUSE, diffuse_color);
        GLfloat specular_color[] = { 1.0, 1.0, 1.0, 1.0};
        glLightfv(GL_LIGHT0, GL_SPECULAR, specular_color);
        
        glMaterialfv(GL_FRONT, GL_SPECULAR, specular_color);
        glMateriali(GL_FRONT, GL_SHININESS, 96);

		//--------------------------------------------------------
		// camera settings
		//--------------------------------------------------------		
		myCamera.setTargetPosition( myHead.getPos() );	

		if ( displayHead )
		{
			//-----------------------------------------------
			// set the camera to looking at my own face
			//-----------------------------------------------		
			myCamera.setYaw		( - myHead.getAvatarYaw() );
			myCamera.setPitch	( 0.0  );
			myCamera.setRoll	( 0.0  );
			myCamera.setUp		( 0.4  );
			myCamera.setDistance( 0.5  );	
			myCamera.setDistance( 0.08 );
			myCamera.update();
		}
		else
		{
			//----------------------------------------------------
			// set the camera to third-person view behind my av
			//----------------------------------------------------		
			myCamera.setYaw		( 180.0 - myHead.getAvatarYaw() );
			myCamera.setPitch	(   0.0 );
			myCamera.setRoll	(   0.0 );
			myCamera.setUp		(   0.2 );
			myCamera.setDistance(   1.6 );	
			myCamera.setDistance(   0.5 );
			myCamera.update();
		}
		
		//---------------------------------------------
		// transform view according to myCamera
		//---------------------------------------------
        glRotatef	( myCamera.getPitch(),	1, 0, 0 );
        glRotatef	( myCamera.getYaw(),	0, 1, 0 );
        glRotatef	( myCamera.getRoll(),	0, 0, 1 );
        glTranslatef( myCamera.getPosition().x, myCamera.getPosition().y, myCamera.getPosition().z );

        if (::starsOn) {
            // should be the first rendering pass - w/o depth buffer / lighting
        	stars.render(fov);
        }

        glEnable(GL_LIGHTING);
        glEnable(GL_DEPTH_TEST);
        
		
		//---------------------------------------------
		// draw a red sphere  
		//---------------------------------------------
		float sphereRadius = 0.25f;
        glColor3f(1,0,0);
		glPushMatrix();
			glTranslatef( 0.0f, sphereRadius, 0.0f );
			glutSolidSphere( sphereRadius, 15, 15 );
		glPopMatrix();

		//---------------------------------------------
		// draw a grid gound plane....
		//---------------------------------------------
		//drawGroundPlaneGrid( 5.0f, 9 );
		
		
        //  Draw cloud of dots
        glDisable( GL_POINT_SPRITE_ARB );
        glDisable( GL_TEXTURE_2D );
        if (!displayHead) cloud.render();
    
        //  Draw voxels
		if ( showingVoxels )
		{
			voxels.render();
		}
		
        //  Draw field vectors
        if (displayField) field.render();
            
        //  Render heads of other agents
        for(std::vector<Agent>::iterator agent = agentList.getAgents().begin(); agent != agentList.getAgents().end(); agent++) 
		{
            if (agent->getLinkedData() != NULL) 
			{
                Head *agentHead = (Head *)agent->getLinkedData();
                glPushMatrix();
                glm::vec3 pos = agentHead->getPos();
                glTranslatef(-pos.x, -pos.y, -pos.z);
                agentHead->render(0, 0);
                glPopMatrix();
            }
        }
    
        if ( !displayHead ) balls.render();
    
        //  Render the world box
        if (!displayHead && statsOn) render_world_box();
        
        // brad's frustum for debugging
        render_view_frustum();
    
	
		//---------------------------------
        //  Render my own head
		//---------------------------------
		myHead.render( true, 1 );	
	
		/*
        glPushMatrix();
        glLoadIdentity();
        glTranslatef(0.f, 0.f, -7.f);
        myHead.render(displayHead, 1);
        glPopMatrix();
		*/
		
    }
    
    glPopMatrix();

    //  Render 2D overlay:  I/O level bar graphs and text  
    glMatrixMode(GL_PROJECTION);
    glPushMatrix();
        glLoadIdentity(); 
        gluOrtho2D(0, WIDTH, HEIGHT, 0);
        glDisable(GL_DEPTH_TEST);
        glDisable(GL_LIGHTING);

        //lattice.render(WIDTH, HEIGHT);
        //myFinger.render();
        #ifndef _WIN32
        audio.render(WIDTH, HEIGHT);
        if (audioScope.getState()) audioScope.render();
        #endif


        //drawvec3(100, 100, 0.15, 0, 1.0, 0, myHead.getPos(), 0, 1, 0);
        glPointParameterfvARB( GL_POINT_DISTANCE_ATTENUATION_ARB, pointer_attenuation_quadratic );

<<<<<<< HEAD
        if (mouse_pressed == 1)
        {
            glPointSize( 10.0f );
            glColor3f(1,1,1);
            //glEnable(GL_POINT_SMOOTH);
            glBegin(GL_POINTS);
            glVertex2f(target_x, target_y);
            glEnd();
            char val[20];
            sprintf(val, "%d,%d", target_x, target_y); 
            drawtext(target_x, target_y-20, 0.08, 0, 1.0, 0, val, 0, 1, 0);
            glPointSize(1.0f);
        }
        if (display_head_mouse && !display_head && stats_on)
=======
        if (displayHeadMouse && !displayHead && statsOn)
>>>>>>> fc122f23
        {
            //  Display small target box at center or head mouse target that can also be used to measure LOD
            glColor3f(1.0, 1.0, 1.0);
            glDisable(GL_LINE_SMOOTH);
            const int PIXEL_BOX = 20;
            glBegin(GL_LINE_STRIP);
            glVertex2f(headMouseX - PIXEL_BOX/2, headMouseY - PIXEL_BOX/2);
            glVertex2f(headMouseX + PIXEL_BOX/2, headMouseY - PIXEL_BOX/2);
            glVertex2f(headMouseX + PIXEL_BOX/2, headMouseY + PIXEL_BOX/2);
            glVertex2f(headMouseX - PIXEL_BOX/2, headMouseY + PIXEL_BOX/2);
            glVertex2f(headMouseX - PIXEL_BOX/2, headMouseY - PIXEL_BOX/2);
            glEnd();
<<<<<<< HEAD
            glPointSize(1.0f);
        }
        //  Spot bouncing back and forth on bottom of screen
        if (0)
        {
            glPointSize(50.0f);
            glColor4f(1.0, 1.0, 1.0, 1.0);
            glEnable(GL_POINT_SMOOTH);
            glBegin(GL_POINTS);
            glVertex2f(render_test_spot, HEIGHT-100);
            glEnd(); 
            render_test_spot += render_test_direction*50; 
            if ((render_test_spot > WIDTH-100) || (render_test_spot < 100)) render_test_direction *= -1.0;
            glPointSize(1.0f);
=======
            
            glEnable(GL_LINE_SMOOTH);
>>>>>>> fc122f23
        }
        
    //  Show detected levels from the serial I/O ADC channel sensors
    if (displayLevels) serialPort.renderLevels(WIDTH,HEIGHT);
    
    //  Display miscellaneous text stats onscreen
    if (statsOn) {
        glLineWidth(1.0f);
        glPointSize(1.0f);
        displayStats();
    }

    //  Draw number of nearby people always
    char agents[100];
    sprintf(agents, "Agents nearby: %ld\n", agentList.getAgents().size());
    drawtext(WIDTH-200,20, 0.10, 0, 1.0, 0, agents, 1, 1, 0);
    
    if (::paintOn) {
    
		char paintMessage[100];
		sprintf(paintMessage,"Painting (%.3f,%.3f,%.3f/%.3f/%d,%d,%d)",
			::paintingVoxel.x,::paintingVoxel.y,::paintingVoxel.z,::paintingVoxel.s,
			(unsigned int)::paintingVoxel.red,(unsigned int)::paintingVoxel.green,(unsigned int)::paintingVoxel.blue);
		drawtext(WIDTH-350,40, 0.10, 0, 1.0, 0, paintMessage, 1, 1, 0);
    }
    
    glPopMatrix();
    

    glutSwapBuffers();
    frameCount++;
}

void testPointToVoxel()
{
	float y=0;
	float z=0;
	float s=0.1;
	for (float x=0; x<=1; x+= 0.05)
	{
		std::cout << " x=" << x << " ";

		unsigned char red   = 200; //randomColorValue(65);
		unsigned char green = 200; //randomColorValue(65);
		unsigned char blue  = 200; //randomColorValue(65);
	
		unsigned char* voxelCode = pointToVoxel(x, y, z, s,red,green,blue);
		printVoxelCode(voxelCode);
		delete voxelCode;
		std::cout << std::endl;
	}
}

void sendVoxelServerEraseAll() {
	char message[100];
    sprintf(message,"%c%s",'Z',"erase all");
	int messageSize = strlen(message)+1;
	::agentList.broadcastToAgents(message, messageSize,AgentList::AGENTS_OF_TYPE_VOXEL);
}

void sendVoxelServerAddScene() {
	char message[100];
    sprintf(message,"%c%s",'Z',"add scene");
	int messageSize = strlen(message)+1;
	::agentList.broadcastToAgents(message, messageSize,AgentList::AGENTS_OF_TYPE_VOXEL);
}

void shiftPaintingColor()
{
    // About the color of the paintbrush... first determine the dominant color
    ::dominantColor = (::dominantColor+1)%3; // 0=red,1=green,2=blue
	::paintingVoxel.red   = (::dominantColor==0)?randIntInRange(200,255):randIntInRange(40,100);
	::paintingVoxel.green = (::dominantColor==1)?randIntInRange(200,255):randIntInRange(40,100);
	::paintingVoxel.blue  = (::dominantColor==2)?randIntInRange(200,255):randIntInRange(40,100);
}

void setupPaintingVoxel()
{
	glm::vec3 headPos = myHead.getPos();

	::paintingVoxel.x = headPos.z/-10.0;	// voxel space x is negative z head space
	::paintingVoxel.y = headPos.y/-10.0;  // voxel space y is negative y head space
	::paintingVoxel.z = headPos.x/-10.0;  // voxel space z is negative x head space
	::paintingVoxel.s = 1.0/256;
	
	shiftPaintingColor();
}

void addRandomSphere(bool wantColorRandomizer)
{
	float r = randFloatInRange(0.05,0.1);
	float xc = randFloatInRange(r,(1-r));
	float yc = randFloatInRange(r,(1-r));
	float zc = randFloatInRange(r,(1-r));
	float s = 0.001; // size of voxels to make up surface of sphere
	bool solid = false;

	printf("random sphere\n");
	printf("radius=%f\n",r);
	printf("xc=%f\n",xc);
	printf("yc=%f\n",yc);
	printf("zc=%f\n",zc);

	voxels.createSphere(r,xc,yc,zc,s,solid,wantColorRandomizer);
}


const float KEYBOARD_YAW_RATE = 0.8;
const float KEYBOARD_PITCH_RATE = 0.6;
const float KEYBOARD_STRAFE_RATE = 0.03;
const float KEYBOARD_FLY_RATE = 0.08;

void specialkeyUp(int k, int x, int y) {
    if (k == GLUT_KEY_UP) {
        myHead.setDriveKeys(FWD, 0);
        myHead.setDriveKeys(UP, 0);
    }
    if (k == GLUT_KEY_DOWN) {
        myHead.setDriveKeys(BACK, 0);
        myHead.setDriveKeys(DOWN, 0);
    }
    if (k == GLUT_KEY_LEFT) {
        myHead.setDriveKeys(LEFT, 0);
        myHead.setDriveKeys(ROT_LEFT, 0);
    }
    if (k == GLUT_KEY_RIGHT) {
        myHead.setDriveKeys(RIGHT, 0);
        myHead.setDriveKeys(ROT_RIGHT, 0);
    }
    
}

void specialkey(int k, int x, int y)
{
    if (k == GLUT_KEY_UP || k == GLUT_KEY_DOWN || k == GLUT_KEY_LEFT || k == GLUT_KEY_RIGHT) {
        if (k == GLUT_KEY_UP) {
            if (glutGetModifiers() == GLUT_ACTIVE_SHIFT) myHead.setDriveKeys(UP, 1);
            else myHead.setDriveKeys(FWD, 1);
        }
        if (k == GLUT_KEY_DOWN) {
            if (glutGetModifiers() == GLUT_ACTIVE_SHIFT) myHead.setDriveKeys(DOWN, 1);
            else myHead.setDriveKeys(BACK, 1);
        }
        if (k == GLUT_KEY_LEFT) {
            if (glutGetModifiers() == GLUT_ACTIVE_SHIFT) myHead.setDriveKeys(LEFT, 1);
            else myHead.setDriveKeys(ROT_LEFT, 1);  
        }
        if (k == GLUT_KEY_RIGHT) {
            if (glutGetModifiers() == GLUT_ACTIVE_SHIFT) myHead.setDriveKeys(RIGHT, 1);
            else myHead.setDriveKeys(ROT_RIGHT, 1);   
        }
#ifndef _WIN32
        audio.setWalkingState(true);
#endif
    }    
}


void keyUp(unsigned char k, int x, int y) {
    if (k == 'e') myHead.setDriveKeys(UP, 0);
    if (k == 'c') myHead.setDriveKeys(DOWN, 0);
    if (k == 'w') myHead.setDriveKeys(FWD, 0);
    if (k == 's') myHead.setDriveKeys(BACK, 0);
    if (k == 'a') myHead.setDriveKeys(ROT_LEFT, 0);
    if (k == 'd') myHead.setDriveKeys(ROT_RIGHT, 0);

}

void key(unsigned char k, int x, int y)
{
    
	//  Process keypresses 
 	if (k == 'q')  ::terminate();
    if (k == '/')  statsOn = !statsOn;		// toggle stats
    if (k == '*')  ::starsOn = !::starsOn;		// toggle stars
    if (k == 'V')  ::showingVoxels = !::showingVoxels;		// toggle voxels
    if (k == '&') {
    	::paintOn = !::paintOn;		// toggle paint
    	::setupPaintingVoxel();		// also randomizes colors
    }
    if (k == '^')  ::shiftPaintingColor();		// shifts randomize color between R,G,B dominant
    if (k == '-')  ::sendVoxelServerEraseAll();	// sends erase all command to voxel server
    if (k == '%')  ::sendVoxelServerAddScene();	// sends add scene command to voxel server
	if (k == 'n') 
    {
        noiseOn = !noiseOn;                   // Toggle noise 
        if (noiseOn)
        {
            myHead.setNoise(noise);
        }
        else 
        {
            myHead.setNoise(0);
        }

    }
    
    if (k == 'h') {
        displayHead = !displayHead;
        #ifndef _WIN32
        audio.setMixerLoopbackFlag(displayHead);
        #endif
    }
    
    if (k == 'm') headMirror = !headMirror;
    
    if (k == 'f') displayField = !displayField;
    if (k == 'l') displayLevels = !displayLevels;
    if (k == 'e') myHead.setDriveKeys(UP, 1);
    if (k == 'c') myHead.setDriveKeys(DOWN, 1);
    if (k == 'w') myHead.setDriveKeys(FWD, 1);
    if (k == 's') myHead.setDriveKeys(BACK, 1);
    if (k == ' ') reset_sensors();
    if (k == 't') renderPitchRate -= KEYBOARD_PITCH_RATE;
    if (k == 'g') renderPitchRate += KEYBOARD_PITCH_RATE;
#ifdef STARFIELD_KEYS
    if (k == 'u') stars.setResolution(starsTiles += 1);
    if (k == 'j') stars.setResolution(starsTiles = max(starsTiles-1,1));
    if (k == 'i') if (starsLod < 1.0) starsLod = stars.changeLOD(1.01);
    if (k == 'k') if (starsLod > 0.01) starsLod = stars.changeLOD(0.99);
    if (k == 'r') stars.readInput(starFile, 0);
#endif
    if (k == 'a') myHead.setDriveKeys(ROT_LEFT, 1); 
    if (k == 'd') myHead.setDriveKeys(ROT_RIGHT, 1);

	// press the . key to get a new random sphere of voxels added 
    if (k == '.') addRandomSphere(wantColorRandomizer);
}

//
//  Receive packets from other agents/servers and decide what to do with them!
//
void *networkReceive(void *args)
{    
    sockaddr senderAddress;
    ssize_t bytesReceived;
    char *incomingPacket = new char[MAX_PACKET_SIZE];

    while (!stopNetworkReceiveThread) {
        if (agentList.getAgentSocket().receive(&senderAddress, incomingPacket, &bytesReceived)) {
            packetCount++;
            bytesCount += bytesReceived;
            
            if (incomingPacket[0] == PACKET_HEADER_TRANSMITTER_DATA) {
                //  Pass everything but transmitter data to the agent list
                 myHead.hand->processTransmitterData(incomingPacket, bytesReceived);            
            } else if (incomingPacket[0] == PACKET_HEADER_VOXEL_DATA || 
					incomingPacket[0] == PACKET_HEADER_Z_COMMAND || 
					incomingPacket[0] == PACKET_HEADER_ERASE_VOXEL) {
                voxels.parseData(incomingPacket, bytesReceived);
            } else {
               agentList.processAgentData(&senderAddress, incomingPacket, bytesReceived);
            }
        }
    }
    
    pthread_exit(0); 
    return NULL;
}

void idle(void)
{
    timeval check;
    gettimeofday(&check, NULL);
    
    //  Only run simulation code if more than IDLE_SIMULATE_MSECS have passed since last time
    
    if (diffclock(&lastTimeIdle, &check) > IDLE_SIMULATE_MSECS)
    {
		//----------------------------------------------------------------
		// If mouse is being dragged, update hand movement in the avatar
		//----------------------------------------------------------------
		if ( mousePressed == 1 )
		{
			float xOffset = ( mouseX - mouseStartX ) / (double)WIDTH;
			float yOffset = ( mouseY - mouseStartY ) / (double)HEIGHT;
			
			float leftRight	= xOffset;
			float downUp	= yOffset;
			float backFront	= 0.0;
			
			glm::vec3 handMovement( leftRight, downUp, backFront );
			myHead.setHandMovement( handMovement );		
		}		
		
        //  Simulation
        simulateHead(1.f/FPS);
		
		
		//test
		/*
		//  simulate the other agents
        for(std::vector<Agent>::iterator agent = agentList.getAgents().begin(); agent != agentList.getAgents().end(); agent++) 
		{
            if (agent->getLinkedData() != NULL) 
			{
                Head *agentHead = (Head *)agent->getLinkedData();
                agentHead->simulate(1.f/FPS);
            }
        }
		*/
		
        simulateHand(1.f/FPS);
        
        field.simulate(1.f/FPS);
        myHead.simulate(1.f/FPS);
        balls.simulate(1.f/FPS);
        cloud.simulate(1.f/FPS);
        lattice.simulate(1.f/FPS);
        myFinger.simulate(1.f/FPS);

        glutPostRedisplay();
        lastTimeIdle = check;
        
    }
    
    //  Read serial data 
    if (serialPort.active) {
        serialPort.readData();
    }
}



void reshape(int width, int height)
{
    WIDTH = width;
    HEIGHT = height; 


    glMatrixMode(GL_PROJECTION); //hello
    fov.setResolution(width, height)
            .setBounds(glm::vec3(-0.5f,-0.5f,-500.0f), glm::vec3(0.5f, 0.5f, 0.1f) )
            .setPerspective(0.7854f);
    glLoadMatrixf(glm::value_ptr(fov.getViewerScreenXform()));

    glMatrixMode(GL_MODELVIEW);
    glLoadIdentity();

    glViewport(0, 0, width, height);
}



void mouseFunc( int button, int state, int x, int y ) 
{
    if( button == GLUT_LEFT_BUTTON && state == GLUT_DOWN )
    {
		mouseX = x;
		mouseY = y;
		mousePressed = 1;
        lattice.mouseClick((float)x/(float)WIDTH,(float)y/(float)HEIGHT);
        mouseStartX = x;
        mouseStartY = y;
    }
	if( button == GLUT_LEFT_BUTTON && state == GLUT_UP )
    {
		mouseX = x;
		mouseY = y;
		mousePressed = 0;
    }
	
}

void motionFunc( int x, int y)
{
	mouseX = x;
	mouseY = y;
    
    lattice.mouseClick((float)x/(float)WIDTH,(float)y/(float)HEIGHT);
}

void mouseoverFunc( int x, int y)
{
	mouseX = x;
	mouseY = y;
    if (mousePressed == 0)
    {
//        lattice.mouseOver((float)x/(float)WIDTH,(float)y/(float)HEIGHT);
//        myFinger.setTarget(mouseX, mouseY);
    }
}

void attachNewHeadToAgent(Agent *newAgent) {
    if (newAgent->getLinkedData() == NULL) {
        newAgent->setLinkedData(new Head());
    }
}

#ifndef _WIN32
void audioMixerUpdate(in_addr_t newMixerAddress, in_port_t newMixerPort) {
    audio.updateMixerParams(newMixerAddress, newMixerPort);
}
#endif



int main(int argc, const char * argv[])
{
    const char* domainIP = getCmdOption(argc, argv, "--domain");
    if (domainIP) {
		strcpy(DOMAIN_IP,domainIP);
	}

    // Handle Local Domain testing with the --local command line
    if (cmdOptionExists(argc, argv, "--local")) {
    	printf("Local Domain MODE!\n");
		int ip = getLocalAddress();
		sprintf(DOMAIN_IP,"%d.%d.%d.%d", (ip & 0xFF), ((ip >> 8) & 0xFF),((ip >> 16) & 0xFF), ((ip >> 24) & 0xFF));
    }

    // the callback for our instance of AgentList is attachNewHeadToAgent
    agentList.linkedDataCreateCallback = &attachNewHeadToAgent;
    
    #ifndef _WIN32
    agentList.audioMixerSocketUpdate = &audioMixerUpdate;
    #endif
    
#ifdef _WIN32
    WSADATA WsaData;
    int wsaresult = WSAStartup( MAKEWORD(2,2), &WsaData );
#endif

    // start the thread which checks for silent agents
    agentList.startSilentAgentRemovalThread();
    agentList.startDomainServerCheckInThread();

    glutInit(&argc, (char**)argv);
    glutInitDisplayMode(GLUT_RGBA | GLUT_DOUBLE | GLUT_DEPTH);
    glutInitWindowSize(WIDTH, HEIGHT);
    glutCreateWindow("Interface");
    
    #ifdef _WIN32
    glewInit();
    #endif

    printf( "Created Display Window.\n" );
    
    initDisplay();
    printf( "Initialized Display.\n" );

    
    glutDisplayFunc(display);
    glutReshapeFunc(reshape);
	glutKeyboardFunc(key);
    glutKeyboardUpFunc(keyUp);
    glutSpecialFunc(specialkey);
    glutSpecialUpFunc(specialkeyUp);
	glutMotionFunc(motionFunc);
    glutPassiveMotionFunc(mouseoverFunc);
	glutMouseFunc(mouseFunc);
    glutIdleFunc(idle);
	

    init();
    printf( "Init() complete.\n" );


	// Check to see if the user passed in a command line option for randomizing colors
	if (cmdOptionExists(argc, argv, "--NoColorRandomizer")) {
		wantColorRandomizer = false;
	}
	
	// Check to see if the user passed in a command line option for loading a local
	// Voxel File. If so, load it now.
    const char* voxelsFilename = getCmdOption(argc, argv, "-i");
    if (voxelsFilename) {
	    voxels.loadVoxelsFile(voxelsFilename,wantColorRandomizer);
        printf("Local Voxel File loaded.\n");
	}
    
    // create thread for receipt of data via UDP
    pthread_create(&networkReceiveThread, NULL, networkReceive, NULL);
    printf("Network receive thread created.\n");
    
    glutTimerFunc(1000, Timer, 0);
    glutMainLoop();

    printf("Normal exit.\n");
    ::terminate();
    return EXIT_SUCCESS;
}   
<|MERGE_RESOLUTION|>--- conflicted
+++ resolved
@@ -823,24 +823,7 @@
         //drawvec3(100, 100, 0.15, 0, 1.0, 0, myHead.getPos(), 0, 1, 0);
         glPointParameterfvARB( GL_POINT_DISTANCE_ATTENUATION_ARB, pointer_attenuation_quadratic );
 
-<<<<<<< HEAD
-        if (mouse_pressed == 1)
-        {
-            glPointSize( 10.0f );
-            glColor3f(1,1,1);
-            //glEnable(GL_POINT_SMOOTH);
-            glBegin(GL_POINTS);
-            glVertex2f(target_x, target_y);
-            glEnd();
-            char val[20];
-            sprintf(val, "%d,%d", target_x, target_y); 
-            drawtext(target_x, target_y-20, 0.08, 0, 1.0, 0, val, 0, 1, 0);
-            glPointSize(1.0f);
-        }
-        if (display_head_mouse && !display_head && stats_on)
-=======
         if (displayHeadMouse && !displayHead && statsOn)
->>>>>>> fc122f23
         {
             //  Display small target box at center or head mouse target that can also be used to measure LOD
             glColor3f(1.0, 1.0, 1.0);
@@ -852,26 +835,8 @@
             glVertex2f(headMouseX + PIXEL_BOX/2, headMouseY + PIXEL_BOX/2);
             glVertex2f(headMouseX - PIXEL_BOX/2, headMouseY + PIXEL_BOX/2);
             glVertex2f(headMouseX - PIXEL_BOX/2, headMouseY - PIXEL_BOX/2);
-            glEnd();
-<<<<<<< HEAD
-            glPointSize(1.0f);
-        }
-        //  Spot bouncing back and forth on bottom of screen
-        if (0)
-        {
-            glPointSize(50.0f);
-            glColor4f(1.0, 1.0, 1.0, 1.0);
-            glEnable(GL_POINT_SMOOTH);
-            glBegin(GL_POINTS);
-            glVertex2f(render_test_spot, HEIGHT-100);
-            glEnd(); 
-            render_test_spot += render_test_direction*50; 
-            if ((render_test_spot > WIDTH-100) || (render_test_spot < 100)) render_test_direction *= -1.0;
-            glPointSize(1.0f);
-=======
-            
+            glEnd();            
             glEnable(GL_LINE_SMOOTH);
->>>>>>> fc122f23
         }
         
     //  Show detected levels from the serial I/O ADC channel sensors
@@ -885,6 +850,7 @@
     }
 
     //  Draw number of nearby people always
+    glPointSize(1.0f);
     char agents[100];
     sprintf(agents, "Agents nearby: %ld\n", agentList.getAgents().size());
     drawtext(WIDTH-200,20, 0.10, 0, 1.0, 0, agents, 1, 1, 0);

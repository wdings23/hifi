//
//  Audio.cpp
//  interface/src
//
//  Created by Stephen Birarda on 1/22/13.
//  Copyright 2013 High Fidelity, Inc.
//
//  Distributed under the Apache License, Version 2.0.
//  See the accompanying file LICENSE or http://www.apache.org/licenses/LICENSE-2.0.html
//

#include <cstring>
#include <sys/stat.h>

#include <math.h>

#ifdef __APPLE__
#include <CoreAudio/AudioHardware.h>
#endif

#ifdef WIN32
#define WIN32_LEAN_AND_MEAN
#include <windows.h>
#include <Mmsystem.h>
#include <mmdeviceapi.h>
#include <devicetopology.h>
#include <Functiondiscoverykeys_devpkey.h>
#endif

#include <QtCore/QBuffer>
#include <QtMultimedia/QAudioInput>
#include <QtMultimedia/QAudioOutput>
#include <QSvgRenderer>

#include <NodeList.h>
#include <PacketHeaders.h>
#include <SharedUtil.h>
#include <StdDev.h>
#include <UUID.h>
#include <glm/glm.hpp>

#include "Application.h"
#include "Audio.h"
#include "Menu.h"
#include "Util.h"

static const float AUDIO_CALLBACK_MSECS = (float) NETWORK_BUFFER_LENGTH_SAMPLES_PER_CHANNEL / (float)SAMPLE_RATE * 1000.0;

static const int NUMBER_OF_NOISE_SAMPLE_FRAMES = 300;

// Mute icon configration
static const int MUTE_ICON_SIZE = 24;

Audio::Audio(int16_t initialJitterBufferSamples, QObject* parent) :
    AbstractAudioInterface(parent),
    _audioInput(NULL),
    _desiredInputFormat(),
    _inputFormat(),
    _numInputCallbackBytes(0),
    _audioOutput(NULL),
    _desiredOutputFormat(),
    _outputFormat(),
    _outputDevice(NULL),
    _numOutputCallbackBytes(0),
    _loopbackAudioOutput(NULL),
    _loopbackOutputDevice(NULL),
    _proceduralAudioOutput(NULL),
    _proceduralOutputDevice(NULL),
    _inputRingBuffer(0),
    _ringBuffer(NETWORK_BUFFER_LENGTH_BYTES_PER_CHANNEL),
    _averagedLatency(0.0),
    _measuredJitter(0),
    _jitterBufferSamples(initialJitterBufferSamples),
    _lastInputLoudness(0),
    _timeSinceLastClip(-1.0),
    _dcOffset(0),
    _noiseGateMeasuredFloor(0),
    _noiseGateSampleCounter(0),
    _noiseGateOpen(false),
    _noiseGateEnabled(true),
    _toneInjectionEnabled(false),
    _noiseGateFramesToClose(0),
    _totalPacketsReceived(0),
    _totalInputAudioSamples(0),
    _collisionSoundMagnitude(0.0f),
    _collisionSoundFrequency(0.0f),
    _collisionSoundNoise(0.0f),
    _collisionSoundDuration(0.0f),
    _proceduralEffectSample(0),
    _numFramesDisplayStarve(0),
    _muted(false),
    _processSpatialAudio(false),
    _spatialAudioStart(0),
    _spatialAudioFinish(0),
    _spatialAudioRingBuffer(NETWORK_BUFFER_LENGTH_BYTES_PER_CHANNEL, true) // random access mode
{
    // clear the array of locally injected samples
    memset(_localProceduralSamples, 0, NETWORK_BUFFER_LENGTH_BYTES_PER_CHANNEL);
    // Create the noise sample array
    _noiseSampleFrames = new float[NUMBER_OF_NOISE_SAMPLE_FRAMES];
}

void Audio::init(QGLWidget *parent) {
    _micTextureId = parent->bindTexture(QImage(Application::resourcesPath() + "images/mic.svg"));
    _muteTextureId = parent->bindTexture(QImage(Application::resourcesPath() + "images/mic-mute.svg"));
    _boxTextureId = parent->bindTexture(QImage(Application::resourcesPath() + "images/audio-box.svg"));
}

void Audio::reset() {
    _ringBuffer.reset();
}

QAudioDeviceInfo getNamedAudioDeviceForMode(QAudio::Mode mode, const QString& deviceName) {
    QAudioDeviceInfo result;
    foreach(QAudioDeviceInfo audioDevice, QAudioDeviceInfo::availableDevices(mode)) {
        qDebug() << audioDevice.deviceName() << " " << deviceName;
        if (audioDevice.deviceName().trimmed() == deviceName.trimmed()) {
            result = audioDevice;
        }
    }
    return result;
}

QAudioDeviceInfo defaultAudioDeviceForMode(QAudio::Mode mode) {
#ifdef __APPLE__
    if (QAudioDeviceInfo::availableDevices(mode).size() > 1) {
        AudioDeviceID defaultDeviceID = 0;
        uint32_t propertySize = sizeof(AudioDeviceID);
        AudioObjectPropertyAddress propertyAddress = {
            kAudioHardwarePropertyDefaultInputDevice,
            kAudioObjectPropertyScopeGlobal,
            kAudioObjectPropertyElementMaster
        };

        if (mode == QAudio::AudioOutput) {
            propertyAddress.mSelector = kAudioHardwarePropertyDefaultOutputDevice;
        }


        OSStatus getPropertyError = AudioObjectGetPropertyData(kAudioObjectSystemObject,
                                                               &propertyAddress,
                                                               0,
                                                               NULL,
                                                               &propertySize,
                                                               &defaultDeviceID);

        if (!getPropertyError && propertySize) {
            CFStringRef deviceName = NULL;
            propertySize = sizeof(deviceName);
            propertyAddress.mSelector = kAudioDevicePropertyDeviceNameCFString;
            getPropertyError = AudioObjectGetPropertyData(defaultDeviceID, &propertyAddress, 0,
                                                          NULL, &propertySize, &deviceName);

            if (!getPropertyError && propertySize) {
                // find a device in the list that matches the name we have and return it
                foreach(QAudioDeviceInfo audioDevice, QAudioDeviceInfo::availableDevices(mode)) {
                    if (audioDevice.deviceName() == CFStringGetCStringPtr(deviceName, kCFStringEncodingMacRoman)) {
                        return audioDevice;
                    }
                }
            }
        }
    }
#endif
#ifdef WIN32
    QString deviceName;
    //Check for Windows Vista or higher, IMMDeviceEnumerator doesn't work below that.
    OSVERSIONINFO osvi;
    ZeroMemory(&osvi, sizeof(OSVERSIONINFO));
    osvi.dwOSVersionInfoSize = sizeof(OSVERSIONINFO);
    GetVersionEx(&osvi);
    const DWORD VISTA_MAJOR_VERSION = 6;
    if (osvi.dwMajorVersion < VISTA_MAJOR_VERSION) {// lower then vista
        if (mode == QAudio::AudioInput) {
            WAVEINCAPS wic;
            // first use WAVE_MAPPER to get the default devices manufacturer ID
            waveInGetDevCaps(WAVE_MAPPER, &wic, sizeof(wic));
            //Use the received manufacturer id to get the device's real name
            waveInGetDevCaps(wic.wMid, &wic, sizeof(wic));
            qDebug() << "input device:" << wic.szPname;
            deviceName = wic.szPname;
        } else {
            WAVEOUTCAPS woc;
            // first use WAVE_MAPPER to get the default devices manufacturer ID
            waveOutGetDevCaps(WAVE_MAPPER, &woc, sizeof(woc));
            //Use the received manufacturer id to get the device's real name
            waveOutGetDevCaps(woc.wMid, &woc, sizeof(woc));
            qDebug() << "output device:" << woc.szPname;
            deviceName = woc.szPname;
        }
    } else {
        HRESULT hr = S_OK;
        CoInitialize(NULL);
        IMMDeviceEnumerator* pMMDeviceEnumerator = NULL;
        CoCreateInstance(__uuidof(MMDeviceEnumerator), NULL, CLSCTX_ALL, __uuidof(IMMDeviceEnumerator), (void**)&pMMDeviceEnumerator);
        IMMDevice* pEndpoint;
        pMMDeviceEnumerator->GetDefaultAudioEndpoint(mode == QAudio::AudioOutput ? eRender : eCapture, eMultimedia, &pEndpoint);
        IPropertyStore* pPropertyStore;
        pEndpoint->OpenPropertyStore(STGM_READ, &pPropertyStore);
        pEndpoint->Release();
        pEndpoint = NULL;
        PROPVARIANT pv;
        PropVariantInit(&pv);
        hr = pPropertyStore->GetValue(PKEY_Device_FriendlyName, &pv);
        pPropertyStore->Release();
        pPropertyStore = NULL;
        //QAudio devices seems to only take the 31 first characters of the Friendly Device Name.
        const DWORD QT_WIN_MAX_AUDIO_DEVICENAME_LEN = 31;
        deviceName = QString::fromWCharArray((wchar_t*)pv.pwszVal).left(QT_WIN_MAX_AUDIO_DEVICENAME_LEN);
        qDebug() << (mode == QAudio::AudioOutput ? "output" : "input") << " device:" << deviceName;
        PropVariantClear(&pv);
        pMMDeviceEnumerator->Release();
        pMMDeviceEnumerator = NULL;
        CoUninitialize();
    }
    qDebug() << "DEBUG [" << deviceName << "] [" << getNamedAudioDeviceForMode(mode, deviceName).deviceName() << "]";
    
    return getNamedAudioDeviceForMode(mode, deviceName);
#endif


    // fallback for failed lookup is the default device
    return (mode == QAudio::AudioInput) ? QAudioDeviceInfo::defaultInputDevice() : QAudioDeviceInfo::defaultOutputDevice();
}

bool adjustedFormatForAudioDevice(const QAudioDeviceInfo& audioDevice,
                                  const QAudioFormat& desiredAudioFormat,
                                  QAudioFormat& adjustedAudioFormat) {
    if (!audioDevice.isFormatSupported(desiredAudioFormat)) {
        qDebug() << "The desired format for audio I/O is" << desiredAudioFormat;
        qDebug("The desired audio format is not supported by this device");
        
        if (desiredAudioFormat.channelCount() == 1) {
            adjustedAudioFormat = desiredAudioFormat;
            adjustedAudioFormat.setChannelCount(2);

            if (audioDevice.isFormatSupported(adjustedAudioFormat)) {
                return true;
            } else {
                adjustedAudioFormat.setChannelCount(1);
            }
        }

        if (audioDevice.supportedSampleRates().contains(SAMPLE_RATE * 2)) {
            // use 48, which is a sample downsample, upsample
            adjustedAudioFormat = desiredAudioFormat;
            adjustedAudioFormat.setSampleRate(SAMPLE_RATE * 2);

            // return the nearest in case it needs 2 channels
            adjustedAudioFormat = audioDevice.nearestFormat(adjustedAudioFormat);
            return true;
        }

        return false;
    } else {
        // set the adjustedAudioFormat to the desiredAudioFormat, since it will work
        adjustedAudioFormat = desiredAudioFormat;
        return true;
    }
}

void linearResampling(int16_t* sourceSamples, int16_t* destinationSamples,
                      unsigned int numSourceSamples, unsigned int numDestinationSamples,
                      const QAudioFormat& sourceAudioFormat, const QAudioFormat& destinationAudioFormat) {
    if (sourceAudioFormat == destinationAudioFormat) {
        memcpy(destinationSamples, sourceSamples, numSourceSamples * sizeof(int16_t));
    } else {
        float sourceToDestinationFactor = (sourceAudioFormat.sampleRate() / (float) destinationAudioFormat.sampleRate())
            * (sourceAudioFormat.channelCount() / (float) destinationAudioFormat.channelCount());

        // take into account the number of channels in source and destination
        // accomodate for the case where have an output with > 2 channels
        // this is the case with our HDMI capture

        if (sourceToDestinationFactor >= 2) {
            // we need to downsample from 48 to 24
            // for now this only supports a mono output - this would be the case for audio input

            for (unsigned int i = sourceAudioFormat.channelCount(); i < numSourceSamples; i += 2 * sourceAudioFormat.channelCount()) {
                if (i + (sourceAudioFormat.channelCount()) >= numSourceSamples) {
                    destinationSamples[(i - sourceAudioFormat.channelCount()) / (int) sourceToDestinationFactor] =
                        (sourceSamples[i - sourceAudioFormat.channelCount()] / 2)
                        + (sourceSamples[i] / 2);
                } else {
                    destinationSamples[(i - sourceAudioFormat.channelCount()) / (int) sourceToDestinationFactor] =
                        (sourceSamples[i - sourceAudioFormat.channelCount()] / 4)
                        + (sourceSamples[i] / 2)
                        + (sourceSamples[i + sourceAudioFormat.channelCount()] / 4);
                }
            }

        } else {
            if (sourceAudioFormat.sampleRate() == destinationAudioFormat.sampleRate()) {
                // mono to stereo, same sample rate
                if (!(sourceAudioFormat.channelCount() == 1 && destinationAudioFormat.channelCount() == 2)) {
                    qWarning() << "Unsupported format conversion" << sourceAudioFormat << destinationAudioFormat;
                    return;
                }
                for (const int16_t* sourceEnd = sourceSamples + numSourceSamples; sourceSamples != sourceEnd;
                        sourceSamples++) {
                    *destinationSamples++ = *sourceSamples;
                    *destinationSamples++ = *sourceSamples;
                }
                return;
            }
        
            // upsample from 24 to 48
            // for now this only supports a stereo to stereo conversion - this is our case for network audio to output
            int sourceIndex = 0;
            int dtsSampleRateFactor = (destinationAudioFormat.sampleRate() / sourceAudioFormat.sampleRate());
            int sampleShift = destinationAudioFormat.channelCount() * dtsSampleRateFactor;
            int destinationToSourceFactor = (1 / sourceToDestinationFactor);

            for (unsigned int i = 0; i < numDestinationSamples; i += sampleShift) {
                sourceIndex = (i / destinationToSourceFactor);

                // fill the L/R channels and make the rest silent
                for (unsigned int j = i; j < i + sampleShift; j++) {
                    if (j % destinationAudioFormat.channelCount() == 0) {
                        // left channel
                        destinationSamples[j] = sourceSamples[sourceIndex];
                    } else if (j % destinationAudioFormat.channelCount() == 1) {
                         // right channel
                        destinationSamples[j] = sourceSamples[sourceIndex + (sourceAudioFormat.channelCount() > 1 ? 1 : 0)];
                    } else {
                        // channels above 2, fill with silence
                        destinationSamples[j] = 0;
                    }
                }
            }
        }
    }
}

void Audio::start() {

    // set up the desired audio format
    _desiredInputFormat.setSampleRate(SAMPLE_RATE);
    _desiredInputFormat.setSampleSize(16);
    _desiredInputFormat.setCodec("audio/pcm");
    _desiredInputFormat.setSampleType(QAudioFormat::SignedInt);
    _desiredInputFormat.setByteOrder(QAudioFormat::LittleEndian);
    _desiredInputFormat.setChannelCount(1);

    _desiredOutputFormat = _desiredInputFormat;
    _desiredOutputFormat.setChannelCount(2);

    QAudioDeviceInfo inputDeviceInfo = defaultAudioDeviceForMode(QAudio::AudioInput);
    qDebug() << "The default audio input device is" << inputDeviceInfo.deviceName();
    bool inputFormatSupported = switchInputToAudioDevice(inputDeviceInfo);

    QAudioDeviceInfo outputDeviceInfo = defaultAudioDeviceForMode(QAudio::AudioOutput);
    qDebug() << "The default audio output device is" << outputDeviceInfo.deviceName();
    bool outputFormatSupported = switchOutputToAudioDevice(outputDeviceInfo);
    
    if (!inputFormatSupported) {
        qDebug() << "Unable to set up audio input because of a problem with input format.";
    }
    if (!outputFormatSupported) {
        qDebug() << "Unable to set up audio output because of a problem with output format.";
    }
}

void Audio::stop() {
    // "switch" to invalid devices in order to shut down the state
    switchInputToAudioDevice(QAudioDeviceInfo());
    switchOutputToAudioDevice(QAudioDeviceInfo());
}

QString Audio::getDefaultDeviceName(QAudio::Mode mode) {
    QAudioDeviceInfo deviceInfo = defaultAudioDeviceForMode(mode);
    return deviceInfo.deviceName();
}

QVector<QString> Audio::getDeviceNames(QAudio::Mode mode) {
    QVector<QString> deviceNames;
    foreach(QAudioDeviceInfo audioDevice, QAudioDeviceInfo::availableDevices(mode)) {
        deviceNames << audioDevice.deviceName().trimmed();
    }
    return deviceNames;
}

bool Audio::switchInputToAudioDevice(const QString& inputDeviceName) {
    qDebug() << "DEBUG [" << inputDeviceName << "] [" << getNamedAudioDeviceForMode(QAudio::AudioInput, inputDeviceName).deviceName() << "]";
    return switchInputToAudioDevice(getNamedAudioDeviceForMode(QAudio::AudioInput, inputDeviceName));
}

bool Audio::switchOutputToAudioDevice(const QString& outputDeviceName) {
    qDebug() << "DEBUG [" << outputDeviceName << "] [" << getNamedAudioDeviceForMode(QAudio::AudioOutput, outputDeviceName).deviceName() << "]";
    return switchOutputToAudioDevice(getNamedAudioDeviceForMode(QAudio::AudioOutput, outputDeviceName));
}

void Audio::handleAudioInput() {
    static char monoAudioDataPacket[MAX_PACKET_SIZE];

    static int numBytesPacketHeader = numBytesForPacketHeaderGivenPacketType(PacketTypeMicrophoneAudioNoEcho);
    static int leadingBytes = numBytesPacketHeader + sizeof(glm::vec3) + sizeof(glm::quat);

    static int16_t* monoAudioSamples = (int16_t*) (monoAudioDataPacket + leadingBytes);

    float inputToNetworkInputRatio = calculateDeviceToNetworkInputRatio(_numInputCallbackBytes);

    unsigned int inputSamplesRequired = NETWORK_BUFFER_LENGTH_SAMPLES_PER_CHANNEL * inputToNetworkInputRatio;

    QByteArray inputByteArray = _inputDevice->readAll();
    
    if (Menu::getInstance()->isOptionChecked(MenuOption::EchoLocalAudio) && !_muted && _audioOutput) {
        // if this person wants local loopback add that to the locally injected audio

        if (!_loopbackOutputDevice && _loopbackAudioOutput) {
            // we didn't have the loopback output device going so set that up now
            _loopbackOutputDevice = _loopbackAudioOutput->start();
        }
        
        if (_inputFormat == _outputFormat) {
            if (_loopbackOutputDevice) {
                _loopbackOutputDevice->write(inputByteArray);
            }
        } else {
            float loopbackOutputToInputRatio = (_outputFormat.sampleRate() / (float) _inputFormat.sampleRate())
                * (_outputFormat.channelCount() / _inputFormat.channelCount());

            QByteArray loopBackByteArray(inputByteArray.size() * loopbackOutputToInputRatio, 0);

            linearResampling((int16_t*) inputByteArray.data(), (int16_t*) loopBackByteArray.data(),
                             inputByteArray.size() / sizeof(int16_t),
                             loopBackByteArray.size() / sizeof(int16_t), _inputFormat, _outputFormat);

            if (_loopbackOutputDevice) {
                _loopbackOutputDevice->write(loopBackByteArray);
            }
        }
    }

    _inputRingBuffer.writeData(inputByteArray.data(), inputByteArray.size());

    while (_inputRingBuffer.samplesAvailable() > inputSamplesRequired) {

        int16_t* inputAudioSamples = new int16_t[inputSamplesRequired];
        _inputRingBuffer.readSamples(inputAudioSamples, inputSamplesRequired);

        // zero out the monoAudioSamples array and the locally injected audio
        memset(monoAudioSamples, 0, NETWORK_BUFFER_LENGTH_BYTES_PER_CHANNEL);

        if (!_muted) {
            // we aren't muted, downsample the input audio
            linearResampling((int16_t*) inputAudioSamples,
                             monoAudioSamples,
                             inputSamplesRequired,
                             NETWORK_BUFFER_LENGTH_SAMPLES_PER_CHANNEL,
                             _inputFormat, _desiredInputFormat);
            
            //
            //  Impose Noise Gate
            //
            //  The Noise Gate is used to reject constant background noise by measuring the noise
            //  floor observed at the microphone and then opening the 'gate' to allow microphone
            //  signals to be transmitted when the microphone samples average level exceeds a multiple
            //  of the noise floor.
            //
            //  NOISE_GATE_HEIGHT:  How loud you have to speak relative to noise background to open the gate.
            //                      Make this value lower for more sensitivity and less rejection of noise.
            //  NOISE_GATE_WIDTH:   The number of samples in an audio frame for which the height must be exceeded
            //                      to open the gate.
            //  NOISE_GATE_CLOSE_FRAME_DELAY:  Once the noise is below the gate height for the frame, how many frames
            //                      will we wait before closing the gate.
            //  NOISE_GATE_FRAMES_TO_AVERAGE:  How many audio frames should we average together to compute noise floor.
            //                      More means better rejection but also can reject continuous things like singing.
            // NUMBER_OF_NOISE_SAMPLE_FRAMES:  How often should we re-evaluate the noise floor?
            

            float loudness = 0;
            float thisSample = 0;
            int samplesOverNoiseGate = 0;
            
            const float NOISE_GATE_HEIGHT = 7.f;
            const int NOISE_GATE_WIDTH = 5;
            const int NOISE_GATE_CLOSE_FRAME_DELAY = 5;
            const int NOISE_GATE_FRAMES_TO_AVERAGE = 5;
            const float DC_OFFSET_AVERAGING = 0.99f;
            const float CLIPPING_THRESHOLD = 0.90f;
            
            //
            //  Check clipping, adjust DC offset, and check if should open noise gate
            //
            float measuredDcOffset = 0.f;
            //  Increment the time since the last clip
            if (_timeSinceLastClip >= 0.0f) {
                _timeSinceLastClip += (float) NETWORK_BUFFER_LENGTH_SAMPLES_PER_CHANNEL / (float) SAMPLE_RATE;
            }
           
            for (int i = 0; i < NETWORK_BUFFER_LENGTH_SAMPLES_PER_CHANNEL; i++) {
                measuredDcOffset += monoAudioSamples[i];
                monoAudioSamples[i] -= (int16_t) _dcOffset;
                thisSample = fabsf(monoAudioSamples[i]);
                if (thisSample >= (32767.f * CLIPPING_THRESHOLD)) {
                    _timeSinceLastClip = 0.0f;
                }
                loudness += thisSample;
                //  Noise Reduction:  Count peaks above the average loudness
                if (_noiseGateEnabled && (thisSample > (_noiseGateMeasuredFloor * NOISE_GATE_HEIGHT))) {
                    samplesOverNoiseGate++;
                }
            }
            
            measuredDcOffset /= NETWORK_BUFFER_LENGTH_SAMPLES_PER_CHANNEL;
            if (_dcOffset == 0.f) {
                // On first frame, copy over measured offset
                _dcOffset = measuredDcOffset;
            } else {
                _dcOffset = DC_OFFSET_AVERAGING * _dcOffset + (1.f - DC_OFFSET_AVERAGING) * measuredDcOffset;
            }
            
            //  Add tone injection if enabled
            const float TONE_FREQ = 220.f / SAMPLE_RATE * TWO_PI;
            const float QUARTER_VOLUME = 8192.f;
            if (_toneInjectionEnabled) {
                loudness = 0.f;
                for (int i = 0; i < NETWORK_BUFFER_LENGTH_SAMPLES_PER_CHANNEL; i++) {
                    monoAudioSamples[i] = QUARTER_VOLUME * sinf(TONE_FREQ * (float)(i + _proceduralEffectSample));
                    loudness += fabsf(monoAudioSamples[i]);
                }
            }
            _lastInputLoudness = fabs(loudness / NETWORK_BUFFER_LENGTH_SAMPLES_PER_CHANNEL);

            //  If Noise Gate is enabled, check and turn the gate on and off
            if (!_toneInjectionEnabled && _noiseGateEnabled) {
                float averageOfAllSampleFrames = 0.f;
                _noiseSampleFrames[_noiseGateSampleCounter++] = _lastInputLoudness;
                if (_noiseGateSampleCounter == NUMBER_OF_NOISE_SAMPLE_FRAMES) {
                    float smallestSample = FLT_MAX;
                    for (int i = 0; i <= NUMBER_OF_NOISE_SAMPLE_FRAMES - NOISE_GATE_FRAMES_TO_AVERAGE; i += NOISE_GATE_FRAMES_TO_AVERAGE) {
                        float thisAverage = 0.0f;
                        for (int j = i; j < i + NOISE_GATE_FRAMES_TO_AVERAGE; j++) {
                            thisAverage += _noiseSampleFrames[j];
                            averageOfAllSampleFrames += _noiseSampleFrames[j];
                        }
                        thisAverage /= NOISE_GATE_FRAMES_TO_AVERAGE;
                        
                        if (thisAverage < smallestSample) {
                            smallestSample = thisAverage;
                        }
                    }
                    averageOfAllSampleFrames /= NUMBER_OF_NOISE_SAMPLE_FRAMES;
                    _noiseGateMeasuredFloor = smallestSample;
                    _noiseGateSampleCounter = 0;

                }
                if (samplesOverNoiseGate > NOISE_GATE_WIDTH) {
                    _noiseGateOpen = true;
                    _noiseGateFramesToClose = NOISE_GATE_CLOSE_FRAME_DELAY;
                } else {
                    if (--_noiseGateFramesToClose == 0) {
                        _noiseGateOpen = false;
                    }
                }
                if (!_noiseGateOpen) {
                    memset(monoAudioSamples, 0, NETWORK_BUFFER_LENGTH_BYTES_PER_CHANNEL);
                    _lastInputLoudness = 0;
                }
            }
        } else {
            // our input loudness is 0, since we're muted
            _lastInputLoudness = 0;
        }
        
        // at this point we have clean monoAudioSamples, which match our target output... 
        // this is what we should send to our interested listeners
        if (_processSpatialAudio && !_muted && _audioOutput) {
            QByteArray monoInputData((char*)monoAudioSamples, NETWORK_BUFFER_LENGTH_SAMPLES_PER_CHANNEL * sizeof(int16_t));
            emit processLocalAudio(_spatialAudioStart, monoInputData, _desiredInputFormat);
        }
        
        if (_proceduralAudioOutput) {
            processProceduralAudio(monoAudioSamples, NETWORK_BUFFER_LENGTH_SAMPLES_PER_CHANNEL);
        }

        NodeList* nodeList = NodeList::getInstance();
        SharedNodePointer audioMixer = nodeList->soloNodeOfType(NodeType::AudioMixer);
        
        if (audioMixer && audioMixer->getActiveSocket()) {
            MyAvatar* interfaceAvatar = Application::getInstance()->getAvatar();
            glm::vec3 headPosition = interfaceAvatar->getHead()->getPosition();
            glm::quat headOrientation = interfaceAvatar->getHead()->getFinalOrientation();

            // we need the amount of bytes in the buffer + 1 for type
            // + 12 for 3 floats for position + float for bearing + 1 attenuation byte
            
            int numAudioBytes = 0;
            
            PacketType packetType;
            if (_lastInputLoudness == 0) {
                packetType = PacketTypeSilentAudioFrame;
                
                // we need to indicate how many silent samples this is to the audio mixer
                monoAudioSamples[0] = NETWORK_BUFFER_LENGTH_SAMPLES_PER_CHANNEL;
                numAudioBytes = sizeof(int16_t);
                
            } else {
                numAudioBytes = NETWORK_BUFFER_LENGTH_BYTES_PER_CHANNEL;
                
                if (Menu::getInstance()->isOptionChecked(MenuOption::EchoServerAudio)) {
                    packetType = PacketTypeMicrophoneAudioWithEcho;
                } else {
                    packetType = PacketTypeMicrophoneAudioNoEcho;
                }
            }

            char* currentPacketPtr = monoAudioDataPacket + populatePacketHeader(monoAudioDataPacket, packetType);

            // memcpy the three float positions
            memcpy(currentPacketPtr, &headPosition, sizeof(headPosition));
            currentPacketPtr += (sizeof(headPosition));

            // memcpy our orientation
            memcpy(currentPacketPtr, &headOrientation, sizeof(headOrientation));
            currentPacketPtr += sizeof(headOrientation);
            
            nodeList->writeDatagram(monoAudioDataPacket, numAudioBytes + leadingBytes, audioMixer);

            Application::getInstance()->getBandwidthMeter()->outputStream(BandwidthMeter::AUDIO)
                .updateValue(numAudioBytes + leadingBytes);
        }
        delete[] inputAudioSamples;
    }
}

void Audio::addReceivedAudioToBuffer(const QByteArray& audioByteArray) {
    const int NUM_INITIAL_PACKETS_DISCARD = 3;
    const int STANDARD_DEVIATION_SAMPLE_COUNT = 500;
    
    _timeSinceLastRecieved.start();
    _totalPacketsReceived++;
<<<<<<< HEAD
    
    double timeDiff = (double)_timeSinceLastRecieved.nsecsElapsed() / 1000000.0; // ns to ms
    
=======

    double timeDiff = diffclock(&_lastReceiveTime, &currentReceiveTime);

>>>>>>> b78a6015
    //  Discard first few received packets for computing jitter (often they pile up on start)
    if (_totalPacketsReceived > NUM_INITIAL_PACKETS_DISCARD) {
        _stdev.addValue(timeDiff);
    }

    if (_stdev.getSamples() > STANDARD_DEVIATION_SAMPLE_COUNT) {
        _measuredJitter = _stdev.getStDev();
        _stdev.reset();
        //  Set jitter buffer to be a multiple of the measured standard deviation
        const int MAX_JITTER_BUFFER_SAMPLES = _ringBuffer.getSampleCapacity() / 2;
        const float NUM_STANDARD_DEVIATIONS = 3.f;
        if (Menu::getInstance()->getAudioJitterBufferSamples() == 0) {
            float newJitterBufferSamples = (NUM_STANDARD_DEVIATIONS * _measuredJitter) / 1000.f * SAMPLE_RATE;
            setJitterBufferSamples(glm::clamp((int)newJitterBufferSamples, 0, MAX_JITTER_BUFFER_SAMPLES));
        }
    }

    if (_audioOutput) {
        // Audio output must exist and be correctly set up if we're going to process received audio
        processReceivedAudio(audioByteArray);
    }

    Application::getInstance()->getBandwidthMeter()->inputStream(BandwidthMeter::AUDIO).updateValue(audioByteArray.size());
}

// NOTE: numSamples is the total number of single channel samples, since callers will always call this with stereo
// data we know that we will have 2x samples for each stereo time sample at the format's sample rate
void Audio::addSpatialAudioToBuffer(unsigned int sampleTime, const QByteArray& spatialAudio, unsigned int numSamples) {
    // Calculate the number of remaining samples available. The source spatial audio buffer will get
    // clipped if there are insufficient samples available in the accumulation buffer.
    unsigned int remaining = _spatialAudioRingBuffer.getSampleCapacity() - _spatialAudioRingBuffer.samplesAvailable();

    // Locate where in the accumulation buffer the new samples need to go
    if (sampleTime >= _spatialAudioFinish) {
        if (_spatialAudioStart == _spatialAudioFinish) {
            // Nothing in the spatial audio ring buffer yet, Just do a straight copy, clipping if necessary
            unsigned int sampleCount = (remaining < numSamples) ? remaining : numSamples;
            if (sampleCount) {
                _spatialAudioRingBuffer.writeSamples((int16_t*)spatialAudio.data(), sampleCount);
            }
            _spatialAudioFinish = _spatialAudioStart + sampleCount / _desiredOutputFormat.channelCount();
        } else {
            // Spatial audio ring buffer already has data, but there is no overlap with the new sample.
            // Compute the appropriate time delay and pad with silence until the new start time.
            unsigned int delay = sampleTime - _spatialAudioFinish;
            unsigned int delayCount = delay * _desiredOutputFormat.channelCount();
            unsigned int silentCount = (remaining < delayCount) ? remaining : delayCount;
            if (silentCount) {
               _spatialAudioRingBuffer.addSilentFrame(silentCount);
            }

            // Recalculate the number of remaining samples
            remaining -= silentCount;
            unsigned int sampleCount = (remaining < numSamples) ? remaining : numSamples;

            // Copy the new spatial audio to the accumulation ring buffer
            if (sampleCount) {
                _spatialAudioRingBuffer.writeSamples((int16_t*)spatialAudio.data(), sampleCount);
            }
            _spatialAudioFinish += (sampleCount + silentCount) / _desiredOutputFormat.channelCount();
        }
    } else {
        // There is overlap between the spatial audio buffer and the new sample, mix the overlap
        // Calculate the offset from the buffer's current read position, which should be located at _spatialAudioStart
        unsigned int offset = (sampleTime - _spatialAudioStart) * _desiredOutputFormat.channelCount();
        unsigned int mixedSamplesCount = (_spatialAudioFinish - sampleTime) * _desiredOutputFormat.channelCount();
        mixedSamplesCount = (mixedSamplesCount < numSamples) ? mixedSamplesCount : numSamples;

        const int16_t* spatial = reinterpret_cast<const int16_t*>(spatialAudio.data());
        for (unsigned int i = 0; i < mixedSamplesCount; i++) {
            int existingSample = _spatialAudioRingBuffer[i + offset];
            int newSample = spatial[i];
            int sumOfSamples = existingSample + newSample;
            _spatialAudioRingBuffer[i + offset] = static_cast<int16_t>(glm::clamp<int>(sumOfSamples, 
                                                    std::numeric_limits<short>::min(), std::numeric_limits<short>::max()));
        }

        // Copy the remaining unoverlapped spatial audio to the spatial audio buffer, if any
        unsigned int nonMixedSampleCount = numSamples - mixedSamplesCount;
        nonMixedSampleCount = (remaining < nonMixedSampleCount) ? remaining : nonMixedSampleCount;
        if (nonMixedSampleCount) {
            _spatialAudioRingBuffer.writeSamples((int16_t*)spatialAudio.data() + mixedSamplesCount, nonMixedSampleCount);
            // Extend the finish time by the amount of unoverlapped samples
            _spatialAudioFinish += nonMixedSampleCount / _desiredOutputFormat.channelCount();
        }
    }
}

bool Audio::mousePressEvent(int x, int y) {
    if (_iconBounds.contains(x, y)) {
        toggleMute();
        return true;
    }
    return false;
}

void Audio::toggleMute() {
    _muted = !_muted;
    muteToggled();
}

void Audio::toggleAudioNoiseReduction() {
    _noiseGateEnabled = !_noiseGateEnabled;
}

void Audio::processReceivedAudio(const QByteArray& audioByteArray) {
    _ringBuffer.parseData(audioByteArray);
    
    float networkOutputToOutputRatio = (_desiredOutputFormat.sampleRate() / (float) _outputFormat.sampleRate())
        * (_desiredOutputFormat.channelCount() / (float) _outputFormat.channelCount());
    
    if (!_ringBuffer.isStarved() && _audioOutput && _audioOutput->bytesFree() == _audioOutput->bufferSize()) {
        // we don't have any audio data left in the output buffer
        // we just starved
        //qDebug() << "Audio output just starved.";
        _ringBuffer.setIsStarved(true);
        _numFramesDisplayStarve = 10;
    }
    
    // if there is anything in the ring buffer, decide what to do
    if (_ringBuffer.samplesAvailable() > 0) {
        
        int numNetworkOutputSamples = _ringBuffer.samplesAvailable();
        int numDeviceOutputSamples = numNetworkOutputSamples / networkOutputToOutputRatio;
        
        QByteArray outputBuffer;
        outputBuffer.resize(numDeviceOutputSamples * sizeof(int16_t));
        
        int numSamplesNeededToStartPlayback = NETWORK_BUFFER_LENGTH_SAMPLES_STEREO + (_jitterBufferSamples * 2);
        
        if (!_ringBuffer.isNotStarvedOrHasMinimumSamples(numSamplesNeededToStartPlayback)) {
            //  We are still waiting for enough samples to begin playback
            // qDebug() << numNetworkOutputSamples << " samples so far, waiting for " << numSamplesNeededToStartPlayback;
        } else {
            //  We are either already playing back, or we have enough audio to start playing back.
            //qDebug() << "pushing " << numNetworkOutputSamples;
            _ringBuffer.setIsStarved(false);

            int16_t* ringBufferSamples = new int16_t[numNetworkOutputSamples];
            if (_processSpatialAudio) {
                unsigned int sampleTime = _spatialAudioStart;
                QByteArray buffer;
                buffer.resize(numNetworkOutputSamples * sizeof(int16_t));

                _ringBuffer.readSamples((int16_t*)buffer.data(), numNetworkOutputSamples);
                // Accumulate direct transmission of audio from sender to receiver
                if (Menu::getInstance()->isOptionChecked(MenuOption::AudioSpatialProcessingIncludeOriginal)) {
                    emit preProcessOriginalInboundAudio(sampleTime, buffer, _desiredOutputFormat);
                    addSpatialAudioToBuffer(sampleTime, buffer, numNetworkOutputSamples);
                }

                // Send audio off for spatial processing
                emit processInboundAudio(sampleTime, buffer, _desiredOutputFormat);

                // copy the samples we'll resample from the spatial audio ring buffer - this also
                // pushes the read pointer of the spatial audio ring buffer forwards
                _spatialAudioRingBuffer.readSamples(ringBufferSamples, numNetworkOutputSamples);

                // Advance the start point for the next packet of audio to arrive
                _spatialAudioStart += numNetworkOutputSamples / _desiredOutputFormat.channelCount();
            } else {
                // copy the samples we'll resample from the ring buffer - this also
                // pushes the read pointer of the ring buffer forwards
                _ringBuffer.readSamples(ringBufferSamples, numNetworkOutputSamples);
            }

            // copy the packet from the RB to the output
            linearResampling(ringBufferSamples,
                             (int16_t*) outputBuffer.data(),
                             numNetworkOutputSamples,
                             numDeviceOutputSamples,
                             _desiredOutputFormat, _outputFormat);

            if (_outputDevice) {
                _outputDevice->write(outputBuffer);
            }
            delete[] ringBufferSamples;
        }
    }
}

void Audio::processProceduralAudio(int16_t* monoInput, int numSamples) {

    // zero out the locally injected audio in preparation for audio procedural sounds
    // This is correlated to numSamples, so it really needs to be numSamples * sizeof(sample)
    memset(_localProceduralSamples, 0, NETWORK_BUFFER_LENGTH_BYTES_PER_CHANNEL);
    // add procedural effects to the appropriate input samples
    addProceduralSounds(monoInput, NETWORK_BUFFER_LENGTH_SAMPLES_PER_CHANNEL);
        
    if (!_proceduralOutputDevice) {
        _proceduralOutputDevice = _proceduralAudioOutput->start();
    }
        
    // send whatever procedural sounds we want to locally loop back to the _proceduralOutputDevice
    QByteArray proceduralOutput;
    proceduralOutput.resize(NETWORK_BUFFER_LENGTH_SAMPLES_PER_CHANNEL * _outputFormat.sampleRate() *
        _outputFormat.channelCount() * sizeof(int16_t) / (_desiredInputFormat.sampleRate() *
            _desiredInputFormat.channelCount()));
        
    linearResampling(_localProceduralSamples,
        reinterpret_cast<int16_t*>(proceduralOutput.data()),
        NETWORK_BUFFER_LENGTH_SAMPLES_PER_CHANNEL,
        proceduralOutput.size() / sizeof(int16_t),
        _desiredInputFormat, _outputFormat);
        
    if (_proceduralOutputDevice) {
        _proceduralOutputDevice->write(proceduralOutput);
    }
}

void Audio::toggleToneInjection() {
    _toneInjectionEnabled = !_toneInjectionEnabled;
}

void Audio::toggleAudioSpatialProcessing() {
    _processSpatialAudio = !_processSpatialAudio;
    if (_processSpatialAudio) {
        _spatialAudioStart = 0;
        _spatialAudioFinish = 0;
        _spatialAudioRingBuffer.reset();
    }
}

//  Take a pointer to the acquired microphone input samples and add procedural sounds
void Audio::addProceduralSounds(int16_t* monoInput, int numSamples) {
    float sample;
    const float COLLISION_SOUND_CUTOFF_LEVEL = 0.01f;
    const float COLLISION_SOUND_MAX_VOLUME = 1000.f;
    const float UP_MAJOR_FIFTH = powf(1.5f, 4.0f);
    const float DOWN_TWO_OCTAVES = 4.f;
    const float DOWN_FOUR_OCTAVES = 16.f;
    float t;
    if (_collisionSoundMagnitude > COLLISION_SOUND_CUTOFF_LEVEL) {
        for (int i = 0; i < numSamples; i++) {
            t = (float) _proceduralEffectSample + (float) i;

            sample = sinf(t * _collisionSoundFrequency)
                + sinf(t * _collisionSoundFrequency / DOWN_TWO_OCTAVES)
                + sinf(t * _collisionSoundFrequency / DOWN_FOUR_OCTAVES * UP_MAJOR_FIFTH);
            sample *= _collisionSoundMagnitude * COLLISION_SOUND_MAX_VOLUME;

            int16_t collisionSample = (int16_t) sample;

            _lastInputLoudness = 0;
            
            monoInput[i] = glm::clamp(monoInput[i] + collisionSample, MIN_SAMPLE_VALUE, MAX_SAMPLE_VALUE);
            
            _lastInputLoudness += fabsf(monoInput[i]);
            _lastInputLoudness /= numSamples;
            _lastInputLoudness /= MAX_SAMPLE_VALUE;
            
            _localProceduralSamples[i] = glm::clamp(_localProceduralSamples[i] + collisionSample,
                                                  MIN_SAMPLE_VALUE, MAX_SAMPLE_VALUE);

            _collisionSoundMagnitude *= _collisionSoundDuration;
        }
    }
    _proceduralEffectSample += numSamples;

    //  Add a drum sound
    const float MAX_VOLUME = 32000.f;
    const float MAX_DURATION = 2.f;
    const float MIN_AUDIBLE_VOLUME = 0.001f;
    const float NOISE_MAGNITUDE = 0.02f;
    float frequency = (_drumSoundFrequency / SAMPLE_RATE) * TWO_PI;
    if (_drumSoundVolume > 0.f) {
        for (int i = 0; i < numSamples; i++) {
            t = (float) _drumSoundSample + (float) i;
            sample = sinf(t * frequency);
            sample += ((randFloat() - 0.5f) * NOISE_MAGNITUDE);
            sample *= _drumSoundVolume * MAX_VOLUME;

            int16_t collisionSample = (int16_t) sample;

            _lastInputLoudness = 0;
            
            monoInput[i] = glm::clamp(monoInput[i] + collisionSample, MIN_SAMPLE_VALUE, MAX_SAMPLE_VALUE);
            
            _lastInputLoudness += fabsf(monoInput[i]);
            _lastInputLoudness /= numSamples;
            _lastInputLoudness /= MAX_SAMPLE_VALUE;
            
            _localProceduralSamples[i] = glm::clamp(_localProceduralSamples[i] + collisionSample,
                                                  MIN_SAMPLE_VALUE, MAX_SAMPLE_VALUE);

            _drumSoundVolume *= (1.f - _drumSoundDecay);
        }
        _drumSoundSample += numSamples;
        _drumSoundDuration = glm::clamp(_drumSoundDuration - (AUDIO_CALLBACK_MSECS / 1000.f), 0.f, MAX_DURATION);
        if (_drumSoundDuration == 0.f || (_drumSoundVolume < MIN_AUDIBLE_VOLUME)) {
            _drumSoundVolume = 0.f;
        }
    }
}

//  Starts a collision sound.  magnitude is 0-1, with 1 the loudest possible sound.
void Audio::startCollisionSound(float magnitude, float frequency, float noise, float duration, bool flashScreen) {
    _collisionSoundMagnitude = magnitude;
    _collisionSoundFrequency = frequency;
    _collisionSoundNoise = noise;
    _collisionSoundDuration = duration;
    _collisionFlashesScreen = flashScreen;
}

void Audio::startDrumSound(float volume, float frequency, float duration, float decay) {
    _drumSoundVolume = volume;
    _drumSoundFrequency = frequency;
    _drumSoundDuration = duration;
    _drumSoundDecay = decay;
    _drumSoundSample = 0;
}

void Audio::handleAudioByteArray(const QByteArray& audioByteArray) {
    // TODO: either create a new audio device (up to the limit of the sound card or a hard limit)
    // or send to the mixer and use delayed loopback
}

void Audio::renderToolBox(int x, int y, bool boxed) {

    glEnable(GL_TEXTURE_2D);

    if (boxed) {

        bool isClipping = ((getTimeSinceLastClip() > 0.f) && (getTimeSinceLastClip() < 1.f));
        const int BOX_LEFT_PADDING = 5;
        const int BOX_TOP_PADDING = 10;
        const int BOX_WIDTH = 266;
        const int BOX_HEIGHT = 44;

        QRect boxBounds = QRect(x - BOX_LEFT_PADDING, y - BOX_TOP_PADDING, BOX_WIDTH, BOX_HEIGHT);

        glBindTexture(GL_TEXTURE_2D, _boxTextureId);

        if (isClipping) {
            glColor3f(1.f,0.f,0.f);
        } else {
            glColor3f(.41f,.41f,.41f);
        }
        glBegin(GL_QUADS);

        glTexCoord2f(1, 1);
        glVertex2f(boxBounds.left(), boxBounds.top());

        glTexCoord2f(0, 1);
        glVertex2f(boxBounds.right(), boxBounds.top());

        glTexCoord2f(0, 0);
        glVertex2f(boxBounds.right(), boxBounds.bottom());
        
        glTexCoord2f(1, 0);
        glVertex2f(boxBounds.left(), boxBounds.bottom());
        
        glEnd();
    }

    _iconBounds = QRect(x, y, MUTE_ICON_SIZE, MUTE_ICON_SIZE);
    if (!_muted) {
        glBindTexture(GL_TEXTURE_2D, _micTextureId);
    } else {
        glBindTexture(GL_TEXTURE_2D, _muteTextureId);
    }

    glColor3f(1,1,1);
    glBegin(GL_QUADS);

    glTexCoord2f(1, 1);
    glVertex2f(_iconBounds.left(), _iconBounds.top());

    glTexCoord2f(0, 1);
    glVertex2f(_iconBounds.right(), _iconBounds.top());

    glTexCoord2f(0, 0);
    glVertex2f(_iconBounds.right(), _iconBounds.bottom());

    glTexCoord2f(1, 0);
    glVertex2f(_iconBounds.left(), _iconBounds.bottom());

    glEnd();

    glDisable(GL_TEXTURE_2D);
}

bool Audio::switchInputToAudioDevice(const QAudioDeviceInfo& inputDeviceInfo) {
    bool supportedFormat = false;
    
    // cleanup any previously initialized device
    if (_audioInput) {
        _audioInput->stop();
        disconnect(_inputDevice);
        _inputDevice = NULL;

        delete _audioInput;
        _audioInput = NULL;
        _numInputCallbackBytes = 0;

        _inputAudioDeviceName = "";
    }

    if (!inputDeviceInfo.isNull()) {
        qDebug() << "The audio input device " << inputDeviceInfo.deviceName() << "is available.";
        _inputAudioDeviceName = inputDeviceInfo.deviceName().trimmed();
    
        if (adjustedFormatForAudioDevice(inputDeviceInfo, _desiredInputFormat, _inputFormat)) {
            qDebug() << "The format to be used for audio input is" << _inputFormat;
        
            _audioInput = new QAudioInput(inputDeviceInfo, _inputFormat, this);
            _numInputCallbackBytes = calculateNumberOfInputCallbackBytes(_inputFormat);
            _audioInput->setBufferSize(_numInputCallbackBytes);

            // how do we want to handle input working, but output not working?
            int numFrameSamples = calculateNumberOfFrameSamples(_numInputCallbackBytes);
            _inputRingBuffer.resizeForFrameSize(numFrameSamples);
            _inputDevice = _audioInput->start();
            connect(_inputDevice, SIGNAL(readyRead()), this, SLOT(handleAudioInput()));

            supportedFormat = true;
        }
    }
    return supportedFormat;
}

bool Audio::switchOutputToAudioDevice(const QAudioDeviceInfo& outputDeviceInfo) {
    bool supportedFormat = false;

    // cleanup any previously initialized device
    if (_audioOutput) {
        _audioOutput->stop();
        _outputDevice = NULL;
        
        delete _audioOutput;
        _audioOutput = NULL;

        _loopbackOutputDevice = NULL;
        delete _loopbackAudioOutput;
        _loopbackAudioOutput = NULL;

        _proceduralOutputDevice = NULL;
        delete _proceduralAudioOutput;
        _proceduralAudioOutput = NULL;
        _outputAudioDeviceName = "";
    }

    if (!outputDeviceInfo.isNull()) {
        qDebug() << "The audio output device " << outputDeviceInfo.deviceName() << "is available.";
        _outputAudioDeviceName = outputDeviceInfo.deviceName().trimmed();

        if (adjustedFormatForAudioDevice(outputDeviceInfo, _desiredOutputFormat, _outputFormat)) {
            qDebug() << "The format to be used for audio output is" << _outputFormat;
        
            // setup our general output device for audio-mixer audio
            _audioOutput = new QAudioOutput(outputDeviceInfo, _outputFormat, this);
            _audioOutput->setBufferSize(_ringBuffer.getSampleCapacity() * sizeof(int16_t));
            qDebug() << "Ring Buffer capacity in samples: " << _ringBuffer.getSampleCapacity();
            _outputDevice = _audioOutput->start();

            // setup a loopback audio output device
            _loopbackAudioOutput = new QAudioOutput(outputDeviceInfo, _outputFormat, this);
        
            // setup a procedural audio output device
            _proceduralAudioOutput = new QAudioOutput(outputDeviceInfo, _outputFormat, this);

<<<<<<< HEAD
            _timeSinceLastRecieved.start();
=======
            gettimeofday(&_lastReceiveTime, NULL);

            // setup spatial audio ringbuffer
            int numFrameSamples = _outputFormat.sampleRate() * _desiredOutputFormat.channelCount();
            _spatialAudioRingBuffer.resizeForFrameSize(numFrameSamples);
            _spatialAudioStart = _spatialAudioFinish = 0;

>>>>>>> b78a6015
            supportedFormat = true;
        }
    }
    return supportedFormat;
}

// The following constant is operating system dependent due to differences in
// the way input audio is handled. The audio input buffer size is inversely
// proportional to the accelerator ratio. 

#ifdef Q_OS_WIN
const float Audio::CALLBACK_ACCELERATOR_RATIO = 0.4f;
#endif

#ifdef Q_OS_MAC
const float Audio::CALLBACK_ACCELERATOR_RATIO = 2.0f;
#endif

#ifdef Q_OS_LINUX
const float Audio::CALLBACK_ACCELERATOR_RATIO = 2.0f;
#endif

int Audio::calculateNumberOfInputCallbackBytes(const QAudioFormat& format) {
    int numInputCallbackBytes = (int)(((NETWORK_BUFFER_LENGTH_BYTES_PER_CHANNEL 
        * format.channelCount()
        * (format.sampleRate() / SAMPLE_RATE))
        / CALLBACK_ACCELERATOR_RATIO) + 0.5f);

    return numInputCallbackBytes;
}

float Audio::calculateDeviceToNetworkInputRatio(int numBytes) {
    float inputToNetworkInputRatio = (int)((_numInputCallbackBytes 
        * CALLBACK_ACCELERATOR_RATIO
        / NETWORK_BUFFER_LENGTH_BYTES_PER_CHANNEL) + 0.5f);

    return inputToNetworkInputRatio;
}

int Audio::calculateNumberOfFrameSamples(int numBytes) {
    int frameSamples = (int)(numBytes * CALLBACK_ACCELERATOR_RATIO + 0.5f) / sizeof(int16_t);
    return frameSamples;
}<|MERGE_RESOLUTION|>--- conflicted
+++ resolved
@@ -631,15 +631,9 @@
     
     _timeSinceLastRecieved.start();
     _totalPacketsReceived++;
-<<<<<<< HEAD
     
     double timeDiff = (double)_timeSinceLastRecieved.nsecsElapsed() / 1000000.0; // ns to ms
     
-=======
-
-    double timeDiff = diffclock(&_lastReceiveTime, &currentReceiveTime);
-
->>>>>>> b78a6015
     //  Discard first few received packets for computing jitter (often they pile up on start)
     if (_totalPacketsReceived > NUM_INITIAL_PACKETS_DISCARD) {
         _stdev.addValue(timeDiff);
@@ -1101,17 +1095,13 @@
             // setup a procedural audio output device
             _proceduralAudioOutput = new QAudioOutput(outputDeviceInfo, _outputFormat, this);
 
-<<<<<<< HEAD
             _timeSinceLastRecieved.start();
-=======
-            gettimeofday(&_lastReceiveTime, NULL);
 
             // setup spatial audio ringbuffer
             int numFrameSamples = _outputFormat.sampleRate() * _desiredOutputFormat.channelCount();
             _spatialAudioRingBuffer.resizeForFrameSize(numFrameSamples);
             _spatialAudioStart = _spatialAudioFinish = 0;
-
->>>>>>> b78a6015
+            
             supportedFormat = true;
         }
     }

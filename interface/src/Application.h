//
//  Application.h
//  interface/src
//
//  Created by Andrzej Kapolka on 5/10/13.
//  Copyright 2013 High Fidelity, Inc.
//
//  Distributed under the Apache License, Version 2.0.
//  See the accompanying file LICENSE or http://www.apache.org/licenses/LICENSE-2.0.html
//

#ifndef hifi_Application_h
#define hifi_Application_h

#include <map>
#include <time.h>

#include <QApplication>
#include <QMainWindow>
#include <QAction>
#include <QHash>
#include <QImage>
#include <QList>
#include <QPointer>
#include <QSet>
#include <QSettings>
#include <QStringList>
#include <QHash>
#include <QTouchEvent>
#include <QUndoStack>
#include <QSystemTrayIcon>

#include <ModelEditPacketSender.h>
#include <NetworkPacket.h>
#include <NodeList.h>
#include <PacketHeaders.h>
#include <ParticleCollisionSystem.h>
#include <ParticleEditPacketSender.h>
#include <ScriptEngine.h>
#include <OctreeQuery.h>
#include <ViewFrustum.h>
#include <VoxelEditPacketSender.h>

#include "MainWindow.h"
#include "Audio.h"
#include "AudioReflector.h"
#include "BuckyBalls.h"
#include "Camera.h"
#include "DatagramProcessor.h"
#include "Environment.h"
#include "FileLogger.h"
#include "GLCanvas.h"
#include "Menu.h"
#include "MetavoxelSystem.h"
#include "PacketHeaders.h"
#include "Stars.h"
#include "avatar/Avatar.h"
#include "avatar/AvatarManager.h"
#include "avatar/MyAvatar.h"
#include "devices/Faceplus.h"
#include "devices/Faceshift.h"
#include "devices/JoystickManager.h"
#include "devices/PrioVR.h"
#include "devices/SixenseManager.h"
#include "devices/Visage.h"
#include "models/ModelTreeRenderer.h"
#include "particles/ParticleTreeRenderer.h"
#include "renderer/AmbientOcclusionEffect.h"
#include "renderer/GeometryCache.h"
#include "renderer/GlowEffect.h"
#include "renderer/PointShader.h"
#include "renderer/TextureCache.h"
#include "renderer/VoxelShader.h"
#include "scripting/ControllerScriptingInterface.h"
#include "ui/BandwidthDialog.h"
#include "ui/BandwidthMeter.h"
#include "ui/ModelsBrowser.h"
#include "ui/NodeBounds.h"
#include "ui/OctreeStatsDialog.h"
#include "ui/RearMirrorTools.h"
#include "ui/SnapshotShareDialog.h"
#include "ui/LodToolsDialog.h"
#include "ui/LogDialog.h"
#include "ui/UpdateDialog.h"
#include "ui/overlays/Overlays.h"
#include "ui/overlays/OverlayRenderer.h"
#include "ui/RunningScriptsWidget.h"
#include "voxels/VoxelFade.h"
#include "voxels/VoxelHideShowThread.h"
#include "voxels/VoxelImporter.h"
#include "voxels/VoxelPacketProcessor.h"
#include "voxels/VoxelSystem.h"


class QAction;
class QActionGroup;
class QGLWidget;
class QKeyEvent;
class QMouseEvent;
class QNetworkAccessManager;
class QSettings;
class QWheelEvent;

class Node;
class ProgramObject;

static const float NODE_ADDED_RED   = 0.0f;
static const float NODE_ADDED_GREEN = 1.0f;
static const float NODE_ADDED_BLUE  = 0.0f;
static const float NODE_KILLED_RED   = 1.0f;
static const float NODE_KILLED_GREEN = 0.0f;
static const float NODE_KILLED_BLUE  = 0.0f;

static const QString SNAPSHOT_EXTENSION  = ".jpg";
static const QString CUSTOM_URL_SCHEME = "hifi:";

static const float BILLBOARD_FIELD_OF_VIEW = 30.0f; // degrees
static const float BILLBOARD_DISTANCE = 5.0f;       // meters

static const int MIRROR_VIEW_TOP_PADDING = 5;
static const int MIRROR_VIEW_LEFT_PADDING = 10;
static const int MIRROR_VIEW_WIDTH = 265;
static const int MIRROR_VIEW_HEIGHT = 215;
static const float MIRROR_FULLSCREEN_DISTANCE = 0.35f;
static const float MIRROR_REARVIEW_DISTANCE = 0.65f;
static const float MIRROR_REARVIEW_BODY_DISTANCE = 2.3f;
static const float MIRROR_FIELD_OF_VIEW = 30.0f;

class Application : public QApplication {
    Q_OBJECT

    friend class VoxelPacketProcessor;
    friend class VoxelEditPacketSender;
    friend class DatagramProcessor;

public:
    static Application* getInstance() { return static_cast<Application*>(QCoreApplication::instance()); }
    static QString& resourcesPath();

    Application(int& argc, char** argv, QElapsedTimer &startup_time);
    ~Application();

    void restoreSizeAndPosition();
    void loadScripts();
    QString getPreviousScriptLocation();
    void setPreviousScriptLocation(const QString& previousScriptLocation);
    void storeSizeAndPosition();
    void clearScriptsBeforeRunning();
    void saveScripts();
    void initializeGL();
    void paintGL();
    void resizeGL(int width, int height);
    void urlGoTo(int argc, const char * constArgv[]);

    void keyPressEvent(QKeyEvent* event);
    void keyReleaseEvent(QKeyEvent* event);

    void focusOutEvent(QFocusEvent* event);
    void focusInEvent(QFocusEvent* event);

    void mouseMoveEvent(QMouseEvent* event);
    void mousePressEvent(QMouseEvent* event);
    void mouseReleaseEvent(QMouseEvent* event);

    void touchBeginEvent(QTouchEvent* event);
    void touchEndEvent(QTouchEvent* event);
    void touchUpdateEvent(QTouchEvent* event);

    void wheelEvent(QWheelEvent* event);
    void dropEvent(QDropEvent *event);

    bool event(QEvent* event);

    void makeVoxel(glm::vec3 position,
                   float scale,
                   unsigned char red,
                   unsigned char green,
                   unsigned char blue,
                   bool isDestructive);

    void removeVoxel(glm::vec3 position, float scale);

    glm::vec3 getMouseVoxelWorldCoordinates(const VoxelDetail& mouseVoxel);

    QGLWidget* getGLWidget() { return _glWidget; }
    bool isThrottleRendering() const { return _glWidget->isThrottleRendering(); }
    MyAvatar* getAvatar() { return _myAvatar; }
    Audio* getAudio() { return &_audio; }
    const AudioReflector* getAudioReflector() const { return &_audioReflector; }
    Camera* getCamera() { return &_myCamera; }
    ViewFrustum* getViewFrustum() { return &_viewFrustum; }
    ViewFrustum* getShadowViewFrustum() { return &_shadowViewFrustum; }
    VoxelSystem* getVoxels() { return &_voxels; }
    VoxelTree* getVoxelTree() { return _voxels.getTree(); }
    const VoxelPacketProcessor& getVoxelPacketProcessor() const { return _voxelProcessor; }
    ParticleTreeRenderer* getParticles() { return &_particles; }
    MetavoxelSystem* getMetavoxels() { return &_metavoxels; }
    ModelTreeRenderer* getModels() { return &_models; }
    bool getImportSucceded() { return _importSucceded; }
    VoxelSystem* getSharedVoxelSystem() { return &_sharedVoxelSystem; }
    VoxelTree* getClipboard() { return &_clipboard; }
    Environment* getEnvironment() { return &_environment; }
    bool isMousePressed() const { return _mousePressed; }
    bool isMouseHidden() const { return _mouseHidden; }
    const glm::vec3& getMouseRayOrigin() const { return _mouseRayOrigin; }
    const glm::vec3& getMouseRayDirection() const { return _mouseRayDirection; }
    int getMouseX() const { return _mouseX; }
    int getMouseY() const { return _mouseY; }
    Faceplus* getFaceplus() { return &_faceplus; }
    Faceshift* getFaceshift() { return &_faceshift; }
    Visage* getVisage() { return &_visage; }
    FaceTracker* getActiveFaceTracker();
    SixenseManager* getSixenseManager() { return &_sixenseManager; }
    PrioVR* getPrioVR() { return &_prioVR; }
    JoystickManager* getJoystickManager() { return &_joystickManager; }
    BandwidthMeter* getBandwidthMeter() { return &_bandwidthMeter; }
    QUndoStack* getUndoStack() { return &_undoStack; }
<<<<<<< HEAD
    OverlayRenderer& getOverlayRenderer() { return _overlayRenderer; }
    Overlays& getOverlays() { return _overlays; }

    float getFps() const { return _fps; }
    float getPacketsPerSecond() const { return _packetsPerSecond; }
    float getBytesPerSecond() const { return _bytesPerSecond; }
    const glm::vec3& getViewMatrixTranslation() const { return _viewMatrixTranslation; }
=======
    QSystemTrayIcon* getTrayIcon() { return _trayIcon; }
>>>>>>> 36efa689

    /// if you need to access the application settings, use lockSettings()/unlockSettings()
    QSettings* lockSettings() { _settingsMutex.lock(); return _settings; }
    void unlockSettings() { _settingsMutex.unlock(); }

    void saveSettings();

    MainWindow* getWindow() { return _window; }
    NodeToOctreeSceneStats* getOcteeSceneStats() { return &_octreeServerSceneStats; }
    void lockOctreeSceneStats() { _octreeSceneStatsLock.lockForRead(); }
    void unlockOctreeSceneStats() { _octreeSceneStatsLock.unlock(); }

    QNetworkAccessManager* getNetworkAccessManager() { return _networkAccessManager; }
    GeometryCache* getGeometryCache() { return &_geometryCache; }
    AnimationCache* getAnimationCache() { return &_animationCache; }
    TextureCache* getTextureCache() { return &_textureCache; }
    GlowEffect* getGlowEffect() { return &_glowEffect; }
    ControllerScriptingInterface* getControllerScriptingInterface() { return &_controllerScriptingInterface; }

    AvatarManager& getAvatarManager() { return _avatarManager; }
    void resetProfile(const QString& username);

    void controlledBroadcastToNodes(const QByteArray& packet, const NodeSet& destinationNodeTypes);

    void setupWorldLight();

    QImage renderAvatarBillboard();

    void displaySide(Camera& whichCamera, bool selfAvatarOnly = false);

    /// Stores the current modelview matrix as the untranslated view matrix to use for transforms and the supplied vector as
    /// the view matrix translation.
    void updateUntranslatedViewMatrix(const glm::vec3& viewMatrixTranslation = glm::vec3());

    /// Loads a view matrix that incorporates the specified model translation without the precision issues that can
    /// result from matrix multiplication at high translation magnitudes.
    void loadTranslatedViewMatrix(const glm::vec3& translation);

    const glm::mat4& getShadowMatrix() const { return _shadowMatrix; }

    void getModelViewMatrix(glm::dmat4* modelViewMatrix);
    void getProjectionMatrix(glm::dmat4* projectionMatrix);

    /// Computes the off-axis frustum parameters for the view frustum, taking mirroring into account.
    void computeOffAxisFrustum(float& left, float& right, float& bottom, float& top, float& nearVal,
        float& farVal, glm::vec4& nearClipPlane, glm::vec4& farClipPlane) const;

    NodeBounds& getNodeBoundsDisplay()  { return _nodeBoundsDisplay; }

    VoxelShader& getVoxelShader() { return _voxelShader; }
    PointShader& getPointShader() { return _pointShader; }
    FileLogger* getLogger() { return _logger; }

    glm::vec2 getViewportDimensions() const{ return glm::vec2(_glWidget->width(),_glWidget->height()); }
    NodeToJurisdictionMap& getVoxelServerJurisdictions() { return _voxelServerJurisdictions; }
    NodeToJurisdictionMap& getParticleServerJurisdictions() { return _particleServerJurisdictions; }
    NodeToJurisdictionMap& getModelServerJurisdictions() { return _modelServerJurisdictions; }
    void pasteVoxelsToOctalCode(const unsigned char* octalCodeDestination);

    void skipVersion(QString latestVersion);

    QStringList getRunningScripts() { return _scriptEnginesHash.keys(); }
    ScriptEngine* getScriptEngine(QString scriptHash) { return _scriptEnginesHash.contains(scriptHash) ? _scriptEnginesHash[scriptHash] : NULL; }

signals:

    /// Fired when we're simulating; allows external parties to hook in.
    void simulating(float deltaTime);

    /// Fired when we're rendering in-world interface elements; allows external parties to hook in.
    void renderingInWorldInterface();

    /// Fired when we're rendering the overlay.
    void renderingOverlay();

    /// Fired when the import window is closed
    void importDone();

public slots:
    void domainChanged(const QString& domainHostname);
    void updateWindowTitle();
    void updateLocationInServer();
    void nodeAdded(SharedNodePointer node);
    void nodeKilled(SharedNodePointer node);
    void packetSent(quint64 length);

    void importVoxels(); // doesn't include source voxel because it goes to clipboard
    void cutVoxels(const VoxelDetail& sourceVoxel);
    void copyVoxels(const VoxelDetail& sourceVoxel);
    void pasteVoxels(const VoxelDetail& sourceVoxel);
    void deleteVoxels(const VoxelDetail& sourceVoxel);
    void exportVoxels(const VoxelDetail& sourceVoxel);
    void nudgeVoxelsByVector(const VoxelDetail& sourceVoxel, const glm::vec3& nudgeVec);

    void setRenderVoxels(bool renderVoxels);
    void doKillLocalVoxels();
    void loadDialog();
    void loadScriptURLDialog();
    void toggleLogDialog();
    void initAvatarAndViewFrustum();
    ScriptEngine* loadScript(const QString& fileNameString, bool loadScriptFromEditor = false);
    void scriptFinished(const QString& scriptName);
    void stopAllScripts(bool restart = false);
    void stopScript(const QString& scriptName);
    void reloadAllScripts();
    void toggleRunningScriptsWidget();

    void uploadHead();
    void uploadSkeleton();
    void uploadAttachment();

    void bumpSettings() { ++_numChangedSettings; }

private slots:
    void timer();
    void idle();

    void connectedToDomain(const QString& hostname);

    void setFullscreen(bool fullscreen);
    void setEnable3DTVMode(bool enable3DTVMode);
    void cameraMenuChanged();

    glm::vec2 getScaledScreenPoint(glm::vec2 projectedPoint);

    void closeMirrorView();
    void restoreMirrorView();
    void shrinkMirrorView();
    void resetSensors();

    void parseVersionXml();

    void manageRunningScriptsWidgetVisibility(bool shown);

private:
    void resetCamerasOnResizeGL(Camera& camera, int width, int height);
    void updateProjectionMatrix();
    void updateProjectionMatrix(Camera& camera, bool updateViewFrustum = true);

    static bool sendVoxelsOperation(OctreeElement* node, void* extraData);
    void sendPingPackets();

    void initDisplay();
    void init();

    void update(float deltaTime);

    // Various helper functions called during update()
    void updateLOD();
    void updateMouseRay();
    void updateFaceplus();
    void updateFaceshift();
    void updateVisage();
    void updateMyAvatarLookAtPosition();
    void updateThreads(float deltaTime);
    void updateMetavoxels(float deltaTime);
    void updateCamera(float deltaTime);
    void updateDialogs(float deltaTime);
    void updateCursor(float deltaTime);

    Avatar* findLookatTargetAvatar(glm::vec3& eyePosition, QUuid &nodeUUID);
    bool isLookingAtMyAvatar(Avatar* avatar);

    void renderLookatIndicator(glm::vec3 pointOfInterest);

    void updateMyAvatar(float deltaTime);
    void queryOctree(NodeType_t serverType, PacketType packetType, NodeToJurisdictionMap& jurisdictions);
    void loadViewFrustum(Camera& camera, ViewFrustum& viewFrustum);

    glm::vec3 getSunDirection();

    void updateShadowMap();
    void renderRearViewMirror(const QRect& region, bool billboard = false);
    void renderViewFrustum(ViewFrustum& viewFrustum);

    void checkBandwidthMeterClick();

    void deleteVoxelAt(const VoxelDetail& voxel);
    void eyedropperVoxelUnderCursor();

    void setMenuShortcutsEnabled(bool enabled);

    void uploadModel(ModelType modelType);

    static void attachNewHeadToNode(Node *newNode);
    static void* networkReceive(void* args); // network receive thread

    MainWindow* _window;
    GLCanvas* _glWidget; // our GLCanvas has a couple extra features

    BandwidthMeter _bandwidthMeter;

    QThread* _nodeThread;
    DatagramProcessor _datagramProcessor;

    QNetworkAccessManager* _networkAccessManager;
    QMutex _settingsMutex;
    QSettings* _settings;
    int _numChangedSettings;

    QUndoStack _undoStack;

    glm::vec3 _gravity;

    // Frame Rate Measurement

    int _frameCount;
    float _fps;
    QElapsedTimer _applicationStartupTime;
    QElapsedTimer _timerStart;
    QElapsedTimer _lastTimeUpdated;
    bool _justStarted;
    Stars _stars;

    BuckyBalls _buckyBalls;

    VoxelSystem _voxels;
    VoxelTree _clipboard; // if I copy/paste
    VoxelImporter* _voxelImporter;
    bool _importSucceded;
    VoxelSystem _sharedVoxelSystem;
    ViewFrustum _sharedVoxelSystemViewFrustum;

    ParticleTreeRenderer _particles;
    ParticleCollisionSystem _particleCollisionSystem;

    ModelTreeRenderer _models;

    QByteArray _voxelsFilename;
    bool _wantToKillLocalVoxels;

    MetavoxelSystem _metavoxels;

    ViewFrustum _viewFrustum; // current state of view frustum, perspective, orientation, etc.
    ViewFrustum _lastQueriedViewFrustum; /// last view frustum used to query octree servers (voxels, particles)
    ViewFrustum _shadowViewFrustum;
    quint64 _lastQueriedTime;

    float _trailingAudioLoudness;

    OctreeQuery _octreeQuery; // NodeData derived class for querying voxels from voxel server

    AvatarManager _avatarManager;
    MyAvatar* _myAvatar;            // TODO: move this and relevant code to AvatarManager (or MyAvatar as the case may be)

    Faceplus _faceplus;
    Faceshift _faceshift;
    Visage _visage;

    SixenseManager _sixenseManager;
    PrioVR _prioVR;
    JoystickManager _joystickManager;

    Camera _myCamera;                  // My view onto the world
    Camera _viewFrustumOffsetCamera;   // The camera we use to sometimes show the view frustum from an offset mode
    Camera _mirrorCamera;              // Cammera for mirror view
    QRect _mirrorViewRect;
    RearMirrorTools* _rearMirrorTools;

    float _cameraPushback;
    glm::mat4 _untranslatedViewMatrix;
    glm::vec3 _viewMatrixTranslation;
    glm::mat4 _projectionMatrix;

    float _scaleMirror;
    float _rotateMirror;
    float _raiseMirror;

    glm::mat4 _shadowMatrix;

    Environment _environment;

    int _mouseX;
    int _mouseY;
    int _mouseDragStartedX;
    int _mouseDragStartedY;
    quint64 _lastMouseMove;
    bool _mouseHidden;
    bool _seenMouseMove;

    glm::vec3 _mouseRayOrigin;
    glm::vec3 _mouseRayDirection;

    float _touchAvgX;
    float _touchAvgY;
    float _touchDragStartedAvgX;
    float _touchDragStartedAvgY;
    bool _isTouchPressed; //  true if multitouch has been pressed (clear when finished)

    bool _mousePressed; //  true if mouse has been pressed (clear when finished)

    QSet<int> _keysPressed;

    GeometryCache _geometryCache;
    AnimationCache _animationCache;
    TextureCache _textureCache;

    GlowEffect _glowEffect;
    AmbientOcclusionEffect _ambientOcclusionEffect;
    VoxelShader _voxelShader;
    PointShader _pointShader;

    Audio _audio;

    bool _enableProcessVoxelsThread;
    VoxelPacketProcessor _voxelProcessor;
    VoxelHideShowThread _voxelHideShowThread;
    VoxelEditPacketSender _voxelEditSender;
    ParticleEditPacketSender _particleEditSender;
    ModelEditPacketSender _modelEditSender;

    int _packetsPerSecond;
    int _bytesPerSecond;

    StDev _idleLoopStdev;
    float _idleLoopMeasuredJitter;

    int parseOctreeStats(const QByteArray& packet, const SharedNodePointer& sendingNode);
    void trackIncomingVoxelPacket(const QByteArray& packet, const SharedNodePointer& sendingNode, bool wasStatsPacket);

    NodeToJurisdictionMap _voxelServerJurisdictions;
    NodeToJurisdictionMap _particleServerJurisdictions;
    NodeToJurisdictionMap _modelServerJurisdictions;
    NodeToOctreeSceneStats _octreeServerSceneStats;
    QReadWriteLock _octreeSceneStatsLock;

    NodeBounds _nodeBoundsDisplay;

    std::vector<VoxelFade> _voxelFades;
    QReadWriteLock _voxelFadesLock;
    ControllerScriptingInterface _controllerScriptingInterface;
    QPointer<LogDialog> _logDialog;
    QPointer<SnapshotShareDialog> _snapshotShareDialog;

    QString _previousScriptLocation;

    FileLogger* _logger;

    void checkVersion();
    void displayUpdateDialog();
    bool shouldSkipVersion(QString latestVersion);
    void takeSnapshot();

    TouchEvent _lastTouchEvent;

    Overlays _overlays;
    OverlayRenderer _overlayRenderer;

    AudioReflector _audioReflector;
    RunningScriptsWidget* _runningScriptsWidget;
    QHash<QString, ScriptEngine*> _scriptEnginesHash;
    bool _runningScriptsWidgetWasVisible;

    QSystemTrayIcon* _trayIcon;
};

#endif // hifi_Application_h<|MERGE_RESOLUTION|>--- conflicted
+++ resolved
@@ -215,7 +215,7 @@
     JoystickManager* getJoystickManager() { return &_joystickManager; }
     BandwidthMeter* getBandwidthMeter() { return &_bandwidthMeter; }
     QUndoStack* getUndoStack() { return &_undoStack; }
-<<<<<<< HEAD
+    QSystemTrayIcon* getTrayIcon() { return _trayIcon; }
     OverlayRenderer& getOverlayRenderer() { return _overlayRenderer; }
     Overlays& getOverlays() { return _overlays; }
 
@@ -223,9 +223,6 @@
     float getPacketsPerSecond() const { return _packetsPerSecond; }
     float getBytesPerSecond() const { return _bytesPerSecond; }
     const glm::vec3& getViewMatrixTranslation() const { return _viewMatrixTranslation; }
-=======
-    QSystemTrayIcon* getTrayIcon() { return _trayIcon; }
->>>>>>> 36efa689
 
     /// if you need to access the application settings, use lockSettings()/unlockSettings()
     QSettings* lockSettings() { _settingsMutex.lock(); return _settings; }

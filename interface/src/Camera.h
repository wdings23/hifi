//-----------------------------------------------------------
//
// Created by Jeffrey Ventrella and added as a utility 
// class for High Fidelity Code base, April 2013
//
//-----------------------------------------------------------

#ifndef __interface__camera__
#define __interface__camera__

#include "Orientation.h"
#include <glm/glm.hpp>

enum CameraMode
{
    CAMERA_MODE_NULL = -1,
    CAMERA_MODE_FIRST_PERSON,
    CAMERA_MODE_THIRD_PERSON,
    CAMERA_MODE_MY_OWN_FACE,
    NUM_CAMERA_MODES
};

static const float DEFAULT_CAMERA_TIGHTNESS = 10.0f;

class Camera
{
public:
<<<<<<< HEAD
    Camera();

    void update();

    void setMode            ( CameraMode    m ) { _mode             = m; }
    void setYaw             ( float         y ) { _yaw              = y; }
    void setPitch           ( float         p ) { _pitch            = p; }
    void setRoll            ( float         r ) { _roll             = r; }
    void setUp              ( float         u ) { _up               = u; }
    void setDistance        ( float         d ) { _distance         = d; }
    void setTargetPosition  ( glm::vec3     t ) { _targetPosition   = t; };
    void setPosition        ( glm::vec3     p ) { _position         = p; };
    void setOrientation     ( Orientation   o ) { _orientation.set(o); }
    void setFieldOfView     ( float         f ) { _fieldOfView      = f; }
    void setAspectRatio     ( float         a ) { _aspectRatio      = a; }
    void setNearClip        ( float         n ) { _nearClip         = n; }
    void setFarClip         ( float         f ) { _farClip          = f; }

    float       getYaw              () { return _yaw;               }
    float       getPitch            () { return _pitch;             }
    float       getRoll             () { return _roll;              }
    glm::vec3   getPosition         () { return _position;          }
    Orientation getOrientation      () { return _orientation;       }
    CameraMode  getMode             () { return _mode;              }
    float       getFieldOfView      () { return _fieldOfView;       }
    float       getAspectRatio      () { return _aspectRatio;       }
    float       getNearClip         () { return _nearClip;          }
    float       getFarClip          () { return _farClip;           }

private:

    CameraMode	_mode;
    glm::vec3   _position;
    glm::vec3   _targetPosition;
    float       _yaw;
    float       _pitch;
    float       _roll;
    float       _up;
    float       _distance;
    Orientation _orientation;

    // Lens attributes
    float       _fieldOfView;       // in degrees
    float       _aspectRatio;       // width/height
    float       _nearClip;          // in world units? - XXXBHG - we need to think about this!
    float       _farClip;           // in world units?
=======
	Camera();
	
	void update( float deltaTime );
	
	void setMode			( CameraMode	m ) { mode				= m; }
	void setYaw				( float			y ) { yaw				= y; }
	void setPitch			( float			p ) { pitch				= p; }
	void setRoll			( float			r ) { roll				= r; }
	void setUp				( float			u ) { up				= u; }
	void setDistance		( float			d ) { distance			= d; }
	void setTargetPosition	( glm::vec3		t ) { targetPosition	= t; }
	void setPosition		( glm::vec3		p ) { position			= p; }
	void setTightness		( float			t ) { tightness			= t; }
	void setOrientation		( Orientation	o ) { orientation.set(o); }

	float		getYaw			() { return yaw;			}
	float		getPitch		() { return pitch;			}
	float		getRoll			() { return roll;			}
	glm::vec3	getPosition		() { return position;		}
	Orientation	getOrientation	() { return orientation;	}
	CameraMode	getMode			() { return mode;			}

private:

	CameraMode	mode;
	glm::vec3	position;
	glm::vec3	idealPosition;
	glm::vec3	targetPosition;
	float		fieldOfView;
	float		yaw;
	float		pitch;
	float		roll;
	float		up;
	float		distance;
	float		tightness;
	Orientation	orientation;
>>>>>>> fc8c0498
};

#endif<|MERGE_RESOLUTION|>--- conflicted
+++ resolved
@@ -25,10 +25,9 @@
 class Camera
 {
 public:
-<<<<<<< HEAD
     Camera();
 
-    void update();
+	void update( float deltaTime );
 
     void setMode            ( CameraMode    m ) { _mode             = m; }
     void setYaw             ( float         y ) { _yaw              = y; }
@@ -38,7 +37,8 @@
     void setDistance        ( float         d ) { _distance         = d; }
     void setTargetPosition  ( glm::vec3     t ) { _targetPosition   = t; };
     void setPosition        ( glm::vec3     p ) { _position         = p; };
-    void setOrientation     ( Orientation   o ) { _orientation.set(o); }
+    void setOrientation     ( Orientation   o ) { _orientation.set(o);   }
+    void setTightness       ( float         t ) { _tightness        = t; }
     void setFieldOfView     ( float         f ) { _fieldOfView      = f; }
     void setAspectRatio     ( float         a ) { _aspectRatio      = a; }
     void setNearClip        ( float         n ) { _nearClip         = n; }
@@ -59,12 +59,14 @@
 
     CameraMode	_mode;
     glm::vec3   _position;
+	glm::vec3	_idealPosition;
     glm::vec3   _targetPosition;
     float       _yaw;
     float       _pitch;
     float       _roll;
     float       _up;
     float       _distance;
+	float		_tightness;
     Orientation _orientation;
 
     // Lens attributes
@@ -72,44 +74,6 @@
     float       _aspectRatio;       // width/height
     float       _nearClip;          // in world units? - XXXBHG - we need to think about this!
     float       _farClip;           // in world units?
-=======
-	Camera();
-	
-	void update( float deltaTime );
-	
-	void setMode			( CameraMode	m ) { mode				= m; }
-	void setYaw				( float			y ) { yaw				= y; }
-	void setPitch			( float			p ) { pitch				= p; }
-	void setRoll			( float			r ) { roll				= r; }
-	void setUp				( float			u ) { up				= u; }
-	void setDistance		( float			d ) { distance			= d; }
-	void setTargetPosition	( glm::vec3		t ) { targetPosition	= t; }
-	void setPosition		( glm::vec3		p ) { position			= p; }
-	void setTightness		( float			t ) { tightness			= t; }
-	void setOrientation		( Orientation	o ) { orientation.set(o); }
-
-	float		getYaw			() { return yaw;			}
-	float		getPitch		() { return pitch;			}
-	float		getRoll			() { return roll;			}
-	glm::vec3	getPosition		() { return position;		}
-	Orientation	getOrientation	() { return orientation;	}
-	CameraMode	getMode			() { return mode;			}
-
-private:
-
-	CameraMode	mode;
-	glm::vec3	position;
-	glm::vec3	idealPosition;
-	glm::vec3	targetPosition;
-	float		fieldOfView;
-	float		yaw;
-	float		pitch;
-	float		roll;
-	float		up;
-	float		distance;
-	float		tightness;
-	Orientation	orientation;
->>>>>>> fc8c0498
 };
 
 #endif
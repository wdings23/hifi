//
//  Avatar.cpp
//  interface
//
//  Created by Philip Rosedale on 9/11/12.
//  Copyright (c) 2013 High Fidelity, Inc. All rights reserved.

#include <glm/glm.hpp>
#include <glm/gtx/quaternion.hpp>
#include <vector>
#include <lodepng.h>
#include <SharedUtil.h>
#include "world.h"
#include "Application.h"
#include "Avatar.h"
#include "Head.h"
#include "Log.h"
#include "ui/TextRenderer.h"
#include <AgentList.h>
#include <AgentTypes.h>
#include <PacketHeaders.h>
#include <OculusManager.h>

using namespace std;

const bool  BALLS_ON                      = false;
const bool  USING_AVATAR_GRAVITY          = true;
const float GRAVITY_SCALE                 = 10.0f;
const float BOUNCE                        = 0.3f;
const float THRUST_MAG                    = 1200.0;
const float YAW_MAG                       = 500.0;
const float BODY_SPIN_FRICTION            = 5.0;
const float BODY_UPRIGHT_FORCE            = 10.0;
const float VELOCITY_DECAY                = 5.0;
const float MY_HAND_HOLDING_PULL          = 0.2;
const float YOUR_HAND_HOLDING_PULL        = 1.0;
const float BODY_SPRING_DEFAULT_TIGHTNESS = 1500.0f;
const float BODY_SPRING_FORCE             = 300.0f;
const float BODY_SPRING_DECAY             = 16.0f;
const float COLLISION_RADIUS_SCALAR       = 1.8;
const float COLLISION_BALL_FORCE          = 1.0;
const float COLLISION_BODY_FORCE          = 6.0;
const float COLLISION_BALL_FRICTION       = 60.0;
const float COLLISION_BODY_FRICTION       = 0.5;
const float HEAD_ROTATION_SCALE           = 0.70;
const float HEAD_ROLL_SCALE               = 0.40;
const float HEAD_MAX_PITCH                = 45;
const float HEAD_MIN_PITCH                = -45;
const float HEAD_MAX_YAW                  = 85;
const float HEAD_MIN_YAW                  = -85;
const float PERIPERSONAL_RADIUS           = 1.0f;
const float AVATAR_BRAKING_STRENGTH       = 40.0f;
const float JOINT_TOUCH_RANGE             = 0.0005f;
const float ANGULAR_RIGHTING_SPEED        = 45.0f;
const float FLOATING_HEIGHT               = 0.13f;
const bool  USING_HEAD_LEAN               = false;

const float LEAN_SENSITIVITY    = 0.15;
const float LEAN_MAX            = 0.45;
const float LEAN_AVERAGING      = 10.0;
const float HEAD_RATE_MAX       = 50.f;

float skinColor    [] = {1.0, 0.84, 0.66};
float darkSkinColor[] = {0.9, 0.78, 0.63};
float lightBlue    [] = {0.7, 0.8,  1.0 };

bool usingBigSphereCollisionTest = true;

float chatMessageScale = 0.0015;
float chatMessageHeight = 0.20;

Avatar::Avatar(Agent* owningAgent) :
    AvatarData(owningAgent),
    _head(this),
    _TEST_bigSphereRadius(0.4f),
    _TEST_bigSpherePosition(5.0f, _TEST_bigSphereRadius, 5.0f),
    _mousePressed(false),
    _bodyPitchDelta(0.0f),
    _bodyYawDelta(0.0f),
    _bodyRollDelta(0.0f),
    _movedHandOffset(0.0f, 0.0f, 0.0f),
    _rotation(0.0f, 0.0f, 0.0f, 0.0f),
    _mode(AVATAR_MODE_STANDING),
    _handHoldingPosition(0.0f, 0.0f, 0.0f),
    _velocity(0.0f, 0.0f, 0.0f),
    _thrust(0.0f, 0.0f, 0.0f),
    _speed(0.0f),
    _maxArmLength(0.0f),
    _orientation(),
    _pelvisStandingHeight(0.0f),
    _pelvisFloatingHeight(0.0f),
    _distanceToNearestAvatar(std::numeric_limits<float>::max()),
    _gravity(0.0f, -1.0f, 0.0f),
    _mouseRayOrigin(0.0f, 0.0f, 0.0f),
    _mouseRayDirection(0.0f, 0.0f, 0.0f),
    _interactingOther(NULL),
    _cumulativeMouseYaw(0.0f),
    _isMouseTurningRight(false)
{
    
    // give the pointer to our head to inherited _headData variable from AvatarData
    _headData = &_head;

    for (int i = 0; i < MAX_DRIVE_KEYS; i++) {
        _driveKeys[i] = false;
    }

    initializeSkeleton();
    
    _avatarTouch.setReachableRadius(PERIPERSONAL_RADIUS);
        
    if (BALLS_ON) {
        _balls = new Balls(100);
    } else {
        _balls = NULL;
    }
}

Avatar::~Avatar() {
    _headData = NULL;
    delete _balls;
}

void Avatar::reset() {
    _head.reset();
}

//  Update avatar head rotation with sensor data
void Avatar::updateHeadFromGyros(float deltaTime, SerialInterface* serialInterface, glm::vec3* gravity) {
    const float AMPLIFY_PITCH = 2.f;
    const float AMPLIFY_YAW = 2.f;
    const float AMPLIFY_ROLL = 2.f;
    
    float measuredPitchRate = serialInterface->getLastPitchRate();
    float measuredYawRate = serialInterface->getLastYawRate();
    float measuredRollRate = serialInterface->getLastRollRate();
   
    //  Update avatar head position based on measured gyro rates
    
    _head.addPitch(measuredPitchRate * AMPLIFY_PITCH * deltaTime);
    _head.addYaw  (measuredYawRate   * AMPLIFY_YAW * deltaTime);
    _head.addRoll (measuredRollRate  * AMPLIFY_ROLL * deltaTime);
    
    //  Update head lean distance based on accelerometer data
    glm::vec3 headRotationRates(_head.getPitch(), _head.getYaw(), _head.getRoll());
    
    glm::vec3 leaning = (serialInterface->getLastAcceleration() - serialInterface->getGravity())
                        * LEAN_SENSITIVITY
                        * (1.f - fminf(glm::length(headRotationRates), HEAD_RATE_MAX) / HEAD_RATE_MAX);
    leaning.y = 0.f;
    if (glm::length(leaning) < LEAN_MAX) {
        _head.setLeanForward(_head.getLeanForward() * (1.f - LEAN_AVERAGING * deltaTime) +
                             (LEAN_AVERAGING * deltaTime) * leaning.z * LEAN_SENSITIVITY);
        _head.setLeanSideways(_head.getLeanSideways() * (1.f - LEAN_AVERAGING * deltaTime) +
                              (LEAN_AVERAGING * deltaTime) * leaning.x * LEAN_SENSITIVITY);
    }
}

float Avatar::getAbsoluteHeadYaw() const {
    return _bodyYaw + _head.getYaw();
}

float Avatar::getAbsoluteHeadPitch() const {
    return _bodyPitch + _head.getPitch();
}

void Avatar::setMousePressed(bool mousePressed) {
	_mousePressed = mousePressed;
}

bool Avatar::getIsNearInteractingOther() { 
    return _avatarTouch.getAbleToReachOtherAvatar(); 
}

void  Avatar::updateFromMouse(int mouseX, int mouseY, int screenWidth, int screenHeight) {
    //  Update yaw based on mouse behavior
    const float MOUSE_MOVE_RADIUS = 0.15f;
    const float MOUSE_ROTATE_SPEED = 3.0f;
    const float MOUSE_PITCH_SPEED = 1.5f;
    const float MAX_YAW_TO_ADD = 180.f;
    const int TITLE_BAR_HEIGHT = 46;
    float mouseLocationX = (float)mouseX / (float)screenWidth - 0.5f;
    float mouseLocationY = (float)mouseY / (float)screenHeight - 0.5f;

    if ((mouseX > 1) && (mouseX < screenWidth) && (mouseY > TITLE_BAR_HEIGHT) && (mouseY < screenHeight)) {
        //
        //  Mouse must be inside screen (not at edge) and not on title bar for movement to happen
        //
        if (fabs(mouseLocationX) > MOUSE_MOVE_RADIUS) {
            //  Add Yaw
            float mouseYawAdd = (fabs(mouseLocationX) - MOUSE_MOVE_RADIUS) / (0.5f - MOUSE_MOVE_RADIUS) * MOUSE_ROTATE_SPEED;
            bool rightTurning = (mouseLocationX > 0.f);
            if (_isMouseTurningRight == rightTurning) {
                _cumulativeMouseYaw += mouseYawAdd;
            } else {
                _cumulativeMouseYaw = 0;
                _isMouseTurningRight = rightTurning;
            }
            if (_cumulativeMouseYaw < MAX_YAW_TO_ADD) {
                setBodyYaw(getBodyYaw() - (rightTurning ? mouseYawAdd : -mouseYawAdd));
            }
        } else {
            _cumulativeMouseYaw = 0;
        }
        if (fabs(mouseLocationY) > MOUSE_MOVE_RADIUS) {
            float mousePitchAdd = (fabs(mouseLocationY) - MOUSE_MOVE_RADIUS) / (0.5f - MOUSE_MOVE_RADIUS) * MOUSE_PITCH_SPEED;
            bool downPitching = (mouseLocationY > 0.f);
            _head.setPitch(_head.getPitch() + (downPitching ? mousePitchAdd : -mousePitchAdd));
        }
        
    }
    
    return;
}

void Avatar::simulate(float deltaTime, Transmitter* transmitter) {

    //figure out if the mouse cursor is over any body spheres... 
    checkForMouseRayTouching();
    
    // copy velocity so we can use it later for acceleration
    glm::vec3 oldVelocity = getVelocity();
        
    // update balls
    if (_balls) { _balls->simulate(deltaTime); }
    
    // if other avatar, update head position from network data
    
	// update avatar skeleton
	updateSkeleton();
	
    //detect and respond to collisions with other avatars... 
    if (!_owningAgent) {
        updateAvatarCollisions(deltaTime);
    }
    
    //update the movement of the hand and process handshaking with other avatars... 
    updateHandMovementAndTouching(deltaTime);
    
    _avatarTouch.simulate(deltaTime);        
    
    // apply gravity and collision with the ground/floor
    if (!_owningAgent && USING_AVATAR_GRAVITY) {
        _velocity += _gravity * (GRAVITY_SCALE * deltaTime);
        
        updateCollisionWithEnvironment();
    }
    
	// update body springs
    updateBodySprings(deltaTime);
    
    // test for avatar collision response with the big sphere
    if (usingBigSphereCollisionTest) {
        updateCollisionWithSphere(_TEST_bigSpherePosition, _TEST_bigSphereRadius, deltaTime);
    }
    
    // collision response with voxels
    if (!_owningAgent) {
        updateCollisionWithVoxels();
    }
    
    // driving the avatar around should only apply if this is my avatar (as opposed to an avatar being driven remotely)
    if (!_owningAgent) {
        
        _thrust = glm::vec3(0.0f, 0.0f, 0.0f);
        
        //  Add Thrusts from keyboard
        if (_driveKeys[FWD      ]) {_thrust       += THRUST_MAG * deltaTime * _orientation.getFront();}
        if (_driveKeys[BACK     ]) {_thrust       -= THRUST_MAG * deltaTime * _orientation.getFront();}
        if (_driveKeys[RIGHT    ]) {_thrust       += THRUST_MAG * deltaTime * _orientation.getRight();}
        if (_driveKeys[LEFT     ]) {_thrust       -= THRUST_MAG * deltaTime * _orientation.getRight();}
        if (_driveKeys[UP       ]) {_thrust       += THRUST_MAG * deltaTime * _orientation.getUp();}
        if (_driveKeys[DOWN     ]) {_thrust       -= THRUST_MAG * deltaTime * _orientation.getUp();}
        if (_driveKeys[ROT_RIGHT]) {_bodyYawDelta -= YAW_MAG    * deltaTime;}
        if (_driveKeys[ROT_LEFT ]) {_bodyYawDelta += YAW_MAG    * deltaTime;}

        //  Add thrusts from Transmitter 
        if (transmitter) {
            glm::vec3 rotation = transmitter->getEstimatedRotation();
            const float TRANSMITTER_MIN_RATE = 1.f;
            const float TRANSMITTER_MIN_YAW_RATE = 4.f;
            const float TRANSMITTER_LATERAL_FORCE_SCALE = 25.f;
            const float TRANSMITTER_FWD_FORCE_SCALE = 100.f;
            const float TRANSMITTER_YAW_SCALE = 10.0f;
            const float TRANSMITTER_LIFT_SCALE = 3.f;
            const float TOUCH_POSITION_RANGE_HALF = 32767.f;
            if (fabs(rotation.z) > TRANSMITTER_MIN_RATE) {
                _thrust += rotation.z * TRANSMITTER_LATERAL_FORCE_SCALE * deltaTime * _orientation.getRight();
            }
            if (fabs(rotation.x) > TRANSMITTER_MIN_RATE) {
                _thrust += -rotation.x * TRANSMITTER_FWD_FORCE_SCALE * deltaTime * _orientation.getFront();
            }
            if (fabs(rotation.y) > TRANSMITTER_MIN_YAW_RATE) {
                _bodyYawDelta += rotation.y * TRANSMITTER_YAW_SCALE * deltaTime;
            }
            if (transmitter->getTouchState()->state == 'D') {
                _thrust += THRUST_MAG *
                           (float)(transmitter->getTouchState()->y - TOUCH_POSITION_RANGE_HALF) / TOUCH_POSITION_RANGE_HALF *
                           TRANSMITTER_LIFT_SCALE *
                           deltaTime *
                           _orientation.getUp();
            }
            
        }
	}
        
    // update body yaw by body yaw delta
    if (!_owningAgent) {
        _bodyPitch += _bodyPitchDelta * deltaTime;
        _bodyYaw   += _bodyYawDelta   * deltaTime;
        _bodyRoll  += _bodyRollDelta  * deltaTime;
    }
    
	// decay body rotation momentum
    float bodySpinMomentum = 1.0 - BODY_SPIN_FRICTION * deltaTime;
    if  (bodySpinMomentum < 0.0f) { bodySpinMomentum = 0.0f; } 
    _bodyPitchDelta *= bodySpinMomentum;
    _bodyYawDelta   *= bodySpinMomentum;
    _bodyRollDelta  *= bodySpinMomentum;
        
	// add thrust to velocity
	_velocity += _thrust * deltaTime;
    
    // calculate speed 
    _speed = glm::length(_velocity);
    
    //pitch and roll the body as a function of forward speed and turning delta
    const float BODY_PITCH_WHILE_WALKING      = 20.0;
    const float BODY_ROLL_WHILE_TURNING       = 0.2;
    float forwardComponentOfVelocity = glm::dot(_orientation.getFront(), _velocity);
    _bodyPitch += BODY_PITCH_WHILE_WALKING * deltaTime * forwardComponentOfVelocity;
    _bodyRoll  += BODY_ROLL_WHILE_TURNING  * deltaTime * _speed * _bodyYawDelta;
        
	// these forces keep the body upright...     
    float tiltDecay = 1.0 - BODY_UPRIGHT_FORCE * deltaTime;
    if  (tiltDecay < 0.0f) {tiltDecay = 0.0f;}     
    _bodyPitch *= tiltDecay;
    _bodyRoll  *= tiltDecay;
    
    //the following will be used to make the avatar upright no matter what gravity is
    float gravityLength = glm::length(_gravity);
    if (gravityLength > 0.0f) {
        glm::vec3 targetUp = _gravity / -gravityLength;
        const glm::vec3& currentUp = _righting * glm::vec3(0.0f, 1.0f, 0.0f);
        float angle = glm::degrees(acosf(glm::dot(currentUp, targetUp)));
        if (angle > 0.0f) {
            glm::vec3 axis;
            if (angle > 180.0f - EPSILON) { // 180 degree rotation; must use another axis
                axis = _orientation.getRight();
            } else {
                axis = glm::normalize(glm::cross(currentUp, targetUp));
            }
            //_righting = glm::angleAxis(min(deltaTime * ANGULAR_RIGHTING_SPEED, angle), axis) * _righting;
        }
    }
    
    // update position by velocity
    _position += _velocity * deltaTime;

	// decay velocity
    float decay = 1.0 - VELOCITY_DECAY * deltaTime;
    if ( decay < 0.0 ) {
        _velocity = glm::vec3( 0.0f, 0.0f, 0.0f );
    } else {
        _velocity *= decay;
    }
    
    // If another avatar is near, dampen velocity as a function of closeness
    if (!_owningAgent && (_distanceToNearestAvatar < PERIPERSONAL_RADIUS)) {
        float closeness = 1.0f - (_distanceToNearestAvatar / PERIPERSONAL_RADIUS);
        float drag = 1.0f - closeness * AVATAR_BRAKING_STRENGTH * deltaTime;
        if ( drag > 0.0f ) {
            _velocity *= drag;
        } else {
            _velocity = glm::vec3( 0.0f, 0.0f, 0.0f );
        }
    }
    
    //  Compute instantaneous acceleration 
    float acceleration = glm::distance(getVelocity(), oldVelocity) / deltaTime;
    const float ACCELERATION_PITCH_DECAY = 0.4f;
    const float ACCELERATION_YAW_DECAY = 0.4f;
    
    // Decay HeadPitch as a function of acceleration, so that you look straight ahead when
    // you start moving, but don't do this with an HMD like the Oculus. 
    if (!OculusManager::isConnected()) {
        _head.setPitch(_head.getPitch() * (1.f - acceleration * ACCELERATION_PITCH_DECAY * deltaTime));
        _head.setYaw(_head.getYaw() * (1.f - acceleration * ACCELERATION_YAW_DECAY * deltaTime));
    }

    //apply the head lean values to the springy position...
    if (USING_HEAD_LEAN) {
        if (fabs(_head.getLeanSideways() + _head.getLeanForward()) > 0.0f) {
            glm::vec3 headLean = 
                _orientation.getRight() * _head.getLeanSideways() +
                _orientation.getFront() * _head.getLeanForward();
                        
            _joint[ AVATAR_JOINT_TORSO            ].springyPosition += headLean * 0.1f;
            _joint[ AVATAR_JOINT_CHEST            ].springyPosition += headLean * 0.4f;
            _joint[ AVATAR_JOINT_NECK_BASE        ].springyPosition += headLean * 0.7f;
            _joint[ AVATAR_JOINT_HEAD_BASE        ].springyPosition += headLean * 1.0f;
            
            _joint[ AVATAR_JOINT_LEFT_COLLAR      ].springyPosition += headLean * 0.6f;
            _joint[ AVATAR_JOINT_LEFT_SHOULDER    ].springyPosition += headLean * 0.6f;
            _joint[ AVATAR_JOINT_LEFT_ELBOW       ].springyPosition += headLean * 0.2f;
            _joint[ AVATAR_JOINT_LEFT_WRIST       ].springyPosition += headLean * 0.1f;
            _joint[ AVATAR_JOINT_LEFT_FINGERTIPS  ].springyPosition += headLean * 0.0f;
            
            _joint[ AVATAR_JOINT_RIGHT_COLLAR     ].springyPosition += headLean * 0.6f;
            _joint[ AVATAR_JOINT_RIGHT_SHOULDER   ].springyPosition += headLean * 0.6f;
            _joint[ AVATAR_JOINT_RIGHT_ELBOW      ].springyPosition += headLean * 0.2f;
            _joint[ AVATAR_JOINT_RIGHT_WRIST      ].springyPosition += headLean * 0.1f;
            _joint[ AVATAR_JOINT_RIGHT_FINGERTIPS ].springyPosition += headLean * 0.0f;
        }
     }

    // set head lookat position 
    if (!_owningAgent) {
        if (_interactingOther) {
            _head.setLookAtPosition(_interactingOther->caclulateAverageEyePosition());
        } else {
            _head.setLookAtPosition(glm::vec3(0.0f, 0.0f, 0.0f)); // 0,0,0 represents NOT looking at anything
        }
    }    

    _head.setBodyRotation   (glm::vec3(_bodyPitch, _bodyYaw, _bodyRoll));
    _head.setPosition(_joint[ AVATAR_JOINT_HEAD_BASE ].springyPosition);
    _head.setScale   (_joint[ AVATAR_JOINT_HEAD_BASE ].radius);
    _head.setAudioLoudness(_audioLoudness);
    _head.setSkinColor(glm::vec3(skinColor[0], skinColor[1], skinColor[2]));
    _head.simulate(deltaTime, !_owningAgent);
    
    // use speed and angular velocity to determine walking vs. standing                                
	if (_speed + fabs(_bodyYawDelta) > 0.2) {
		_mode = AVATAR_MODE_WALKING;
	} else {
		_mode = AVATAR_MODE_INTERACTING;
	}
}

void Avatar::checkForMouseRayTouching() {

    for (int b = 0; b < NUM_AVATAR_JOINTS; b++) {
    
        glm::vec3 directionToBodySphere = glm::normalize(_joint[b].springyPosition - _mouseRayOrigin);
        float dot = glm::dot(directionToBodySphere, _mouseRayDirection);

        if (dot > (1.0f - JOINT_TOUCH_RANGE)) {
            _joint[b].touchForce = (dot - (1.0f - JOINT_TOUCH_RANGE)) / JOINT_TOUCH_RANGE;
        } else {
            _joint[b].touchForce = 0.0;
        }
    }
}

void Avatar::setMouseRay(const glm::vec3 &origin, const glm::vec3 &direction ) {
    _mouseRayOrigin = origin; _mouseRayDirection = direction;    
}

void Avatar::updateHandMovementAndTouching(float deltaTime) {

    // reset hand and arm positions according to hand movement
    glm::vec3 transformedHandMovement
    = _orientation.getRight() *  _movedHandOffset.x * 2.0f
    + _orientation.getUp()	  * -_movedHandOffset.y * 1.0f
    + _orientation.getFront() * -_movedHandOffset.y * 1.0f;
    
    _joint[ AVATAR_JOINT_RIGHT_FINGERTIPS ].position += transformedHandMovement;
            
    if (!_owningAgent) {
        _avatarTouch.setMyBodyPosition(_position);
                
        float closestDistance = std::numeric_limits<float>::max();
        
        _interactingOther = NULL;

        //loop through all the other avatars for potential interactions...
        AgentList* agentList = AgentList::getInstance();
        for (AgentList::iterator agent = agentList->begin(); agent != agentList->end(); agent++) {
            if (agent->getLinkedData() != NULL && agent->getType() == AGENT_TYPE_AVATAR) {
                Avatar *otherAvatar = (Avatar *)agent->getLinkedData();
                 
                //Test:  Show angle between your fwd vector and nearest avatar
                //glm::vec3 vectorBetweenUs = otherAvatar->getJointPosition(AVATAR_JOINT_PELVIS) -
                //                getJointPosition(AVATAR_JOINT_PELVIS);
                //printLog("Angle between: %f\n", angleBetween(vectorBetweenUs, _orientation.getFront()));
                
                // test whether shoulders are close enough to allow for reaching to touch hands
                glm::vec3 v(_position - otherAvatar->_position);
                float distance = glm::length(v);
                if (distance < closestDistance) {
                    closestDistance = distance;
                    
                    if (distance < PERIPERSONAL_RADIUS) {
                        _interactingOther = otherAvatar;
                    }
                }
            }
        }
        
        if (_interactingOther) {

            _avatarTouch.setYourBodyPosition(_interactingOther->_position);   
            _avatarTouch.setYourHandPosition(_interactingOther->_joint[ AVATAR_JOINT_RIGHT_FINGERTIPS ].springyPosition);   
            _avatarTouch.setYourHandState   (_interactingOther->_handState);   
            
            //if hand-holding is initiated by either avatar, turn on hand-holding...
            if (_avatarTouch.getHandsCloseEnoughToGrasp()) {     
                if ((_handState == HAND_STATE_GRASPING ) || (_interactingOther->_handState == HAND_STATE_GRASPING)) {
                    if (!_avatarTouch.getHoldingHands())
                    {
                        _avatarTouch.setHoldingHands(true);
                    }                    
                }
            }

            glm::vec3 vectorFromMyHandToYourHand
            (
                _interactingOther->_joint[ AVATAR_JOINT_RIGHT_FINGERTIPS ].position - 
                _joint[ AVATAR_JOINT_RIGHT_FINGERTIPS ].position
            );
            
            float distanceBetweenOurHands = glm::length(vectorFromMyHandToYourHand);

            /*
            // if my arm can no longer reach the other hand, turn off hand-holding
            if (!_avatarTouch.getAbleToReachOtherAvatar()) {
                _avatarTouch.setHoldingHands(false);                
            }
            if (distanceBetweenOurHands > _maxArmLength) {
                _avatarTouch.setHoldingHands(false);                
            }
            */

            // if neither of us are grasping, turn off hand-holding
            if ((_handState != HAND_STATE_GRASPING ) && (_interactingOther->_handState != HAND_STATE_GRASPING)) {
                _avatarTouch.setHoldingHands(false);                
            }

            //if holding hands, apply the appropriate forces
            if (_avatarTouch.getHoldingHands()) {
                _joint[ AVATAR_JOINT_RIGHT_FINGERTIPS ].position += 
                ( 
                    _interactingOther->_joint[ AVATAR_JOINT_RIGHT_FINGERTIPS ].position 
                    - _joint[ AVATAR_JOINT_RIGHT_FINGERTIPS ].position
                ) * 0.5f; 
                
                if (distanceBetweenOurHands > 0.3) {
                    float force = 10.0f * deltaTime;
                    if (force > 1.0f) {force = 1.0f;}
                    _velocity += vectorFromMyHandToYourHand * force;
                }
            }
        }
    }//if (_isMine)
    
    //constrain right arm length and re-adjust elbow position as it bends
    // NOTE - the following must be called on all avatars - not just _isMine
    updateArmIKAndConstraints(deltaTime);
    
    //Set right hand position and state to be transmitted, and also tell AvatarTouch about it
    if (!_owningAgent) {
        setHandPosition(_joint[ AVATAR_JOINT_RIGHT_FINGERTIPS ].position);
     
        if (_mousePressed) {
            _handState = HAND_STATE_GRASPING;
        } else {
            _handState = HAND_STATE_NULL;
        }
        
        _avatarTouch.setMyHandState(_handState);
        _avatarTouch.setMyHandPosition(_joint[ AVATAR_JOINT_RIGHT_FINGERTIPS ].springyPosition);
    }
}

void Avatar::updateCollisionWithSphere(glm::vec3 position, float radius, float deltaTime) {
    float myBodyApproximateBoundingRadius = 1.0f;
    glm::vec3 vectorFromMyBodyToBigSphere(_position - position);
    bool jointCollision = false;
    
    float distanceToBigSphere = glm::length(vectorFromMyBodyToBigSphere);
    if (distanceToBigSphere < myBodyApproximateBoundingRadius + radius) {
        for (int b = 0; b < NUM_AVATAR_JOINTS; b++) {
            glm::vec3 vectorFromJointToBigSphereCenter(_joint[b].springyPosition - position);
            float distanceToBigSphereCenter = glm::length(vectorFromJointToBigSphereCenter);
            float combinedRadius = _joint[b].radius + radius;
            
            if (distanceToBigSphereCenter < combinedRadius)  {
                jointCollision = true;
                if (distanceToBigSphereCenter > 0.0) {
                    glm::vec3 directionVector = vectorFromJointToBigSphereCenter / distanceToBigSphereCenter;
                    
                    float penetration = 1.0 - (distanceToBigSphereCenter / combinedRadius);
                    glm::vec3 collisionForce = vectorFromJointToBigSphereCenter * penetration;
                    
                    _joint[b].springyVelocity += collisionForce * 0.0f * deltaTime;
                    _velocity                 += collisionForce * 40.0f * deltaTime;
                    _joint[b].springyPosition  = position + directionVector * combinedRadius;
                }
            }
        }
    }
}

void Avatar::updateCollisionWithEnvironment() {
    float radius = _height * 0.125f;
    glm::vec3 penetration;
    if (Application::getInstance()->getEnvironment()->findCapsulePenetration(
            _position - glm::vec3(0.0f, _pelvisFloatingHeight - radius, 0.0f),
            _position + glm::vec3(0.0f, _height - _pelvisFloatingHeight - radius, 0.0f), radius, penetration)) {
        applyCollisionWithScene(penetration);
    }
}

void Avatar::updateCollisionWithVoxels() {
    float radius = _height * 0.125f;
    glm::vec3 penetration;
    if (Application::getInstance()->getVoxels()->findCapsulePenetration(
            _position - glm::vec3(0.0f, _pelvisFloatingHeight - radius, 0.0f),
            _position + glm::vec3(0.0f, _height - _pelvisFloatingHeight - radius, 0.0f), radius, penetration)) {
        applyCollisionWithScene(penetration);
    }
}

void Avatar::applyCollisionWithScene(const glm::vec3& penetration) {
    _position += penetration;
        
    // reflect the velocity component in the direction of penetration
    glm::vec3 direction = glm::normalize(penetration);
    _velocity -= 2.0f * glm::dot(_velocity, direction) * direction * BOUNCE;
}

void Avatar::updateAvatarCollisions(float deltaTime) {
        
    //  Reset detector for nearest avatar
    _distanceToNearestAvatar = std::numeric_limits<float>::max();

    //loop through all the other avatars for potential interactions...
    AgentList* agentList = AgentList::getInstance();
    for (AgentList::iterator agent = agentList->begin(); agent != agentList->end(); agent++) {
        if (agent->getLinkedData() != NULL && agent->getType() == AGENT_TYPE_AVATAR) {
            Avatar *otherAvatar = (Avatar *)agent->getLinkedData();
            
            // check if the bounding spheres of the two avatars are colliding
            glm::vec3 vectorBetweenBoundingSpheres(_position - otherAvatar->_position);
            if (glm::length(vectorBetweenBoundingSpheres) < _height * ONE_HALF + otherAvatar->_height * ONE_HALF) {
                //apply forces from collision
                applyCollisionWithOtherAvatar(otherAvatar, deltaTime);
            }            

            // test other avatar hand position for proximity
            glm::vec3 v(_joint[ AVATAR_JOINT_RIGHT_SHOULDER ].position);
            v -= otherAvatar->getPosition();
            
            float distance = glm::length(v);
            if (distance < _distanceToNearestAvatar) {
                _distanceToNearestAvatar = distance;
            }
        }
    }
}

//detect collisions with other avatars and respond
void Avatar::applyCollisionWithOtherAvatar(Avatar * otherAvatar, float deltaTime) {
        
    float bodyMomentum = 1.0f;
    glm::vec3 bodyPushForce = glm::vec3(0.0f, 0.0f, 0.0f);
        
    // loop through the joints of each avatar to check for every possible collision
    for (int b=1; b<NUM_AVATAR_JOINTS; b++) {
        if (_joint[b].isCollidable) {

            for (int o=b+1; o<NUM_AVATAR_JOINTS; o++) {
                if (otherAvatar->_joint[o].isCollidable) {
                
                    glm::vec3 vectorBetweenJoints(_joint[b].springyPosition - otherAvatar->_joint[o].springyPosition);
                    float distanceBetweenJoints = glm::length(vectorBetweenJoints);
                    
                    if (distanceBetweenJoints > 0.0) { // to avoid divide by zero
                        float combinedRadius = _joint[b].radius + otherAvatar->_joint[o].radius;

                        // check for collision
                        if (distanceBetweenJoints < combinedRadius * COLLISION_RADIUS_SCALAR)  {
                            glm::vec3 directionVector = vectorBetweenJoints / distanceBetweenJoints;

                            // push balls away from each other and apply friction
                            glm::vec3 ballPushForce = directionVector * COLLISION_BALL_FORCE * deltaTime;
                                                            
                            float ballMomentum = 1.0 - COLLISION_BALL_FRICTION * deltaTime;
                            if (ballMomentum < 0.0) { ballMomentum = 0.0;}
                                                            
                                         _joint[b].springyVelocity += ballPushForce;
                            otherAvatar->_joint[o].springyVelocity -= ballPushForce;
                            
                                         _joint[b].springyVelocity *= ballMomentum;
                            otherAvatar->_joint[o].springyVelocity *= ballMomentum;
                            
                            // accumulate forces and frictions to apply to the velocities of avatar bodies
                            bodyPushForce += directionVector * COLLISION_BODY_FORCE * deltaTime;                                
                            bodyMomentum -= COLLISION_BODY_FRICTION * deltaTime;
                            if (bodyMomentum < 0.0) { bodyMomentum = 0.0;}
                                                            
                        }// check for collision
                    }   // to avoid divide by zero
                }      // o loop
            }         // collidable
        }            // b loop
    }               // collidable
    
    
    //apply forces and frictions on the bodies of both avatars 
                 _velocity += bodyPushForce;
    otherAvatar->_velocity -= bodyPushForce;
                 _velocity *= bodyMomentum;
    otherAvatar->_velocity *= bodyMomentum;        
}


static TextRenderer* textRenderer() {
    static TextRenderer* renderer = new TextRenderer(SANS_FONT_FAMILY, 24, -1, false, TextRenderer::SHADOW_EFFECT);
    return renderer;
}

void Avatar::setGravity(glm::vec3 gravity) {
    _gravity = gravity;
    _head.setGravity(_gravity);
}

void Avatar::render(bool lookingInMirror) {
    
    if (!_owningAgent && usingBigSphereCollisionTest) {
        // show TEST big sphere
        glColor4f(0.5f, 0.6f, 0.8f, 0.7);
        glPushMatrix();
        glTranslatef(_TEST_bigSpherePosition.x, _TEST_bigSpherePosition.y, _TEST_bigSpherePosition.z);
        glScalef(_TEST_bigSphereRadius, _TEST_bigSphereRadius, _TEST_bigSphereRadius);
        glutSolidSphere(1, 20, 20);
        glPopMatrix();
    }
    
    // render a simple round on the ground projected down from the avatar's position
    renderDiskShadow(_position, glm::vec3(0.0f, 1.0f, 0.0f), 0.1f, 0.2f);

    //render body
    renderBody(lookingInMirror);
    
    // if this is my avatar, then render my interactions with the other avatar
    if (!_owningAgent) {
        _avatarTouch.render(getCameraPosition());
    }
    
    //  Render the balls
    if (_balls) {
        glPushMatrix();
        glTranslatef(_position.x, _position.y, _position.z);
        _balls->render();
        glPopMatrix();
    }

    if (!_chatMessage.empty()) {
        int width = 0;
        int lastWidth;
        for (string::iterator it = _chatMessage.begin(); it != _chatMessage.end(); it++) {
            width += (lastWidth = textRenderer()->computeWidth(*it));
        }
        glPushMatrix();
        
        // extract the view direction from the modelview matrix: transform (0, 0, 1) by the
        // transpose of the modelview to get its direction in world space, then use the X/Z
        // components to determine the angle
        float modelview[16];
        glGetFloatv(GL_MODELVIEW_MATRIX, modelview);
        
        glTranslatef(_joint[AVATAR_JOINT_HEAD_BASE].springyPosition.x,
                     _joint[AVATAR_JOINT_HEAD_BASE].springyPosition.y + chatMessageHeight,
                     _joint[AVATAR_JOINT_HEAD_BASE].springyPosition.z);
        glRotatef(atan2(-modelview[2], -modelview[10]) * 180 / PI, 0, 1, 0);
        
        glColor3f(0, 0.8, 0);
        glRotatef(180, 0, 0, 1);
        glScalef(chatMessageScale, chatMessageScale, 1.0f);

        glDisable(GL_LIGHTING);
        glDepthMask(false);
        if (_keyState == NO_KEY_DOWN) {
            textRenderer()->draw(-width/2, 0, _chatMessage.c_str());
            
        } else {
            // rather than using substr and allocating a new string, just replace the last
            // character with a null, then restore it
            int lastIndex = _chatMessage.size() - 1;
            char lastChar = _chatMessage[lastIndex];
            _chatMessage[lastIndex] = '\0';
            textRenderer()->draw(-width/2, 0, _chatMessage.c_str());
            _chatMessage[lastIndex] = lastChar;
            glColor3f(0, 1, 0);
            textRenderer()->draw(width/2 - lastWidth, 0, _chatMessage.c_str() + lastIndex);                        
        }
        glEnable(GL_LIGHTING);
        glDepthMask(true);
        
        glPopMatrix();
    }
}

void Avatar::initializeSkeleton() {
    
	for (int b=0; b<NUM_AVATAR_JOINTS; b++) {
        _joint[b].isCollidable        = true;
        _joint[b].parent              = AVATAR_JOINT_NULL;
        _joint[b].position            = glm::vec3(0.0, 0.0, 0.0);
        _joint[b].defaultPosePosition = glm::vec3(0.0, 0.0, 0.0);
        _joint[b].springyPosition     = glm::vec3(0.0, 0.0, 0.0);
        _joint[b].springyVelocity     = glm::vec3(0.0, 0.0, 0.0);
        _joint[b].rotation            = glm::quat(0.0f, 0.0f, 0.0f, 0.0f);
        _joint[b].yaw                 = 0.0;
        _joint[b].pitch               = 0.0;
        _joint[b].roll                = 0.0;
        _joint[b].length              = 0.0;
        _joint[b].radius              = 0.0;
        _joint[b].touchForce          = 0.0;
        _joint[b].springBodyTightness = BODY_SPRING_DEFAULT_TIGHTNESS;
        _joint[b].orientation.setToIdentity();
    }
    
    // specify the parental hierarchy
    _joint[ AVATAR_JOINT_PELVIS		      ].parent = AVATAR_JOINT_NULL;
    _joint[ AVATAR_JOINT_TORSO            ].parent = AVATAR_JOINT_PELVIS;
    _joint[ AVATAR_JOINT_CHEST		      ].parent = AVATAR_JOINT_TORSO;
    _joint[ AVATAR_JOINT_NECK_BASE	      ].parent = AVATAR_JOINT_CHEST;
    _joint[ AVATAR_JOINT_HEAD_BASE        ].parent = AVATAR_JOINT_NECK_BASE;
    _joint[ AVATAR_JOINT_HEAD_TOP         ].parent = AVATAR_JOINT_HEAD_BASE;
    _joint[ AVATAR_JOINT_LEFT_COLLAR      ].parent = AVATAR_JOINT_CHEST;
    _joint[ AVATAR_JOINT_LEFT_SHOULDER    ].parent = AVATAR_JOINT_LEFT_COLLAR;
    _joint[ AVATAR_JOINT_LEFT_ELBOW	      ].parent = AVATAR_JOINT_LEFT_SHOULDER;
    _joint[ AVATAR_JOINT_LEFT_WRIST		  ].parent = AVATAR_JOINT_LEFT_ELBOW;
    _joint[ AVATAR_JOINT_LEFT_FINGERTIPS  ].parent = AVATAR_JOINT_LEFT_WRIST;
    _joint[ AVATAR_JOINT_RIGHT_COLLAR     ].parent = AVATAR_JOINT_CHEST;
    _joint[ AVATAR_JOINT_RIGHT_SHOULDER	  ].parent = AVATAR_JOINT_RIGHT_COLLAR;
    _joint[ AVATAR_JOINT_RIGHT_ELBOW	  ].parent = AVATAR_JOINT_RIGHT_SHOULDER;
    _joint[ AVATAR_JOINT_LEFT_HIP		  ].parent = AVATAR_JOINT_PELVIS;
    _joint[ AVATAR_JOINT_LEFT_KNEE		  ].parent = AVATAR_JOINT_LEFT_HIP;
    _joint[ AVATAR_JOINT_LEFT_HEEL		  ].parent = AVATAR_JOINT_LEFT_KNEE;
    _joint[ AVATAR_JOINT_LEFT_TOES		  ].parent = AVATAR_JOINT_LEFT_HEEL;
    _joint[ AVATAR_JOINT_RIGHT_HIP		  ].parent = AVATAR_JOINT_PELVIS;
    _joint[ AVATAR_JOINT_RIGHT_KNEE		  ].parent = AVATAR_JOINT_RIGHT_HIP;
    _joint[ AVATAR_JOINT_RIGHT_HEEL		  ].parent = AVATAR_JOINT_RIGHT_KNEE;
    _joint[ AVATAR_JOINT_RIGHT_TOES		  ].parent = AVATAR_JOINT_RIGHT_HEEL;
    
    // specify the default pose position
    _joint[ AVATAR_JOINT_PELVIS           ].defaultPosePosition = glm::vec3(  0.0,   0.0,  0.0 );
    _joint[ AVATAR_JOINT_TORSO            ].defaultPosePosition = glm::vec3(  0.0,   0.09,  0.01 );
    _joint[ AVATAR_JOINT_CHEST            ].defaultPosePosition = glm::vec3(  0.0,   0.09,  0.01  );
    _joint[ AVATAR_JOINT_NECK_BASE        ].defaultPosePosition = glm::vec3(  0.0,   0.12,  -0.01 );
    _joint[ AVATAR_JOINT_HEAD_BASE        ].defaultPosePosition = glm::vec3(  0.0,   0.08,  0.00 );
    
    _joint[ AVATAR_JOINT_LEFT_COLLAR      ].defaultPosePosition = glm::vec3( -0.06,  0.04, -0.01 );
    _joint[ AVATAR_JOINT_LEFT_SHOULDER	  ].defaultPosePosition = glm::vec3( -0.05,  0.0,  -0.01 );
    _joint[ AVATAR_JOINT_LEFT_ELBOW       ].defaultPosePosition = glm::vec3(  0.0,  -0.16,  0.0  );
    _joint[ AVATAR_JOINT_LEFT_WRIST		  ].defaultPosePosition = glm::vec3(  0.0,  -0.117,  0.0  );
    _joint[ AVATAR_JOINT_LEFT_FINGERTIPS  ].defaultPosePosition = glm::vec3(  0.0,  -0.1,  0.0  );
    
    _joint[ AVATAR_JOINT_RIGHT_COLLAR     ].defaultPosePosition = glm::vec3(  0.06,  0.04, -0.01 );
    _joint[ AVATAR_JOINT_RIGHT_SHOULDER	  ].defaultPosePosition = glm::vec3(  0.05,  0.0,  -0.01 );
    _joint[ AVATAR_JOINT_RIGHT_ELBOW      ].defaultPosePosition = glm::vec3(  0.0,  -0.16,  0.0  );
    _joint[ AVATAR_JOINT_RIGHT_WRIST      ].defaultPosePosition = glm::vec3(  0.0,  -0.117,  0.0  );
    _joint[ AVATAR_JOINT_RIGHT_FINGERTIPS ].defaultPosePosition = glm::vec3(  0.0,  -0.1,  0.0  );
    
    _joint[ AVATAR_JOINT_LEFT_HIP		  ].defaultPosePosition = glm::vec3( -0.05,  0.0,  -0.02 );
    _joint[ AVATAR_JOINT_LEFT_KNEE		  ].defaultPosePosition = glm::vec3(  0.01, -0.25,  0.03 );
    _joint[ AVATAR_JOINT_LEFT_HEEL		  ].defaultPosePosition = glm::vec3(  0.01, -0.22, -0.08 );
    _joint[ AVATAR_JOINT_LEFT_TOES		  ].defaultPosePosition = glm::vec3(  0.00, -0.03,  0.05 );
    
    _joint[ AVATAR_JOINT_RIGHT_HIP		  ].defaultPosePosition = glm::vec3(  0.05,  0.0,  -0.02 );
    _joint[ AVATAR_JOINT_RIGHT_KNEE		  ].defaultPosePosition = glm::vec3( -0.01, -0.25,  0.03 );
    _joint[ AVATAR_JOINT_RIGHT_HEEL		  ].defaultPosePosition = glm::vec3( -0.01, -0.22, -0.08 );
    _joint[ AVATAR_JOINT_RIGHT_TOES		  ].defaultPosePosition = glm::vec3( -0.00, -0.03,  0.05 );
    
    // specify the radii of the joints
    _joint[ AVATAR_JOINT_PELVIS           ].radius = 0.07;
    _joint[ AVATAR_JOINT_TORSO            ].radius = 0.065;
    _joint[ AVATAR_JOINT_CHEST            ].radius = 0.08;
    _joint[ AVATAR_JOINT_NECK_BASE        ].radius = 0.03;
    _joint[ AVATAR_JOINT_HEAD_BASE        ].radius = 0.07;
    
    _joint[ AVATAR_JOINT_LEFT_COLLAR      ].radius = 0.04;
    _joint[ AVATAR_JOINT_LEFT_SHOULDER    ].radius = 0.03;
    _joint[ AVATAR_JOINT_LEFT_ELBOW	      ].radius = 0.02;
    _joint[ AVATAR_JOINT_LEFT_WRIST       ].radius = 0.02;
    _joint[ AVATAR_JOINT_LEFT_FINGERTIPS  ].radius = 0.01;
    
    _joint[ AVATAR_JOINT_RIGHT_COLLAR     ].radius = 0.04;
    _joint[ AVATAR_JOINT_RIGHT_SHOULDER	  ].radius = 0.03;
    _joint[ AVATAR_JOINT_RIGHT_ELBOW	  ].radius = 0.02;
    _joint[ AVATAR_JOINT_RIGHT_WRIST	  ].radius = 0.02;
    _joint[ AVATAR_JOINT_RIGHT_FINGERTIPS ].radius = 0.01;
    
    _joint[ AVATAR_JOINT_LEFT_HIP		  ].radius = 0.04;
    _joint[ AVATAR_JOINT_LEFT_KNEE		  ].radius = 0.025;
    _joint[ AVATAR_JOINT_LEFT_HEEL		  ].radius = 0.025;
    _joint[ AVATAR_JOINT_LEFT_TOES		  ].radius = 0.025;
    
    _joint[ AVATAR_JOINT_RIGHT_HIP		  ].radius = 0.04;
    _joint[ AVATAR_JOINT_RIGHT_KNEE		  ].radius = 0.025;
    _joint[ AVATAR_JOINT_RIGHT_HEEL		  ].radius = 0.025;
    _joint[ AVATAR_JOINT_RIGHT_TOES		  ].radius = 0.025;
    
    // specify the tightness of the springy positions as far as attraction to rigid body
    _joint[ AVATAR_JOINT_PELVIS           ].springBodyTightness = BODY_SPRING_DEFAULT_TIGHTNESS * 1.0;
    _joint[ AVATAR_JOINT_TORSO            ].springBodyTightness = BODY_SPRING_DEFAULT_TIGHTNESS * 0.8;	
    _joint[ AVATAR_JOINT_CHEST            ].springBodyTightness = BODY_SPRING_DEFAULT_TIGHTNESS * 0.5;
    _joint[ AVATAR_JOINT_NECK_BASE        ].springBodyTightness = BODY_SPRING_DEFAULT_TIGHTNESS * 0.4;
    _joint[ AVATAR_JOINT_HEAD_BASE        ].springBodyTightness = BODY_SPRING_DEFAULT_TIGHTNESS * 0.3;
    _joint[ AVATAR_JOINT_LEFT_COLLAR      ].springBodyTightness = BODY_SPRING_DEFAULT_TIGHTNESS * 0.5;
    _joint[ AVATAR_JOINT_LEFT_SHOULDER    ].springBodyTightness = BODY_SPRING_DEFAULT_TIGHTNESS * 0.5;
    _joint[ AVATAR_JOINT_LEFT_ELBOW       ].springBodyTightness = BODY_SPRING_DEFAULT_TIGHTNESS * 0.5;
    _joint[ AVATAR_JOINT_LEFT_WRIST       ].springBodyTightness = BODY_SPRING_DEFAULT_TIGHTNESS * 0.3;
    _joint[ AVATAR_JOINT_LEFT_FINGERTIPS  ].springBodyTightness = BODY_SPRING_DEFAULT_TIGHTNESS * 0.3;
    _joint[ AVATAR_JOINT_RIGHT_COLLAR     ].springBodyTightness = BODY_SPRING_DEFAULT_TIGHTNESS * 0.5;
    _joint[ AVATAR_JOINT_RIGHT_SHOULDER   ].springBodyTightness = BODY_SPRING_DEFAULT_TIGHTNESS * 0.5;
    _joint[ AVATAR_JOINT_RIGHT_ELBOW      ].springBodyTightness = BODY_SPRING_DEFAULT_TIGHTNESS * 0.5;
    _joint[ AVATAR_JOINT_RIGHT_WRIST      ].springBodyTightness = BODY_SPRING_DEFAULT_TIGHTNESS * 0.3;
	_joint[ AVATAR_JOINT_RIGHT_FINGERTIPS ].springBodyTightness = BODY_SPRING_DEFAULT_TIGHTNESS * 0.3;
    _joint[ AVATAR_JOINT_LEFT_HIP         ].springBodyTightness = BODY_SPRING_DEFAULT_TIGHTNESS;
    _joint[ AVATAR_JOINT_LEFT_KNEE        ].springBodyTightness = BODY_SPRING_DEFAULT_TIGHTNESS;
    _joint[ AVATAR_JOINT_LEFT_HEEL        ].springBodyTightness = BODY_SPRING_DEFAULT_TIGHTNESS;
    _joint[ AVATAR_JOINT_LEFT_TOES        ].springBodyTightness = BODY_SPRING_DEFAULT_TIGHTNESS;
    _joint[ AVATAR_JOINT_RIGHT_HIP        ].springBodyTightness = BODY_SPRING_DEFAULT_TIGHTNESS;
    _joint[ AVATAR_JOINT_RIGHT_KNEE       ].springBodyTightness = BODY_SPRING_DEFAULT_TIGHTNESS;
    _joint[ AVATAR_JOINT_RIGHT_HEEL       ].springBodyTightness = BODY_SPRING_DEFAULT_TIGHTNESS;
    _joint[ AVATAR_JOINT_RIGHT_TOES       ].springBodyTightness = BODY_SPRING_DEFAULT_TIGHTNESS;
    
    // to aid in hand-shaking and hand-holding, the right hand is not collidable
    _joint[ AVATAR_JOINT_RIGHT_ELBOW	  ].isCollidable = false;
    _joint[ AVATAR_JOINT_RIGHT_WRIST	  ].isCollidable = false;
    _joint[ AVATAR_JOINT_RIGHT_FINGERTIPS ].isCollidable = false; 
       
    // calculate bone length
    calculateBoneLengths();
    
    _pelvisStandingHeight = 
    _joint[ AVATAR_JOINT_LEFT_HEEL ].radius +
    _joint[ AVATAR_JOINT_LEFT_HEEL ].length +
    _joint[ AVATAR_JOINT_LEFT_KNEE ].length;
    //printf("_pelvisStandingHeight = %f\n", _pelvisStandingHeight);
    
    _pelvisFloatingHeight = _pelvisStandingHeight + FLOATING_HEIGHT;
    
    _height = 
    (
        _pelvisStandingHeight +
        _joint[ AVATAR_JOINT_LEFT_HEEL ].radius +
        _joint[ AVATAR_JOINT_LEFT_HEEL ].length +
        _joint[ AVATAR_JOINT_LEFT_KNEE ].length +
        _joint[ AVATAR_JOINT_PELVIS    ].length +
        _joint[ AVATAR_JOINT_TORSO     ].length +
        _joint[ AVATAR_JOINT_CHEST     ].length +
        _joint[ AVATAR_JOINT_NECK_BASE ].length +
        _joint[ AVATAR_JOINT_HEAD_BASE ].length +
        _joint[ AVATAR_JOINT_HEAD_BASE ].radius
    );
    //printf("_height = %f\n", _height);
    
    // generate joint positions by updating the skeleton
    updateSkeleton();
    
    //set spring positions to be in the skeleton bone positions
    initializeBodySprings();
}

void Avatar::calculateBoneLengths() {
    for (int b = 0; b < NUM_AVATAR_JOINTS; b++) {
        _joint[b].length = glm::length(_joint[b].defaultPosePosition);
    }
    
    _maxArmLength
    = _joint[ AVATAR_JOINT_RIGHT_ELBOW      ].length
    + _joint[ AVATAR_JOINT_RIGHT_WRIST	    ].length
    + _joint[ AVATAR_JOINT_RIGHT_FINGERTIPS ].length;
}

void Avatar::updateSkeleton() {
	
    // rotate body...
    _orientation.setToIdentity();
    _orientation.yaw  (_bodyYaw  );
    _orientation.pitch(_bodyPitch);
    _orientation.roll (_bodyRoll );
    _orientation.rotate(_righting);
    
    // calculate positions of all bones by traversing the skeleton tree:
    for (int b = 0; b < NUM_AVATAR_JOINTS; b++) {
        if (_joint[b].parent == AVATAR_JOINT_NULL) {
            _joint[b].orientation.set(_orientation);
            _joint[b].position = _position;
        }
        else {
            _joint[b].orientation.set(_joint[ _joint[b].parent ].orientation);
            _joint[b].position = _joint[ _joint[b].parent ].position;
        }
        
        // if this is not my avatar, then hand position comes from transmitted data
        if (_owningAgent) {
            _joint[ AVATAR_JOINT_RIGHT_FINGERTIPS ].position = _handPosition;
        }
        
        // the following will be replaced by a proper rotation...close
        float xx = glm::dot(_joint[b].defaultPosePosition, _joint[b].orientation.getRight());
        float yy = glm::dot(_joint[b].defaultPosePosition, _joint[b].orientation.getUp	());
        float zz = glm::dot(_joint[b].defaultPosePosition, _joint[b].orientation.getFront());
        
        glm::vec3 rotatedJointVector(xx, yy, zz);
        
        //glm::vec3 myEuler (0.0f, 0.0f, 0.0f);
        //glm::quat myQuat (myEuler);
        
        _joint[b].position += rotatedJointVector;
    }
}

void Avatar::initializeBodySprings() {
    for (int b = 0; b < NUM_AVATAR_JOINTS; b++) {
        _joint[b].springyPosition = _joint[b].position;
        _joint[b].springyVelocity = glm::vec3(0.0f, 0.0f, 0.0f);
    }
}

void Avatar::updateBodySprings(float deltaTime) {
    //  Check for a large repositioning, and re-initialize body springs if this has happened
    const float BEYOND_BODY_SPRING_RANGE = 2.f;
    if (glm::length(_position - _joint[AVATAR_JOINT_PELVIS].springyPosition) > BEYOND_BODY_SPRING_RANGE) {
        initializeBodySprings();
    }
    for (int b = 0; b < NUM_AVATAR_JOINTS; b++) {
        glm::vec3 springVector(_joint[b].springyPosition);
        
        if (_joint[b].parent == AVATAR_JOINT_NULL) {
            springVector -= _position;
        }
        else {
            springVector -= _joint[ _joint[b].parent ].springyPosition;
        }
        
        float length = glm::length(springVector);
		
        if (length > 0.0f) { // to avoid divide by zero
            glm::vec3 springDirection = springVector / length;
			
            float force = (length - _joint[b].length) * BODY_SPRING_FORCE * deltaTime;
			
            _joint[b].springyVelocity -= springDirection * force;
            
            if (_joint[b].parent != AVATAR_JOINT_NULL) {
                _joint[_joint[b].parent].springyVelocity += springDirection * force;
            }
        }
        
        // apply tightness force - (causing springy position to be close to rigid body position)
		_joint[b].springyVelocity += (_joint[b].position - _joint[b].springyPosition) * _joint[b].springBodyTightness * deltaTime;
        
        // apply decay
        float decay = 1.0 - BODY_SPRING_DECAY * deltaTime;
        if (decay > 0.0) {
            _joint[b].springyVelocity *= decay;
        }
        else {
            _joint[b].springyVelocity = glm::vec3(0.0f, 0.0f, 0.0f);
        }
        
        /*
        //apply forces from touch...
        if (_joint[b].touchForce > 0.0) {
            _joint[b].springyVelocity += _mouseRayDirection * _joint[b].touchForce * 0.7f;
        }
        */
        
        //update position by velocity...
        _joint[b].springyPosition += _joint[b].springyVelocity * deltaTime;
    }
}


const glm::vec3& Avatar::getSpringyHeadPosition() const {
    return _joint[ AVATAR_JOINT_HEAD_BASE ].springyPosition;
}

const glm::vec3& Avatar::getHeadPosition() const {
    return _joint[ AVATAR_JOINT_HEAD_BASE ].position;
}

void Avatar::updateArmIKAndConstraints(float deltaTime) {
    
    // determine the arm vector
    glm::vec3 armVector = _joint[ AVATAR_JOINT_RIGHT_FINGERTIPS ].position;
    armVector -= _joint[ AVATAR_JOINT_RIGHT_SHOULDER ].position;
    
    // test to see if right hand is being dragged beyond maximum arm length
    float distance = glm::length(armVector);
	
    // don't let right hand get dragged beyond maximum arm length...
    if (distance > _maxArmLength) {
        // reset right hand to be constrained to maximum arm length
        _joint[ AVATAR_JOINT_RIGHT_FINGERTIPS ].position = _joint[ AVATAR_JOINT_RIGHT_SHOULDER ].position;
        glm::vec3 armNormal = armVector / distance;
        armVector = armNormal * _maxArmLength;
        distance = _maxArmLength;
        glm::vec3 constrainedPosition = _joint[ AVATAR_JOINT_RIGHT_SHOULDER ].position;
        constrainedPosition += armVector;
        _joint[ AVATAR_JOINT_RIGHT_FINGERTIPS ].position = constrainedPosition;
    }
    
    // set elbow position
    glm::vec3 newElbowPosition = _joint[ AVATAR_JOINT_RIGHT_SHOULDER ].position;
    newElbowPosition += armVector * ONE_HALF;

    glm::vec3 perpendicular = glm::cross(_orientation.getFront(),  armVector);
    
    newElbowPosition += perpendicular * (1.0f - (_maxArmLength / distance)) * ONE_HALF;
    _joint[ AVATAR_JOINT_RIGHT_ELBOW ].position = newElbowPosition;
    
    // set wrist position
    glm::vec3 vv(_joint[ AVATAR_JOINT_RIGHT_FINGERTIPS ].position);
    vv -= _joint[ AVATAR_JOINT_RIGHT_ELBOW ].position;
    glm::vec3 newWristPosition = _joint[ AVATAR_JOINT_RIGHT_ELBOW ].position + vv * 0.7f;
    _joint[ AVATAR_JOINT_RIGHT_WRIST ].position = newWristPosition;
}


void Avatar::renderBody(bool lookingInMirror) {
    
    const float RENDER_OPAQUE_BEYOND = 1.2f;        //  Meters beyond which body is shown opaque
    const float RENDER_TRANSLUCENT_BEYOND = 0.5f;
    
    //  Render the body as balls and cones 
    for (int b = 0; b < NUM_AVATAR_JOINTS; b++) {
        float distanceToCamera = glm::length(getCameraPosition() - _joint[b].position);
        //  Always render other people, and render myself when beyond threshold distance
        if (b == AVATAR_JOINT_HEAD_BASE) { // the head is rendered as a special case
<<<<<<< HEAD
            if (lookingInMirror || _owningAgent || distanceToCamera > RENDER_OPAQUE_BEYOND) {
=======
            if (lookingInMirror || !_isMine || distanceToCamera > RENDER_TRANSLUCENT_BEYOND) {
>>>>>>> 0a1a86ca
                _head.render(lookingInMirror);
            }
        } else if (_owningAgent || distanceToCamera > RENDER_TRANSLUCENT_BEYOND) {
            //  Render the sphere at the joint
            if (_owningAgent) {
                glColor3f(skinColor[0] + _joint[b].touchForce * 0.3f,
                          skinColor[1] - _joint[b].touchForce * 0.2f,
                          skinColor[2] - _joint[b].touchForce * 0.1f);
            } else {
                glColor4f(skinColor[0] + _joint[b].touchForce * 0.3f,
                          skinColor[1] - _joint[b].touchForce * 0.2f,
                          skinColor[2] - _joint[b].touchForce * 0.1f,
                          glm::clamp((distanceToCamera - RENDER_TRANSLUCENT_BEYOND)
                                     / (RENDER_OPAQUE_BEYOND - RENDER_TRANSLUCENT_BEYOND), 0.f, 1.f));
            }
            glPushMatrix();
            glTranslatef(_joint[b].springyPosition.x, _joint[b].springyPosition.y, _joint[b].springyPosition.z);
            glutSolidSphere(_joint[b].radius, 20.0f, 20.0f);
            glPopMatrix();
            
            //  Render the cone connecting this joint to it's parent
            
            if (_joint[b].parent != AVATAR_JOINT_NULL)
                if ((b != AVATAR_JOINT_HEAD_TOP      )
                    &&  (b != AVATAR_JOINT_HEAD_BASE     )
                    &&  (b != AVATAR_JOINT_PELVIS        )
                    &&  (b != AVATAR_JOINT_TORSO         )
                    &&  (b != AVATAR_JOINT_CHEST         )
                    &&  (b != AVATAR_JOINT_LEFT_COLLAR   )
                    &&  (b != AVATAR_JOINT_LEFT_SHOULDER )
                    &&  (b != AVATAR_JOINT_RIGHT_COLLAR  )
                    &&  (b != AVATAR_JOINT_RIGHT_SHOULDER)) {
                    // Render cone sections connecting the joint positions
                    glColor3fv(darkSkinColor);
                    renderJointConnectingCone
                    (
                     _joint[_joint[b].parent ].springyPosition,
                     _joint[b                ].springyPosition,
                     _joint[_joint[b].parent ].radius * 0.8,
                     _joint[b                ].radius * 0.8
                     );
                } 

        }
        
    }
}
void Avatar::setHeadFromGyros(glm::vec3* eulerAngles, glm::vec3* angularVelocity, float deltaTime, float smoothingTime) {
    //
    //  Given absolute position and angular velocity information, update the avatar's head angles
    //  with the goal of fast instantaneous updates that gradually follow the absolute data.
    //
    //  Euler Angle format is (Yaw, Pitch, Roll) in degrees
    //
    //  Angular Velocity is (Yaw, Pitch, Roll) in degrees per second
    //
    //  SMOOTHING_TIME is the time is seconds over which the head should average to the
    //  absolute eulerAngles passed.
    //  
    //
    
    if (deltaTime == 0.f) {
        //  On first sample, set head to absolute position
        _head.setYaw  (eulerAngles->x);
        _head.setPitch(eulerAngles->y);
        _head.setRoll (eulerAngles->z);
    } else { 
        glm::vec3 angles(_head.getYaw(), _head.getPitch(), _head.getRoll());
        //  Increment by detected velocity 
        angles += (*angularVelocity) * deltaTime;
        //  Smooth to slowly follow absolute values
        angles = ((1.f - deltaTime / smoothingTime) * angles) + (deltaTime / smoothingTime) * (*eulerAngles);
        _head.setYaw  (angles.x);
        _head.setPitch(angles.y);
        _head.setRoll (angles.z);
        //printLog("Y/P/R: %3.1f, %3.1f, %3.1f\n", angles.x, angles.y, angles.z);
    }
}

const char AVATAR_DATA_FILENAME[] = "avatar.ifd";

void Avatar::writeAvatarDataToFile() {
    // write the avatar position and yaw to a local file
    FILE* avatarFile = fopen(AVATAR_DATA_FILENAME, "w");
    
    if (avatarFile) {
        fprintf(avatarFile, "%f,%f,%f %f", _position.x, _position.y, _position.z, _bodyYaw);
        fclose(avatarFile);
    }
}

void Avatar::readAvatarDataFromFile() {
    FILE* avatarFile = fopen(AVATAR_DATA_FILENAME, "r");
    
    if (avatarFile) {
        glm::vec3 readPosition;
        float readYaw;
        fscanf(avatarFile, "%f,%f,%f %f", &readPosition.x, &readPosition.y, &readPosition.z, &readYaw);

        // make sure these values are sane
        if (!isnan(readPosition.x) && !isnan(readPosition.y) && !isnan(readPosition.z) && !isnan(readYaw)) {
            _position = readPosition;
            _bodyYaw = readYaw;
        }
        fclose(avatarFile);
    }
}

// render a makeshift cone section that serves as a body part connecting joint spheres 
void Avatar::renderJointConnectingCone(glm::vec3 position1, glm::vec3 position2, float radius1, float radius2) {

    glBegin(GL_TRIANGLES);   
    
    int num = 10;
    
    glm::vec3 axis = glm::normalize(position2 - position1);
    float length = glm::length(axis);

    if (length > 0.0f) {
    
        glm::vec3 perpSin = glm::vec3(axis.y, axis.z, axis.x);
        glm::vec3 perpCos = glm::vec3(axis.z, axis.x, axis.y);

        float angle1 = 0.0;
        float angle2 = 0.0;

        for (int i = 0; i < num; i ++) {
        
            angle1 = angle2;
            angle2 = ((float)(i+1) / (float)num) * PI * 2.0;
            
            float s1 = sinf(angle1);
            float s2 = sinf(angle2);
            float c1 = cosf(angle1);
            float c2 = cosf(angle2);
        
            glm::vec3 p1a = position1 + perpSin * s1 * radius1 + perpCos * c1 * radius1;  
            glm::vec3 p1b = position1 + perpSin * s2 * radius1 + perpCos * c2 * radius1; 
            glm::vec3 p2a = position2 + perpSin * s1 * radius2 + perpCos * c1 * radius2;   
            glm::vec3 p2b = position2 + perpSin * s2 * radius2 + perpCos * c2 * radius2;  

            glVertex3f(p1a.x, p1a.y, p1a.z); 
            glVertex3f(p1b.x, p1b.y, p1b.z); 
            glVertex3f(p2a.x, p2a.y, p2a.z); 
            glVertex3f(p1b.x, p1b.y, p1b.z); 
            glVertex3f(p2a.x, p2a.y, p2a.z); 
            glVertex3f(p2b.x, p2b.y, p2b.z); 
        }
    }
    
    glEnd();
}



<|MERGE_RESOLUTION|>--- conflicted
+++ resolved
@@ -1136,11 +1136,7 @@
         float distanceToCamera = glm::length(getCameraPosition() - _joint[b].position);
         //  Always render other people, and render myself when beyond threshold distance
         if (b == AVATAR_JOINT_HEAD_BASE) { // the head is rendered as a special case
-<<<<<<< HEAD
             if (lookingInMirror || _owningAgent || distanceToCamera > RENDER_OPAQUE_BEYOND) {
-=======
-            if (lookingInMirror || !_isMine || distanceToCamera > RENDER_TRANSLUCENT_BEYOND) {
->>>>>>> 0a1a86ca
                 _head.render(lookingInMirror);
             }
         } else if (_owningAgent || distanceToCamera > RENDER_TRANSLUCENT_BEYOND) {

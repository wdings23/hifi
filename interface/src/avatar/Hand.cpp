//
//  Hand.cpp
//  interface
//
//  Copyright (c) 2013 High Fidelity, Inc. All rights reserved.

#include <QImage>

#include <NodeList.h>

#include <GeometryUtil.h>
#include <StreamUtils.h>

#include "Application.h"
#include "Avatar.h"
#include "Hand.h"
#include "Menu.h"
#include "Util.h"
#include "renderer/ProgramObject.h"

using namespace std;

const float FINGERTIP_COLLISION_RADIUS = 0.01f;
const float PALM_COLLISION_RADIUS = 0.03f;


Hand::Hand(Avatar* owningAvatar) :
    HandData((AvatarData*)owningAvatar),

    _owningAvatar(owningAvatar),
    _renderAlpha(1.0)
{
}

void Hand::init() {
}

void Hand::reset() {
}

void Hand::simulate(float deltaTime, bool isMine) {
    
    calculateGeometry();
    
    if (isMine) {
        //  Iterate hand controllers, take actions as needed
        for (size_t i = 0; i < getNumPalms(); ++i) {
            PalmData& palm = getPalms()[i];
            palm.setLastControllerButtons(palm.getControllerButtons());
        }
    }
}

void Hand::playSlaps(PalmData& palm, Avatar* avatar) {
    //  Check for palm collisions
    glm::vec3 myPalmPosition = palm.getPosition();
    float palmCollisionDistance = 0.1f;
    bool wasColliding = palm.getIsCollidingWithPalm();
    palm.setIsCollidingWithPalm(false);
    //  If 'Play Slaps' is enabled, look for palm-to-palm collisions and make sound
    for (size_t j = 0; j < avatar->getHand()->getNumPalms(); j++) {
        PalmData& otherPalm = avatar->getHand()->getPalms()[j];
        if (!otherPalm.isActive()) {
            continue;
        }
        glm::vec3 otherPalmPosition = otherPalm.getPosition();
        if (glm::length(otherPalmPosition - myPalmPosition) < palmCollisionDistance) {
            palm.setIsCollidingWithPalm(true);
            if (!wasColliding) {
                const float PALM_COLLIDE_VOLUME = 1.f;
                const float PALM_COLLIDE_FREQUENCY = 1000.f;
                const float PALM_COLLIDE_DURATION_MAX = 0.75f;
                const float PALM_COLLIDE_DECAY_PER_SAMPLE = 0.01f;
                Application::getInstance()->getAudio()->startDrumSound(PALM_COLLIDE_VOLUME,
                                                                    PALM_COLLIDE_FREQUENCY,
                                                                    PALM_COLLIDE_DURATION_MAX,
                                                                    PALM_COLLIDE_DECAY_PER_SAMPLE);
                //  If the other person's palm is in motion, move mine downward to show I was hit
                const float MIN_VELOCITY_FOR_SLAP = 0.05f;
                if (glm::length(otherPalm.getVelocity()) > MIN_VELOCITY_FOR_SLAP) {
                    // add slapback here
                }
            }
        }
    }
}

// We create a static CollisionList that is recycled for each collision test.
const float MAX_COLLISIONS_PER_AVATAR = 32;
static CollisionList handCollisions(MAX_COLLISIONS_PER_AVATAR);

void Hand::collideAgainstAvatarOld(Avatar* avatar, bool isMyHand) {
    if (!avatar || avatar == _owningAvatar) {
        // don't collide with our own hands (that is done elsewhere)
        return;
    }
    float scaledPalmRadius = PALM_COLLISION_RADIUS * _owningAvatar->getScale();
    for (size_t i = 0; i < getNumPalms(); i++) {
        PalmData& palm = getPalms()[i];
        if (!palm.isActive()) {
            continue;
        }
        if (isMyHand && Menu::getInstance()->isOptionChecked(MenuOption::PlaySlaps)) {
            playSlaps(palm, avatar);
        }

        glm::vec3 totalPenetration;
        handCollisions.clear();
        if (avatar->findSphereCollisions(palm.getPosition(), scaledPalmRadius, handCollisions)) {
            for (int j = 0; j < handCollisions.size(); ++j) {
                CollisionInfo* collision = handCollisions.getCollision(j);
                if (isMyHand) {
                    // we resolve the hand from collision when it belongs to MyAvatar AND the other Avatar is 
                    // not expected to respond to the collision (hand hit unmovable part of their Avatar)
                    totalPenetration = addPenetrations(totalPenetration, collision->_penetration);
                }
            }
        }
        if (isMyHand) {
            // resolve penetration
            palm.addToPosition(-totalPenetration);
        }
    }
}

void Hand::collideAgainstAvatar(Avatar* avatar, bool isMyHand) {
    if (!avatar || avatar == _owningAvatar) {
        // don't collide hands against ourself (that is done elsewhere)
        return;
    }

    // 2 = NUM_HANDS
    int palmIndices[2];
    getLeftRightPalmIndices(*palmIndices, *(palmIndices + 1));

    const SkeletonModel& skeletonModel = _owningAvatar->getSkeletonModel();
    int jointIndices[2];
    jointIndices[0] = skeletonModel.getLeftHandJointIndex();
    jointIndices[1] = skeletonModel.getRightHandJointIndex();

    for (size_t i = 0; i < 2; i++) {
        int palmIndex = palmIndices[i];
        int jointIndex = jointIndices[i];
        if (palmIndex == -1 || jointIndex == -1) {
            continue;
        }
        PalmData& palm = _palms[palmIndex];
        if (!palm.isActive()) {
            continue;
        }
        if (isMyHand && Menu::getInstance()->isOptionChecked(MenuOption::PlaySlaps)) {
            playSlaps(palm, avatar);
        }

        handCollisions.clear();
        QVector<const Shape*> shapes;
        skeletonModel.getHandShapes(jointIndex, shapes);

        if (avatar->findCollisions(shapes, handCollisions)) {
            glm::vec3 averagePenetration;
            glm::vec3 averageContactPoint;
            for (int j = 0; j < handCollisions.size(); ++j) {
                CollisionInfo* collision = handCollisions.getCollision(j);
                averagePenetration += collision->_penetration;
                averageContactPoint += collision->_contactPoint;
            }
            averagePenetration /= float(handCollisions.size());
            if (isMyHand) {
                // our hand against other avatar 
                // for now we resolve it to test shapes/collisions
                // TODO: only partially resolve this penetration
                palm.addToPenetration(averagePenetration);
            } else {
                // someone else's hand against MyAvatar
                // TODO: submit collision info to MyAvatar which should lean accordingly
                averageContactPoint /= float(handCollisions.size());
                avatar->applyCollision(averageContactPoint, averagePenetration);
            }
        } 
    }
}

void Hand::collideAgainstOurself() {
    if (!Menu::getInstance()->isOptionChecked(MenuOption::HandsCollideWithSelf)) {
        return;
    }

    int leftPalmIndex, rightPalmIndex;   
    getLeftRightPalmIndices(leftPalmIndex, rightPalmIndex);
    float scaledPalmRadius = PALM_COLLISION_RADIUS * _owningAvatar->getScale();
    
    const Model& skeletonModel = _owningAvatar->getSkeletonModel();
    for (int i = 0; i < int(getNumPalms()); i++) {
        PalmData& palm = getPalms()[i];
        if (!palm.isActive()) {
            continue;
        }
        // ignoring everything below the parent of the parent of the last free joint
        int skipIndex = skeletonModel.getParentJointIndex(skeletonModel.getParentJointIndex(
            skeletonModel.getLastFreeJointIndex((int(i) == leftPalmIndex) ? skeletonModel.getLeftHandJointIndex() :
                (int(i) == rightPalmIndex) ? skeletonModel.getRightHandJointIndex() : -1)));

        handCollisions.clear();
        if (_owningAvatar->findSphereCollisions(palm.getPosition(), scaledPalmRadius, handCollisions, skipIndex)) {
            glm::vec3 totalPenetration;
            for (int j = 0; j < handCollisions.size(); ++j) {
                CollisionInfo* collision = handCollisions.getCollision(j);
                totalPenetration = addPenetrations(totalPenetration, collision->_penetration);
            }
            // resolve penetration
            palm.addToPenetration(totalPenetration);
        }
    }
}

<<<<<<< HEAD
void Hand::resolvePenetrations() {
    for (size_t i = 0; i < getNumPalms(); ++i) {
        PalmData& palm = getPalms()[i];
        palm.resolvePenetrations();
    }
}

void Hand::handleVoxelCollision(PalmData* palm, const glm::vec3& fingerTipPosition, VoxelTreeElement* voxel, float deltaTime) {
    //  Collision between finger and a voxel plays sound
    const float LOWEST_FREQUENCY = 100.f;
    const float HERTZ_PER_RGB = 3.f;
    const float DECAY_PER_SAMPLE = 0.0005f;
    const float DURATION_MAX = 2.0f;
    const float MIN_VOLUME = 0.1f;
    float volume = MIN_VOLUME + glm::clamp(glm::length(palm->getRawVelocity()), 0.f, (1.f - MIN_VOLUME));
    float duration = volume;
    _collisionCenter = fingerTipPosition;
    _collisionAge = deltaTime;
    _collisionDuration = duration;
    int voxelBrightness = voxel->getColor()[0] + voxel->getColor()[1] + voxel->getColor()[2];
    float frequency = LOWEST_FREQUENCY + (voxelBrightness * HERTZ_PER_RGB);
    Application::getInstance()->getAudio()->startDrumSound(volume,
                                                           frequency,
                                                           DURATION_MAX,
                                                           DECAY_PER_SAMPLE);
}

=======
>>>>>>> 746630b3
void Hand::calculateGeometry() {
    // generate finger tip balls....
    _leapFingerTipBalls.clear();
    for (size_t i = 0; i < getNumPalms(); ++i) {
        PalmData& palm = getPalms()[i];
        if (palm.isActive()) {
            for (size_t f = 0; f < palm.getNumFingers(); ++f) {
                FingerData& finger = palm.getFingers()[f];
                if (finger.isActive()) {
                    const float standardBallRadius = FINGERTIP_COLLISION_RADIUS;
                    HandBall ball;
                    ball.rotation = getBaseOrientation();
                    ball.position = finger.getTipPosition();
                    ball.radius         = standardBallRadius;
                    ball.touchForce     = 0.0;
                    ball.isCollidable   = true;
                    ball.isColliding    = false;
                    _leapFingerTipBalls.push_back(ball);
                }
            }
        }
    }

    // generate finger root balls....
    _leapFingerRootBalls.clear();
    for (size_t i = 0; i < getNumPalms(); ++i) {
        PalmData& palm = getPalms()[i];
        if (palm.isActive()) {
            for (size_t f = 0; f < palm.getNumFingers(); ++f) {
                FingerData& finger = palm.getFingers()[f];
                if (finger.isActive()) {
                    const float standardBallRadius = 0.005f;
                    HandBall ball;
                    ball.rotation = getBaseOrientation();
                    ball.position = finger.getRootPosition();
                    ball.radius         = standardBallRadius;
                    ball.touchForce     = 0.0;
                    ball.isCollidable   = true;
                    ball.isColliding    = false;
                    _leapFingerRootBalls.push_back(ball);
                }
            }
        }
    }
}

void Hand::render(bool isMine) {
    
    _renderAlpha = 1.0;
    
    if (Menu::getInstance()->isOptionChecked(MenuOption::RenderSkeletonCollisionProxies)) {
        // draw a green sphere at hand joint location, which is actually near the wrist)
        for (size_t i = 0; i < getNumPalms(); i++) {
            PalmData& palm = getPalms()[i];
            if (!palm.isActive()) {
                continue;
            }
            glm::vec3 position = palm.getPosition();
            glPushMatrix();
            glTranslatef(position.x, position.y, position.z);
            glColor3f(0.0f, 1.0f, 0.0f);
            glutSolidSphere(PALM_COLLISION_RADIUS * _owningAvatar->getScale(), 10, 10);
            glPopMatrix();
        }
    }
    
    if (Menu::getInstance()->isOptionChecked(MenuOption::DisplayHands)) {
        renderLeapHands(isMine);
    }

    glEnable(GL_DEPTH_TEST);
    glEnable(GL_RESCALE_NORMAL);
    
}

void Hand::renderLeapHands(bool isMine) {

    const float alpha = 1.0f;
    
    const glm::vec3 handColor(1.0, 0.84, 0.66); // use the skin color
    
    glEnable(GL_DEPTH_TEST);
    glDepthMask(GL_TRUE);

    if (isMine && Menu::getInstance()->isOptionChecked(MenuOption::DisplayHandTargets)) {
        for (size_t i = 0; i < getNumPalms(); ++i) {
            PalmData& palm = getPalms()[i];
            if (!palm.isActive()) {
                continue;
            }
            glm::vec3 targetPosition;
            palm.getBallHoldPosition(targetPosition);
            glPushMatrix();
        
            const float collisionRadius = 0.05f;
            glColor4f(0.5f,0.5f,0.5f, alpha);
            glutWireSphere(collisionRadius, 10.f, 10.f);
            glPopMatrix();
        }
    }
    
    glPushMatrix();
    // Draw the leap balls
    for (size_t i = 0; i < _leapFingerTipBalls.size(); i++) {
        if (alpha > 0.0f) {
            if (_leapFingerTipBalls[i].isColliding) {
                glColor4f(handColor.r, 0, 0, alpha);
            } else {
                glColor4f(handColor.r, handColor.g, handColor.b, alpha);
            }
            glPushMatrix();
            glTranslatef(_leapFingerTipBalls[i].position.x, _leapFingerTipBalls[i].position.y, _leapFingerTipBalls[i].position.z);
            glutSolidSphere(_leapFingerTipBalls[i].radius, 20.0f, 20.0f);
            glPopMatrix();
        }
    }
        
    // Draw the finger root cones
    for (size_t i = 0; i < getNumPalms(); ++i) {
        PalmData& palm = getPalms()[i];
        if (palm.isActive()) {
            for (size_t f = 0; f < palm.getNumFingers(); ++f) {
                FingerData& finger = palm.getFingers()[f];
                if (finger.isActive()) {
                    glColor4f(handColor.r, handColor.g, handColor.b, 0.5);
                    glm::vec3 tip = finger.getTipPosition();
                    glm::vec3 root = finger.getRootPosition();
                    Avatar::renderJointConnectingCone(root, tip, 0.001f, 0.003f);
                }
            }
        }
    }

    // Draw the hand paddles
    int MAX_NUM_PADDLES = 2; // one for left and one for right
    glColor4f(handColor.r, handColor.g, handColor.b, 0.3f);
    for (int i = 0; i < MAX_NUM_PADDLES; i++) {
        const PalmData* palm = getPalm(i);
        if (palm) {
            // compute finger axis
            glm::vec3 fingerAxis(0.f);
            for (size_t f = 0; f < palm->getNumFingers(); ++f) {
                const FingerData& finger = (palm->getFingers())[f];
                if (finger.isActive()) {
                    glm::vec3 fingerTip = finger.getTipPosition();
                    glm::vec3 fingerRoot = finger.getRootPosition();
                    fingerAxis = glm::normalize(fingerTip - fingerRoot);
                    break;
                }
            }
            // compute paddle position
            glm::vec3 handPosition;
            if (i == SIXENSE_CONTROLLER_ID_LEFT_HAND) {
                _owningAvatar->getSkeletonModel().getLeftHandPosition(handPosition);
            } else if (i == SIXENSE_CONTROLLER_ID_RIGHT_HAND) {
                _owningAvatar->getSkeletonModel().getRightHandPosition(handPosition);
            }
            glm::vec3 tip = handPosition + HAND_PADDLE_OFFSET * fingerAxis;
            glm::vec3 root = tip + palm->getNormal() * HAND_PADDLE_THICKNESS;
            // render a very shallow cone as the paddle
            Avatar::renderJointConnectingCone(root, tip, HAND_PADDLE_RADIUS, 0.f);
        }
    }

    glDepthMask(GL_TRUE);
    glEnable(GL_DEPTH_TEST);

    glPopMatrix();
}
<|MERGE_RESOLUTION|>--- conflicted
+++ resolved
@@ -213,7 +213,6 @@
     }
 }
 
-<<<<<<< HEAD
 void Hand::resolvePenetrations() {
     for (size_t i = 0; i < getNumPalms(); ++i) {
         PalmData& palm = getPalms()[i];
@@ -221,28 +220,6 @@
     }
 }
 
-void Hand::handleVoxelCollision(PalmData* palm, const glm::vec3& fingerTipPosition, VoxelTreeElement* voxel, float deltaTime) {
-    //  Collision between finger and a voxel plays sound
-    const float LOWEST_FREQUENCY = 100.f;
-    const float HERTZ_PER_RGB = 3.f;
-    const float DECAY_PER_SAMPLE = 0.0005f;
-    const float DURATION_MAX = 2.0f;
-    const float MIN_VOLUME = 0.1f;
-    float volume = MIN_VOLUME + glm::clamp(glm::length(palm->getRawVelocity()), 0.f, (1.f - MIN_VOLUME));
-    float duration = volume;
-    _collisionCenter = fingerTipPosition;
-    _collisionAge = deltaTime;
-    _collisionDuration = duration;
-    int voxelBrightness = voxel->getColor()[0] + voxel->getColor()[1] + voxel->getColor()[2];
-    float frequency = LOWEST_FREQUENCY + (voxelBrightness * HERTZ_PER_RGB);
-    Application::getInstance()->getAudio()->startDrumSound(volume,
-                                                           frequency,
-                                                           DURATION_MAX,
-                                                           DECAY_PER_SAMPLE);
-}
-
-=======
->>>>>>> 746630b3
 void Hand::calculateGeometry() {
     // generate finger tip balls....
     _leapFingerTipBalls.clear();

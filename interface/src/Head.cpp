--- conflicted
+++ resolved
@@ -122,13 +122,8 @@
 Head::Head(const Head &otherHead) {
 	initializeAvatar();
 
-<<<<<<< HEAD
     //velocity = otherHead.velocity;
     //thrust = otherHead.thrust;
-=======
-    bodyPosition = otherHead.bodyPosition;
-
->>>>>>> 1e388347
     for (int i = 0; i < MAX_DRIVE_KEYS; i++) driveKeys[i] = otherHead.driveKeys[i];
 
     PupilSize = otherHead.PupilSize;
@@ -367,33 +362,9 @@
 		bodyYawDelta += YAW_MAG * deltaTime;
     }
 	
-<<<<<<< HEAD
 	_bodyYaw += bodyYawDelta * deltaTime;
 	
 	Yaw = _bodyYaw;
-=======
-	//----------------------------------------------------------
-	float translationalSpeed = glm::length( avatar.velocity );
-	float rotationalSpeed = fabs( bodyYawDelta );
-	if ( translationalSpeed + rotationalSpeed > 0.2 )
-	{
-		mode = AVATAR_MODE_WALKING;
-	}
-	else
-	{
-		mode = AVATAR_MODE_COMMUNICATING;
-	}
-		
-	//----------------------------------------------------------
-	// update body yaw by body yaw delta
-	//----------------------------------------------------------
-	bodyYaw += bodyYawDelta * deltaTime;
-	
-	//----------------------------------------------------------
-	// (for now) set head yaw to body yaw
-	//----------------------------------------------------------
-	Yaw = bodyYaw;
->>>>>>> 1e388347
 	
 	//----------------------------------------------------------
 	// decay body yaw delta
@@ -406,18 +377,11 @@
 	//----------------------------------------------------------
 	avatar.velocity += glm::dvec3( avatar.thrust * deltaTime );
 		
-<<<<<<< HEAD
 	_bodyPosition += (glm::vec3)avatar.velocity * deltaTime;
 	//avatar.position += (glm::vec3)avatar.velocity * deltaTime;
 	//position = avatar.position;
 	
 	//avatar.velocity *= 0.9;
-=======
-	//----------------------------------------------------------
-	// update position by velocity
-	//----------------------------------------------------------
-	bodyPosition += (glm::vec3)avatar.velocity * deltaTime;
->>>>>>> 1e388347
 
 	//----------------------------------------------------------
 	// decay velocity
@@ -532,11 +496,7 @@
 	// show avatar position
 	//---------------------------------------------------
 	glPushMatrix();
-<<<<<<< HEAD
 		glTranslatef(_bodyPosition.x, _bodyPosition.y, _bodyPosition.z);
-=======
-		glTranslatef( bodyPosition.x, bodyPosition.y, bodyPosition.z );
->>>>>>> 1e388347
 		glScalef( 0.03, 0.03, 0.03 );
         glutSolidSphere( 1, 10, 10 );
 	glPopMatrix();
@@ -640,16 +600,12 @@
 	
 	glScalef( 0.03, 0.03, 0.03 );
 
-<<<<<<< HEAD
 
 	//glTranslatef(leanSideways, 0.f, leanForward);
     
 	//glRotatef(Yaw, 0, 1, 0);
 
     glRotatef( _bodyYaw, 0, 1, 0);
-=======
-    glRotatef( bodyYaw, 0, 1, 0);
->>>>>>> 1e388347
     
 		
 	//  Don't render a head if it is really close to your location, because that is your own head!
@@ -936,24 +892,9 @@
 	// calculate positions of all bones by traversing the skeleton tree:
 	//------------------------------------------------------------------------
 	for (int b=0; b<NUM_AVATAR_BONES; b++) {	
-<<<<<<< HEAD
 		if ( avatar.bone[b].parent == AVATAR_BONE_NULL ) {
 			avatar.bone[b].orientation.set( avatar.orientation );
 			avatar.bone[b].position = _bodyPosition;
-=======
-		if ( bone[b].parent == AVATAR_BONE_NULL ) {
-			bone[b].orientation.set( avatar.orientation );
-			
-//printf( "bodyPosition = %f, %f, %f\n", bodyPosition.x, bodyPosition.y, bodyPosition.z );			
-
-			glm::vec3 ppp = bodyPosition;
-			
-//			ppp.y += 0.2;
-			
-			bone[b].position = ppp;// + glm::vec3( 0.0f, 1.0f, 0.0f ) * 1.0f;
-					
-			
->>>>>>> 1e388347
 		}
 		else {
 			bone[b].orientation.set( bone[ bone[b].parent ].orientation );
@@ -982,13 +923,8 @@
 	for (int b=0; b<NUM_AVATAR_BONES; b++) {
 		glm::vec3 springVector( bone[b].springyPosition );
 
-<<<<<<< HEAD
 		if ( avatar.bone[b].parent == AVATAR_BONE_NULL ) {
 			springVector -= _bodyPosition;
-=======
-		if ( bone[b].parent == AVATAR_BONE_NULL ) {
-			springVector -= bodyPosition;
->>>>>>> 1e388347
 		}
 		else {
 			springVector -= bone[ bone[b].parent ].springyPosition;
@@ -1060,20 +996,6 @@
 	);
 }
 
-<<<<<<< HEAD
-=======
-
-glm::vec3 Head::getBodyPosition() {
-	return glm::vec3
-	(
-		bone[ AVATAR_BONE_PELVIS_SPINE ].position.x,
-		bone[ AVATAR_BONE_PELVIS_SPINE ].position.y,
-		bone[ AVATAR_BONE_PELVIS_SPINE ].position.z
-	);
-}
-
-
->>>>>>> 1e388347
 void Head::updateHandMovement() {
 	glm::vec3 transformedHandMovement;
 	
@@ -1232,45 +1154,6 @@
 	
 }
 
-<<<<<<< HEAD
-=======
-
-
-// Transmit data to agents requesting it
-// called on me just prior to sending data to others (continuasly called)
-int Head::getBroadcastData(char* data) {
-    // Copy data for transmission to the buffer, return length of data
-    sprintf(data, "H%f,%f,%f,%f,%f,%f,%f,%f,%f,%f,%f",
-            getRenderPitch() + Pitch, -getRenderYaw() + 180 -Yaw, Roll,
-			//avatar.yaw, avatar.pitch, avatar.roll,
-            bodyPosition.x + leanSideways, bodyPosition.y, bodyPosition.z + leanForward,
-            loudness, averageLoudness,
-            //hand->getPos().x, hand->getPos().y, hand->getPos().z);  //previous to Ventrella change
-            bone[ AVATAR_BONE_RIGHT_HAND ].position.x, 
-			bone[ AVATAR_BONE_RIGHT_HAND ].position.y, 
-			bone[ AVATAR_BONE_RIGHT_HAND ].position.z ); 
-    return strlen(data);
-}
-
-
-//called on the other agents - assigns it to my views of the others
-void Head::parseData(void *data, int size) {
-	sscanf
-	(
-		(char *)data, "H%f,%f,%f,%f,%f,%f,%f,%f,%f,%f,%f",
-		&Pitch, &Yaw, &Roll,
-		//&avatar.yaw, &avatar.pitch, &avatar.roll,
-		&bodyPosition.x, &bodyPosition.y, &bodyPosition.z,
-		&loudness, &averageLoudness,
-		&bone[ AVATAR_BONE_RIGHT_HAND ].position.x, 
-		&bone[ AVATAR_BONE_RIGHT_HAND ].position.y, 
-		&bone[ AVATAR_BONE_RIGHT_HAND ].position.z
-	);
-	
-	handBeingMoved = true;
-}
-
->>>>>>> 1e388347
 void Head::SetNewHeadTarget(float pitch, float yaw) {
     PitchTarget = pitch;
     YawTarget = yaw;

--- conflicted
+++ resolved
@@ -424,13 +424,8 @@
         float remainingBuffer = 0;
         timeval currentTime;
         gettimeofday(&currentTime, NULL);
-<<<<<<< HEAD
         float timeLeftInCurrentBuffer = 0;
         if (data->lastCallback.tv_usec > 0) timeLeftInCurrentBuffer = diffclock(data->lastCallback, currentTime)/(1000.0*(float)BUFFER_LENGTH_SAMPLES/(float)SAMPLE_RATE) * frameWidth;
-=======
-        float timeLeftInCurrentBuffer = diffclock(&data->lastCallback, &currentTime)/(1000.0*(float)BUFFER_LENGTH_SAMPLES/(float)SAMPLE_RATE) * frameWidth;
-        //float timeLeftInCurrentBuffer = diffclock(currentTime, data->lastCallback)/23.22 * frameWidth;
->>>>>>> afebb616
         
         if (data->ringBuffer->endOfLastWrite != NULL)
             remainingBuffer = data->ringBuffer->diffLastWriteNextOutput() / BUFFER_LENGTH_SAMPLES * frameWidth;

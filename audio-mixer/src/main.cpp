--- conflicted
+++ resolved
@@ -262,10 +262,18 @@
             }
         }
         
-<<<<<<< HEAD
         // pull any new audio data from agents off of the network stack
         while (agentList->getAgentSocket().receive(agentAddress, packetData, &receivedBytes)) {
-=======
+            if (packetData[0] == PACKET_HEADER_INJECT_AUDIO) {
+                
+                if (agentList->addOrUpdateAgent(agentAddress, agentAddress, packetData[0], agentList->getLastAgentID())) {
+                    agentList->increaseAgentID();
+                }
+                
+                agentList->updateAgentWithData(agentAddress, packetData, receivedBytes);
+            }
+        }
+        
         double usecToSleep = usecTimestamp(&startTime) + (++nextFrame * BUFFER_SEND_INTERVAL_USECS) - usecTimestampNow();
         
         if (usecToSleep > 0) {
@@ -273,56 +281,6 @@
         } else {
             std::cout << "Took too much time, not sleeping!\n";
         }
-    }  
-
-    pthread_exit(0);  
-}
-
-void attachNewBufferToAgent(Agent *newAgent) {
-    if (newAgent->getLinkedData() == NULL) {
-        newAgent->setLinkedData(new AudioRingBuffer(RING_BUFFER_SAMPLES, BUFFER_LENGTH_SAMPLES_PER_CHANNEL));
-    }
-}
-
-int main(int argc, const char* argv[]) {    
-    setvbuf(stdout, NULL, _IOLBF, 0);
-    
-    AgentList* agentList = AgentList::createInstance(AGENT_TYPE_AUDIO_MIXER, MIXER_LISTEN_PORT);
-    
-    ssize_t receivedBytes = 0;
-    
-    agentList->linkedDataCreateCallback = attachNewBufferToAgent;
-    
-    agentList->startSilentAgentRemovalThread();
-    agentList->startDomainServerCheckInThread();
-
-    unsigned char *packetData = new unsigned char[MAX_PACKET_SIZE];
-
-    pthread_t sendBufferThread;
-    pthread_create(&sendBufferThread, NULL, sendBuffer, NULL);
-    
-    sockaddr *agentAddress = new sockaddr;
-    
-    while (true) {
-        if(agentList->getAgentSocket().receive(agentAddress, packetData, &receivedBytes)) {
->>>>>>> b3fb5684
-            if (packetData[0] == PACKET_HEADER_INJECT_AUDIO) {
-                
-                if (agentList->addOrUpdateAgent(agentAddress, agentAddress, packetData[0], agentList->getLastAgentID())) {
-                    agentList->increaseAgentID();
-                }
-                
-                agentList->updateAgentWithData(agentAddress, packetData, receivedBytes);
-            }
-        }
-        
-        double usecToSleep = usecTimestamp(&startTime) + (++nextFrame * BUFFER_SEND_INTERVAL_USECS) - usecTimestampNow();
-        
-        if (usecToSleep > 0) {
-            usleep(usecToSleep);
-        } else {
-            std::cout << "Took too much time, not sleeping!\n";
-        }
     }
     
     return 0;

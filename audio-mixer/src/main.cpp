--- conflicted
+++ resolved
@@ -375,7 +375,6 @@
             }
         }
         
-<<<<<<< HEAD
         if (Logstash::shouldSendStats()) {
             // send a packet to our logstash instance
             
@@ -392,10 +391,7 @@
             numStatCollections++;
         }
         
-        double usecToSleep = usecTimestamp(&startTime) + (++nextFrame * BUFFER_SEND_INTERVAL_USECS) - usecTimestampNow();
-=======
         long long usecToSleep = usecTimestamp(&startTime) + (++nextFrame * BUFFER_SEND_INTERVAL_USECS) - usecTimestampNow();
->>>>>>> 11fcd8f7
         
         if (usecToSleep > 0) {
             usleep(usecToSleep);
